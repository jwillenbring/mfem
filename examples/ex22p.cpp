//                       MFEM Example 22 - Parallel Version
//
// Compile with: make ex22p
//
// Sample runs:  mpirun -np 4 ex22p -m ../data/inline-segment.mesh -o 3
//               mpirun -np 4 ex22p -m ../data/inline-tri.mesh -o 3
//               mpirun -np 4 ex22p -m ../data/inline-quad.mesh -o 3
//               mpirun -np 4 ex22p -m ../data/inline-quad.mesh -o 3 -p 1
//               mpirun -np 4 ex22p -m ../data/inline-quad.mesh -o 3 -p 2
//               mpirun -np 4 ex22p -m ../data/inline-tet.mesh -o 2
//               mpirun -np 4 ex22p -m ../data/inline-hex.mesh -o 2
//               mpirun -np 4 ex22p -m ../data/inline-hex.mesh -o 2 -p 1
//               mpirun -np 4 ex22p -m ../data/inline-hex.mesh -o 2 -p 2
//               mpirun -np 4 ex22p -m ../data/star.mesh -o 2 -sigma 10.0
//
<<<<<<< HEAD
// Device sample runs:
//               mpirun -np 4 ex22p -m ../data/inline-quad.mesh -o 1 -p 1 -pa -d cuda
//               mpirun -np 4 ex22p -m ../data/inline-hex.mesh -o 1 -p 2 -pa -d cuda
//               mpirun -np 4 ex22p -m ../data/star.mesh -o 2 -sigma 10.0 -pa -d cuda
=======
// With partial assembly:
//               mpirun -np 4 ex22p -m ../data/inline-quad.mesh -o 1 -p 1 -pa
//               mpirun -np 4 ex22p -m ../data/inline-hex.mesh -o 1 -p 2 -pa
//               mpirun -np 4 ex22p -m ../data/star.mesh -o 2 -sigma 10.0 -pa
>>>>>>> 697cb9bb
//
// Description:  This example code demonstrates the use of MFEM to define and
//               solve simple complex-valued linear systems. It implements three
//               variants of a damped harmonic oscillator:
//
//               1) A scalar H1 field
//                  -Div(a Grad u) - omega^2 b u + i omega c u = 0
//
//               2) A vector H(Curl) field
//                  Curl(a Curl u) - omega^2 b u + i omega c u = 0
//
//               3) A vector H(Div) field
//                  -Grad(a Div u) - omega^2 b u + i omega c u = 0
//
//               In each case the field is driven by a forced oscillation, with
//               angular frequency omega, imposed at the boundary or a portion
//               of the boundary.
//
//               In electromagnetics the coefficients are typically named the
//               permeability, mu = 1/a, permittivity, epsilon = b, and
//               conductivity, sigma = c. The user can specify these constants
//               using either set of names.
//
//               The example also demonstrates how to display a time-varying
//               solution as a sequence of fields sent to a single GLVis socket.
//
//               We recommend viewing examples 1, 3 and 4 before viewing this
//               example.

#include "mfem.hpp"
#include <fstream>
#include <iostream>

using namespace std;
using namespace mfem;

static double mu_ = 1.0;
static double epsilon_ = 1.0;
static double sigma_ = 20.0;
static double omega_ = 10.0;

double u0_real_exact(const Vector &);
double u0_imag_exact(const Vector &);

void u1_real_exact(const Vector &, Vector &);
void u1_imag_exact(const Vector &, Vector &);

void u2_real_exact(const Vector &, Vector &);
void u2_imag_exact(const Vector &, Vector &);

bool check_for_inline_mesh(const char * mesh_file);

int main(int argc, char *argv[])
{
   // 1. Initialize MPI.
   int num_procs, myid;
   MPI_Init(&argc, &argv);
   MPI_Comm_size(MPI_COMM_WORLD, &num_procs);
   MPI_Comm_rank(MPI_COMM_WORLD, &myid);

   // 2. Parse command-line options.
   const char *mesh_file = "../data/inline-quad.mesh";
   int ser_ref_levels = 1;
   int par_ref_levels = 1;
   int order = 1;
   int prob = 0;
   double freq = -1.0;
   double a_coef = 0.0;
   bool visualization = 1;
   bool herm_conv = true;
   bool exact_sol = true;
   bool pa = false;
<<<<<<< HEAD
   const char *device_config = "cpu";
=======
>>>>>>> 697cb9bb

   OptionsParser args(argc, argv);
   args.AddOption(&mesh_file, "-m", "--mesh",
                  "Mesh file to use.");
   args.AddOption(&ser_ref_levels, "-rs", "--refine-serial",
                  "Number of times to refine the mesh uniformly in serial.");
   args.AddOption(&par_ref_levels, "-rp", "--refine-parallel",
                  "Number of times to refine the mesh uniformly in parallel.");
   args.AddOption(&order, "-o", "--order",
                  "Finite element order (polynomial degree).");
   args.AddOption(&prob, "-p", "--problem-type",
                  "Choose between 0: H_1, 1: H(Curl), or 2: H(Div) "
                  "damped harmonic oscillator.");
   args.AddOption(&a_coef, "-a", "--stiffness-coef",
                  "Stiffness coefficient (spring constant or 1/mu).");
   args.AddOption(&epsilon_, "-b", "--mass-coef",
                  "Mass coefficient (or epsilon).");
   args.AddOption(&sigma_, "-c", "--damping-coef",
                  "Damping coefficient (or sigma).");
   args.AddOption(&mu_, "-mu", "--permeability",
                  "Permeability of free space (or 1/(spring constant)).");
   args.AddOption(&epsilon_, "-eps", "--permittivity",
                  "Permittivity of free space (or mass constant).");
   args.AddOption(&sigma_, "-sigma", "--conductivity",
                  "Conductivity (or damping constant).");
   args.AddOption(&freq, "-f", "--frequency",
                  "Frequency (in Hz).");
   args.AddOption(&herm_conv, "-herm", "--hermitian", "-no-herm",
                  "--no-hermitian", "Use convention for Hermitian operators.");
   args.AddOption(&visualization, "-vis", "--visualization", "-no-vis",
                  "--no-visualization",
                  "Enable or disable GLVis visualization.");
   args.AddOption(&pa, "-pa", "--partial-assembly", "-no-pa",
                  "--no-partial-assembly", "Enable Partial Assembly.");
<<<<<<< HEAD
   args.AddOption(&device_config, "-d", "--device",
                  "Device configuration string, see Device::Configure().");
=======
>>>>>>> 697cb9bb
   args.Parse();
   if (!args.Good())
   {
      if (myid == 0)
      {
         args.PrintUsage(cout);
      }
      MPI_Finalize();
      return 1;
   }
   if (myid == 0)
   {
      args.PrintOptions(cout);
   }

   MFEM_VERIFY(prob >= 0 && prob <=2,
               "Unrecognized problem type: " << prob);

   if ( a_coef != 0.0 )
   {
      mu_ = 1.0 / a_coef;
   }
   if ( freq > 0.0 )
   {
      omega_ = 2.0 * M_PI * freq;
   }

   exact_sol = check_for_inline_mesh(mesh_file);
   if (myid == 0 && exact_sol)
   {
      cout << "Identified a mesh with known exact solution" << endl;
   }

   ComplexOperator::Convention conv =
      herm_conv ? ComplexOperator::HERMITIAN : ComplexOperator::BLOCK_SYMMETRIC;

   // 3. Enable hardware devices such as GPUs, and programming models such as
   //    CUDA, OCCA, RAJA and OpenMP based on command line options.
   Device device(device_config);
   device.Print();

   // 4. Read the (serial) mesh from the given mesh file on all processors. We
   //    can handle triangular, quadrilateral, tetrahedral, hexahedral, surface
   //    and volume meshes with the same code.
   Mesh *mesh = new Mesh(mesh_file, 1, 1);
   int dim = mesh->Dimension();

   // 5. Refine the serial mesh on all processors to increase the resolution.
   for (int l = 0; l < ser_ref_levels; l++)
   {
      mesh->UniformRefinement();
   }

   // 6. Define a parallel mesh by a partitioning of the serial mesh. Refine
   //    this mesh further in parallel to increase the resolution. Once the
   //    parallel mesh is defined, the serial mesh can be deleted.
   ParMesh *pmesh = new ParMesh(MPI_COMM_WORLD, *mesh);
   delete mesh;
   for (int l = 0; l < par_ref_levels; l++)
   {
      pmesh->UniformRefinement();
   }

   // 7. Define a parallel finite element space on the parallel mesh. Here we
   //    use continuous Lagrange, Nedelec, or Raviart-Thomas finite elements of
   //    the specified order.
   if (dim == 1 && prob != 0 )
   {
      if (myid == 0)
      {
         cout << "Switching to problem type 0, H1 basis functions, "
              << "for 1 dimensional mesh." << endl;
      }
      prob = 0;
   }

   FiniteElementCollection *fec = NULL;
   switch (prob)
   {
      case 0:  fec = new H1_FECollection(order, dim);      break;
      case 1:  fec = new ND_FECollection(order, dim);      break;
      case 2:  fec = new RT_FECollection(order - 1, dim);  break;
      default: break; // This should be unreachable
   }
   ParFiniteElementSpace *fespace = new ParFiniteElementSpace(pmesh, fec);
   HYPRE_Int size = fespace->GlobalTrueVSize();
   if (myid == 0)
   {
      cout << "Number of finite element unknowns: " << size << endl;
   }

   // 8. Determine the list of true (i.e. parallel conforming) essential
   //    boundary dofs. In this example, the boundary conditions are defined
   //    based on the type of mesh and the problem type.
   Array<int> ess_tdof_list;
   Array<int> ess_bdr;
   if (pmesh->bdr_attributes.Size())
   {
      ess_bdr.SetSize(pmesh->bdr_attributes.Max());
      ess_bdr = 1;
      fespace->GetEssentialTrueDofs(ess_bdr, ess_tdof_list);
   }

   // 9. Set up the parallel linear form b(.) which corresponds to the
   //    right-hand side of the FEM linear system.
   ParComplexLinearForm b(fespace, conv);
   b.Vector::operator=(0.0);

   // 10. Define the solution vector u as a parallel complex finite element grid
   //     function corresponding to fespace. Initialize u with initial guess of
   //     1+0i or the exact solution if it is known.
   ParComplexGridFunction u(fespace);
   ParComplexGridFunction * u_exact = NULL;
   if (exact_sol) { u_exact = new ParComplexGridFunction(fespace); }

   FunctionCoefficient u0_r(u0_real_exact);
   FunctionCoefficient u0_i(u0_imag_exact);
   VectorFunctionCoefficient u1_r(dim, u1_real_exact);
   VectorFunctionCoefficient u1_i(dim, u1_imag_exact);
   VectorFunctionCoefficient u2_r(dim, u2_real_exact);
   VectorFunctionCoefficient u2_i(dim, u2_imag_exact);

   ConstantCoefficient zeroCoef(0.0);
   ConstantCoefficient oneCoef(1.0);

   Vector zeroVec(dim); zeroVec = 0.0;
   Vector  oneVec(dim);  oneVec = 0.0; oneVec[(prob==2)?(dim-1):0] = 1.0;
   VectorConstantCoefficient zeroVecCoef(zeroVec);
   VectorConstantCoefficient oneVecCoef(oneVec);

   switch (prob)
   {
      case 0:
         if (exact_sol)
         {
            u.ProjectBdrCoefficient(u0_r, u0_i, ess_bdr);
            u_exact->ProjectCoefficient(u0_r, u0_i);
         }
         else
         {
            u.ProjectBdrCoefficient(oneCoef, zeroCoef, ess_bdr);
         }
         break;
      case 1:
         if (exact_sol)
         {
            u.ProjectBdrCoefficientTangent(u1_r, u1_i, ess_bdr);
            u_exact->ProjectCoefficient(u1_r, u1_i);
         }
         else
         {
            u.ProjectBdrCoefficientTangent(oneVecCoef, zeroVecCoef, ess_bdr);
         }
         break;
      case 2:
         if (exact_sol)
         {
            u.ProjectBdrCoefficientNormal(u2_r, u2_i, ess_bdr);
            u_exact->ProjectCoefficient(u2_r, u2_i);
         }
         else
         {
            u.ProjectBdrCoefficientNormal(oneVecCoef, zeroVecCoef, ess_bdr);
         }
         break;
      default: break; // This should be unreachable
   }

   if (visualization && exact_sol)
   {
      char vishost[] = "localhost";
      int  visport   = 19916;
      socketstream sol_sock_r(vishost, visport);
      socketstream sol_sock_i(vishost, visport);
      sol_sock_r << "parallel " << num_procs << " " << myid << "\n";
      sol_sock_i << "parallel " << num_procs << " " << myid << "\n";
      sol_sock_r.precision(8);
      sol_sock_i.precision(8);
      sol_sock_r << "solution\n" << *pmesh << u_exact->real()
                 << "window_title 'Exact: Real Part'" << flush;
      sol_sock_i << "solution\n" << *pmesh << u_exact->imag()
                 << "window_title 'Exact: Imaginary Part'" << flush;
   }

   // 11. Set up the parallel sesquilinear form a(.,.) on the finite element
   //     space corresponding to the damped harmonic oscillator operator of the
   //     appropriate type:
   //
   //     0) A scalar H1 field
   //        -Div(a Grad) - omega^2 b + i omega c
   //
   //     1) A vector H(Curl) field
   //        Curl(a Curl) - omega^2 b + i omega c
   //
   //     2) A vector H(Div) field
   //        -Grad(a Div) - omega^2 b + i omega c
   //
   ConstantCoefficient stiffnessCoef(1.0/mu_);
   ConstantCoefficient massCoef(-omega_ * omega_ * epsilon_);
   ConstantCoefficient lossCoef(omega_ * sigma_);
   ConstantCoefficient negMassCoef(omega_ * omega_ * epsilon_);

   ParSesquilinearForm *a = new ParSesquilinearForm(fespace, conv);
   if (pa) { a->SetAssemblyLevel(AssemblyLevel::PARTIAL); }
   switch (prob)
   {
      case 0:
         a->AddDomainIntegrator(new DiffusionIntegrator(stiffnessCoef),
                                NULL);
         a->AddDomainIntegrator(new MassIntegrator(massCoef),
                                new MassIntegrator(lossCoef));
         break;
      case 1:
         a->AddDomainIntegrator(new CurlCurlIntegrator(stiffnessCoef),
                                NULL);
         a->AddDomainIntegrator(new VectorFEMassIntegrator(massCoef),
                                new VectorFEMassIntegrator(lossCoef));
         break;
      case 2:
         a->AddDomainIntegrator(new DivDivIntegrator(stiffnessCoef),
                                NULL);
         a->AddDomainIntegrator(new VectorFEMassIntegrator(massCoef),
                                new VectorFEMassIntegrator(lossCoef));
         break;
      default: break; // This should be unreachable
   }

   // 11a. Set up the parallel bilinear form for the preconditioner
   //      corresponding to the appropriate operator
   //
   //      0) A scalar H1 field
   //         -Div(a Grad) - omega^2 b + omega c
   //
   //      1) A vector H(Curl) field
   //         Curl(a Curl) + omega^2 b + omega c
   //
   //      2) A vector H(Div) field
   //         -Grad(a Div) - omega^2 b + omega c
   //
   ParBilinearForm *pcOp = new ParBilinearForm(fespace);
   if (pa) { pcOp->SetAssemblyLevel(AssemblyLevel::PARTIAL); }
   switch (prob)
   {
      case 0:
         pcOp->AddDomainIntegrator(new DiffusionIntegrator(stiffnessCoef));
         pcOp->AddDomainIntegrator(new MassIntegrator(massCoef));
         pcOp->AddDomainIntegrator(new MassIntegrator(lossCoef));
         break;
      case 1:
         pcOp->AddDomainIntegrator(new CurlCurlIntegrator(stiffnessCoef));
         pcOp->AddDomainIntegrator(new VectorFEMassIntegrator(negMassCoef));
         pcOp->AddDomainIntegrator(new VectorFEMassIntegrator(lossCoef));
         break;
      case 2:
         pcOp->AddDomainIntegrator(new DivDivIntegrator(stiffnessCoef));
         pcOp->AddDomainIntegrator(new VectorFEMassIntegrator(massCoef));
         pcOp->AddDomainIntegrator(new VectorFEMassIntegrator(lossCoef));
         break;
      default: break; // This should be unreachable
   }

   // 12. Assemble the parallel bilinear form and the corresponding linear
   //     system, applying any necessary transformations such as: parallel
   //     assembly, eliminating boundary conditions, applying conforming
   //     constraints for non-conforming AMR, etc.
   a->Assemble();
   pcOp->Assemble();

   OperatorHandle A;
   Vector B, U;

   a->FormLinearSystem(ess_tdof_list, u, b, A, U, B);
<<<<<<< HEAD
   U = 0.0;
=======
>>>>>>> 697cb9bb

   if (myid == 0)
   {
      cout << "Size of linear system: "
           << 2 * fespace->GlobalTrueVSize() << endl << endl;
   }

   // 13. Define and apply a parallel FGMRES solver for AU=B with a block
   //     diagonal preconditioner based on the appropriate multigrid
   //     preconditioner from hypre.
   {
      Array<int> blockTrueOffsets;
      blockTrueOffsets.SetSize(3);
      blockTrueOffsets[0] = 0;
      blockTrueOffsets[1] = A->Height() / 2;
      blockTrueOffsets[2] = A->Height() / 2;
      blockTrueOffsets.PartialSum();

      BlockDiagonalPreconditioner BDP(blockTrueOffsets);

      Operator * pc_r = NULL;
      Operator * pc_i = NULL;

      if (pa)
      {
         pc_r = new OperatorJacobiSmoother(*pcOp, ess_tdof_list);
      }
      else
      {
         OperatorHandle PCOp;
         pcOp->FormSystemMatrix(ess_tdof_list, PCOp);
         switch (prob)
         {
            case 0:
               pc_r = new HypreBoomerAMG(*PCOp.As<HypreParMatrix>());
               break;
            case 1:
               pc_r = new HypreAMS(*PCOp.As<HypreParMatrix>(), fespace);
               break;
            case 2:
               if (dim == 2 )
               {
                  pc_r = new HypreAMS(*PCOp.As<HypreParMatrix>(), fespace);
               }
               else
               {
                  pc_r = new HypreADS(*PCOp.As<HypreParMatrix>(), fespace);
               }
               break;
            default: break; // This should be unreachable
         }
      }
      pc_i = new ScaledOperator(pc_r,
                                (conv == ComplexOperator::HERMITIAN) ?
                                -1.0:1.0);

      BDP.SetDiagonalBlock(0, pc_r);
      BDP.SetDiagonalBlock(1, pc_i);
      BDP.owns_blocks = 1;

      FGMRESSolver fgmres(MPI_COMM_WORLD);
      fgmres.SetPreconditioner(BDP);
      fgmres.SetOperator(*A.Ptr());
      fgmres.SetRelTol(1e-12);
      fgmres.SetMaxIter(1000);
      fgmres.SetPrintLevel(1);
      fgmres.Mult(B, U);
   }
   // 14. Recover the parallel grid function corresponding to U. This is the
   //     local finite element solution on each processor.
   a->RecoverFEMSolution(U, b, u);
   u.real().SyncMemory(u);
   u.imag().SyncMemory(u);

   if (exact_sol)
   {
      double err_r = -1.0;
      double err_i = -1.0;

      switch (prob)
      {
         case 0:
            err_r = u.real().ComputeL2Error(u0_r);
            err_i = u.imag().ComputeL2Error(u0_i);
            break;
         case 1:
            err_r = u.real().ComputeL2Error(u1_r);
            err_i = u.imag().ComputeL2Error(u1_i);
            break;
         case 2:
            err_r = u.real().ComputeL2Error(u2_r);
            err_i = u.imag().ComputeL2Error(u2_i);
            break;
         default: break; // This should be unreachable
      }

      if ( myid == 0 )
      {
         cout << endl;
         cout << "|| Re (u_h - u) ||_{L^2} = " << err_r << endl;
         cout << "|| Im (u_h - u) ||_{L^2} = " << err_i << endl;
         cout << endl;
      }
   }

   // 15. Save the refined mesh and the solution in parallel. This output can be
   //     viewed later using GLVis: "glvis -np <np> -m mesh -g sol".
   {
      ostringstream mesh_name, sol_r_name, sol_i_name;
      mesh_name << "mesh." << setfill('0') << setw(6) << myid;
      sol_r_name << "sol_r." << setfill('0') << setw(6) << myid;
      sol_i_name << "sol_i." << setfill('0') << setw(6) << myid;

      ofstream mesh_ofs(mesh_name.str().c_str());
      mesh_ofs.precision(8);
      pmesh->Print(mesh_ofs);

      ofstream sol_r_ofs(sol_r_name.str().c_str());
      ofstream sol_i_ofs(sol_i_name.str().c_str());
      sol_r_ofs.precision(8);
      sol_i_ofs.precision(8);
      u.real().Save(sol_r_ofs);
      u.imag().Save(sol_i_ofs);
   }

   // 16. Send the solution by socket to a GLVis server.
   if (visualization)
   {
      char vishost[] = "localhost";
      int  visport   = 19916;
      socketstream sol_sock_r(vishost, visport);
      socketstream sol_sock_i(vishost, visport);
      sol_sock_r << "parallel " << num_procs << " " << myid << "\n";
      sol_sock_i << "parallel " << num_procs << " " << myid << "\n";
      sol_sock_r.precision(8);
      sol_sock_i.precision(8);
      sol_sock_r << "solution\n" << *pmesh << u.real()
                 << "window_title 'Solution: Real Part'" << flush;
      sol_sock_i << "solution\n" << *pmesh << u.imag()
                 << "window_title 'Solution: Imaginary Part'" << flush;
   }
   if (visualization && exact_sol)
   {
      *u_exact -= u;

      char vishost[] = "localhost";
      int  visport   = 19916;
      socketstream sol_sock_r(vishost, visport);
      socketstream sol_sock_i(vishost, visport);
      sol_sock_r << "parallel " << num_procs << " " << myid << "\n";
      sol_sock_i << "parallel " << num_procs << " " << myid << "\n";
      sol_sock_r.precision(8);
      sol_sock_i.precision(8);
      sol_sock_r << "solution\n" << *pmesh << u_exact->real()
                 << "window_title 'Error: Real Part'" << flush;
      sol_sock_i << "solution\n" << *pmesh << u_exact->imag()
                 << "window_title 'Error: Imaginary Part'" << flush;
   }
   if (visualization)
   {
      ParGridFunction u_t(fespace);
      u_t = u.real();
      char vishost[] = "localhost";
      int  visport   = 19916;
      socketstream sol_sock(vishost, visport);
      sol_sock << "parallel " << num_procs << " " << myid << "\n";
      sol_sock.precision(8);
      sol_sock << "solution\n" << *pmesh << u_t
               << "window_title 'Harmonic Solution (t = 0.0 T)'"
               << "pause\n" << flush;
      if (myid == 0)
         cout << "GLVis visualization paused."
              << " Press space (in the GLVis window) to resume it.\n";
      int num_frames = 32;
      int i = 0;
      while (sol_sock)
      {
         double t = (double)(i % num_frames) / num_frames;
         ostringstream oss;
         oss << "Harmonic Solution (t = " << t << " T)";

         add(cos( 2.0 * M_PI * t), u.real(),
             sin(-2.0 * M_PI * t), u.imag(), u_t);
         sol_sock << "parallel " << num_procs << " " << myid << "\n";
         sol_sock << "solution\n" << *pmesh << u_t
                  << "window_title '" << oss.str() << "'" << flush;
         i++;
      }
   }

   // 17. Free the used memory.
   delete a;
   delete u_exact;
   delete pcOp;
   delete fespace;
   delete fec;
   delete pmesh;

   MPI_Finalize();

   return 0;
}

bool check_for_inline_mesh(const char * mesh_file)
{
   string file(mesh_file);
   size_t p0 = file.find_last_of("/");
   string s0 = file.substr((p0==string::npos)?0:(p0+1),7);
   return s0 == "inline-";
}

complex<double> u0_exact(const Vector &x)
{
   int dim = x.Size();
   complex<double> i(0.0, 1.0);
   complex<double> alpha = (epsilon_ * omega_ - i * sigma_);
   complex<double> kappa = std::sqrt(mu_ * omega_* alpha);
   return std::exp(-i * kappa * x[dim - 1]);
}

double u0_real_exact(const Vector &x)
{
   return u0_exact(x).real();
}

double u0_imag_exact(const Vector &x)
{
   return u0_exact(x).imag();
}

void u1_real_exact(const Vector &x, Vector &v)
{
   int dim = x.Size();
   v.SetSize(dim); v = 0.0; v[0] = u0_real_exact(x);
}

void u1_imag_exact(const Vector &x, Vector &v)
{
   int dim = x.Size();
   v.SetSize(dim); v = 0.0; v[0] = u0_imag_exact(x);
}

void u2_real_exact(const Vector &x, Vector &v)
{
   int dim = x.Size();
   v.SetSize(dim); v = 0.0; v[dim-1] = u0_real_exact(x);
}

void u2_imag_exact(const Vector &x, Vector &v)
{
   int dim = x.Size();
   v.SetSize(dim); v = 0.0; v[dim-1] = u0_imag_exact(x);
}<|MERGE_RESOLUTION|>--- conflicted
+++ resolved
@@ -13,17 +13,10 @@
 //               mpirun -np 4 ex22p -m ../data/inline-hex.mesh -o 2 -p 2
 //               mpirun -np 4 ex22p -m ../data/star.mesh -o 2 -sigma 10.0
 //
-<<<<<<< HEAD
 // Device sample runs:
 //               mpirun -np 4 ex22p -m ../data/inline-quad.mesh -o 1 -p 1 -pa -d cuda
 //               mpirun -np 4 ex22p -m ../data/inline-hex.mesh -o 1 -p 2 -pa -d cuda
 //               mpirun -np 4 ex22p -m ../data/star.mesh -o 2 -sigma 10.0 -pa -d cuda
-=======
-// With partial assembly:
-//               mpirun -np 4 ex22p -m ../data/inline-quad.mesh -o 1 -p 1 -pa
-//               mpirun -np 4 ex22p -m ../data/inline-hex.mesh -o 1 -p 2 -pa
-//               mpirun -np 4 ex22p -m ../data/star.mesh -o 2 -sigma 10.0 -pa
->>>>>>> 697cb9bb
 //
 // Description:  This example code demonstrates the use of MFEM to define and
 //               solve simple complex-valued linear systems. It implements three
@@ -96,10 +89,7 @@
    bool herm_conv = true;
    bool exact_sol = true;
    bool pa = false;
-<<<<<<< HEAD
    const char *device_config = "cpu";
-=======
->>>>>>> 697cb9bb
 
    OptionsParser args(argc, argv);
    args.AddOption(&mesh_file, "-m", "--mesh",
@@ -134,11 +124,8 @@
                   "Enable or disable GLVis visualization.");
    args.AddOption(&pa, "-pa", "--partial-assembly", "-no-pa",
                   "--no-partial-assembly", "Enable Partial Assembly.");
-<<<<<<< HEAD
    args.AddOption(&device_config, "-d", "--device",
                   "Device configuration string, see Device::Configure().");
-=======
->>>>>>> 697cb9bb
    args.Parse();
    if (!args.Good())
    {
@@ -411,10 +398,6 @@
    Vector B, U;
 
    a->FormLinearSystem(ess_tdof_list, u, b, A, U, B);
-<<<<<<< HEAD
-   U = 0.0;
-=======
->>>>>>> 697cb9bb
 
    if (myid == 0)
    {
