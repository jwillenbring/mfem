--- conflicted
+++ resolved
@@ -33,10 +33,7 @@
   ex24.cpp
   ex25.cpp
   ex26.cpp
-<<<<<<< HEAD
-=======
   ex27.cpp
->>>>>>> 88ae0ca0
   )
 
 if (MFEM_USE_MPI)
@@ -66,10 +63,7 @@
     ex24p.cpp
     ex25p.cpp
     ex26p.cpp
-<<<<<<< HEAD
-=======
     ex27p.cpp
->>>>>>> 88ae0ca0
     )
 endif()
 
