--- conflicted
+++ resolved
@@ -136,19 +136,11 @@
    //    largest number that gives a final mesh with no more than 50,000
    //    elements.
    {
-<<<<<<< HEAD
       srand(seed);
       for (int l = 0; l < ref_levels; l++)
       {
          //mesh->UniformRefinement();
          mesh->RandomRefinement(0.7, true);
-=======
-      int ref_levels =
-         (int)floor(log(50000./mesh->GetNE())/log(2.)/dim);
-      for (int l = 0; l < ref_levels; l++)
-      {
-         mesh->UniformRefinement();
->>>>>>> 01b9a0ba
       }
    }
 
