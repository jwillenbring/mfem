//                       MFEM Example 6 - Parallel Version
//
// Compile with: make ex6p
//
// Sample runs:  mpirun -np 4 ex6p -m ../data/square-disc.mesh -o 1
//               mpirun -np 4 ex6p -m ../data/square-disc.mesh -o 2
//               mpirun -np 4 ex6p -m ../data/square-disc-nurbs.mesh -o 2
//               mpirun -np 4 ex6p -m ../data/star.mesh -o 3
//               mpirun -np 4 ex6p -m ../data/escher.mesh -o 2
//               mpirun -np 4 ex6p -m ../data/fichera.mesh -o 2
//               mpirun -np 4 ex6p -m ../data/disc-nurbs.mesh -o 2
//               mpirun -np 4 ex6p -m ../data/ball-nurbs.mesh
//               mpirun -np 4 ex6p -m ../data/pipe-nurbs.mesh
//               mpirun -np 4 ex6p -m ../data/star-surf.mesh -o 2
//               mpirun -np 4 ex6p -m ../data/square-disc-surf.mesh -o 2
//               mpirun -np 4 ex6p -m ../data/amr-quad.mesh
//
// Device sample runs:
//               mpirun -np 4 ex6p -pa -d cuda
//               mpirun -np 4 ex6p -pa -d occa-cuda
//               mpirun -np 4 ex6p -pa -d raja-omp
//               mpirun -np 4 ex6p -pa -d ceed-cpu
//             * mpirun -np 4 ex6p -pa -d ceed-cuda
//               mpirun -np 4 ex6p -pa -d ceed-cuda:/gpu/cuda/shared
//
// Description:  This is a version of Example 1 with a simple adaptive mesh
//               refinement loop. The problem being solved is again the Laplace
//               equation -Delta u = 1 with homogeneous Dirichlet boundary
//               conditions. The problem is solved on a sequence of meshes which
//               are locally refined in a conforming (triangles, tetrahedrons)
//               or non-conforming (quadrilaterals, hexahedra) manner according
//               to a simple ZZ error estimator.
//
//               The example demonstrates MFEM's capability to work with both
//               conforming and nonconforming refinements, in 2D and 3D, on
//               linear, curved and surface meshes. Interpolation of functions
//               from coarse to fine meshes, as well as persistent GLVis
//               visualization are also illustrated.
//
//               We recommend viewing Example 1 before viewing this example.

#include "mfem.hpp"
#include <fstream>
#include <iostream>

using namespace std;
using namespace mfem;

int main(int argc, char *argv[])
{
   // 1. Initialize MPI.
   int num_procs, myid;
   MPI_Init(&argc, &argv);
   MPI_Comm_size(MPI_COMM_WORLD, &num_procs);
   MPI_Comm_rank(MPI_COMM_WORLD, &myid);

   // 2. Parse command-line options.
   const char *mesh_file = "../data/star.mesh";
   int order = 1;
   bool pa = false;
   const char *device_config = "cpu";
   bool visualization = true;

   OptionsParser args(argc, argv);
   args.AddOption(&mesh_file, "-m", "--mesh",
                  "Mesh file to use.");
   args.AddOption(&order, "-o", "--order",
                  "Finite element order (polynomial degree).");
   args.AddOption(&pa, "-pa", "--partial-assembly", "-no-pa",
                  "--no-partial-assembly", "Enable Partial Assembly.");
   args.AddOption(&device_config, "-d", "--device",
                  "Device configuration string, see Device::Configure().");
   args.AddOption(&visualization, "-vis", "--visualization", "-no-vis",
                  "--no-visualization",
                  "Enable or disable GLVis visualization.");
   args.Parse();
   if (!args.Good())
   {
      if (myid == 0)
      {
         args.PrintUsage(cout);
      }
      MPI_Finalize();
      return 1;
   }
   if (myid == 0)
   {
      args.PrintOptions(cout);
   }

   // 3. Enable hardware devices such as GPUs, and programming models such as
   //    CUDA, OCCA, RAJA and OpenMP based on command line options.
   Device device(device_config);
   if (myid == 0) { device.Print(); }

   // 4. Read the (serial) mesh from the given mesh file on all processors.  We
   //    can handle triangular, quadrilateral, tetrahedral, hexahedral, surface
   //    and volume meshes with the same code.
   Mesh *mesh = new Mesh(mesh_file, 1, 1);
   int dim = mesh->Dimension();
   int sdim = mesh->SpaceDimension();

   // 5. Refine the serial mesh on all processors to increase the resolution.
   //    Also project a NURBS mesh to a piecewise-quadratic curved mesh. Make
   //    sure that the mesh is non-conforming.
   if (mesh->NURBSext)
   {
      mesh->UniformRefinement();
      mesh->SetCurvature(2);
   }
   mesh->EnsureNCMesh();

   // 6. Define a parallel mesh by partitioning the serial mesh.
   //    Once the parallel mesh is defined, the serial mesh can be deleted.
   ParMesh pmesh(MPI_COMM_WORLD, *mesh);
   delete mesh;

   MFEM_VERIFY(pmesh.bdr_attributes.Size() > 0,
               "Boundary attributes required in the mesh.");
   Array<int> ess_bdr(pmesh.bdr_attributes.Max());
   ess_bdr = 1;

   // 7. Define a finite element space on the mesh. The polynomial order is
   //    one (linear) by default, but this can be changed on the command line.
   H1_FECollection fec(order, dim);
   ParFiniteElementSpace fespace(&pmesh, &fec);

   // 8. As in Example 1p, we set up bilinear and linear forms corresponding to
   //    the Laplace problem -\Delta u = 1. We don't assemble the discrete
   //    problem yet, this will be done in the main loop.
   ParBilinearForm a(&fespace);
   if (pa)
   {
      a.SetAssemblyLevel(AssemblyLevel::PARTIAL);
      a.SetDiagonalPolicy(Operator::DIAG_ONE);
   }
   ParLinearForm b(&fespace);

   ConstantCoefficient one(1.0);

   BilinearFormIntegrator *integ = new DiffusionIntegrator(one);
   a.AddDomainIntegrator(integ);
   b.AddDomainIntegrator(new DomainLFIntegrator(one));

   // 9. The solution vector x and the associated finite element grid function
   //    will be maintained over the AMR iterations. We initialize it to zero.
   ParGridFunction x(&fespace);
   x = 0;

   // 10. Connect to GLVis.
   char vishost[] = "localhost";
   int  visport   = 19916;

   socketstream sout;
   if (visualization)
   {
      sout.open(vishost, visport);
      if (!sout)
      {
         if (myid == 0)
         {
            cout << "Unable to connect to GLVis server at "
                 << vishost << ':' << visport << endl;
            cout << "GLVis visualization disabled.\n";
         }
         visualization = false;
      }

      sout.precision(8);
   }

   // 11. Set up an error estimator. Here we use the Zienkiewicz-Zhu estimator
   //     with L2 projection in the smoothing step to better handle hanging
   //     nodes and parallel partitioning. We need to supply a space for the
   //     discontinuous flux (L2) and a space for the smoothed flux (H(div) is
   //     used here).
   L2_FECollection flux_fec(order, dim);
   ParFiniteElementSpace flux_fes(&pmesh, &flux_fec, sdim);
   RT_FECollection smooth_flux_fec(order-1, dim);
   ParFiniteElementSpace smooth_flux_fes(&pmesh, &smooth_flux_fec);
   // Another possible option for the smoothed flux space:
   // H1_FECollection smooth_flux_fec(order, dim);
   // ParFiniteElementSpace smooth_flux_fes(&pmesh, &smooth_flux_fec, dim);
   L2ZienkiewiczZhuEstimator estimator(*integ, x, flux_fes, smooth_flux_fes);

   // 12. A refiner selects and refines elements based on a refinement strategy.
   //     The strategy here is to refine elements with errors larger than a
   //     fraction of the maximum element error. Other strategies are possible.
   //     The refiner will call the given error estimator.
   ThresholdRefiner refiner(estimator);
   refiner.SetTotalErrorFraction(0.7);

   // 13. The main AMR loop. In each iteration we solve the problem on the
   //     current mesh, visualize the solution, and refine the mesh.
   const int max_dofs = 100000;
   for (int it = 0; ; it++)
   {
      HYPRE_Int global_dofs = fespace.GlobalTrueVSize();
      if (myid == 0)
      {
         cout << "\nAMR iteration " << it << endl;
         cout << "Number of unknowns: " << global_dofs << endl;
      }

      // 14. Assemble the right-hand side and determine the list of true
      //     (i.e. parallel conforming) essential boundary dofs.
      Array<int> ess_tdof_list;
      fespace.GetEssentialTrueDofs(ess_bdr, ess_tdof_list);
      b.Assemble();

      // 15. Assemble the stiffness matrix. Note that MFEM doesn't care at this
      //     point that the mesh is nonconforming and parallel.  The FE space is
      //     considered 'cut' along hanging edges/faces, and also across
      //     processor boundaries.
      a.Assemble();

      // 16. Create the parallel linear system: eliminate boundary conditions.
      //     The system will be solved for true (unconstrained/unique) DOFs only.
      OperatorPtr A;
      Vector B, X;

      const int copy_interior = 1;
      a.FormLinearSystem(ess_tdof_list, x, b, A, X, B, copy_interior);

      // 17. Solve the linear system A X = B.
      //     * With full assembly, use the BoomerAMG preconditioner from hypre.
<<<<<<< HEAD
      //     * With partial assembly, use the diagonal preconditioner.
=======
      //     * With partial assembly, use a diagonal preconditioner.
>>>>>>> 2a5fcacb
      Solver *M = NULL;
      if (pa)
      {
         M = new OperatorJacobiSmoother(a, ess_tdof_list);
      }
      else
      {
         HypreBoomerAMG *amg = new HypreBoomerAMG;
         amg->SetPrintLevel(0);
         M = amg;
      }
      CGSolver cg(MPI_COMM_WORLD);
      cg.SetRelTol(1e-6);
      cg.SetMaxIter(2000);
      cg.SetPrintLevel(3); // print the first and the last iterations only
      cg.SetPreconditioner(*M);
      cg.SetOperator(*A);
      cg.Mult(B, X);
      delete M;

      // 18. Switch back to the host and extract the parallel grid function
      //     corresponding to the finite element approximation X. This is the
      //     local solution on each processor.
      a.RecoverFEMSolution(X, b, x);

      // 19. Send the solution by socket to a GLVis server.
      if (visualization)
      {
         sout << "parallel " << num_procs << " " << myid << "\n";
         sout << "solution\n" << pmesh << x << flush;
      }

      if (global_dofs > max_dofs)
      {
         if (myid == 0)
         {
            cout << "Reached the maximum number of dofs. Stop." << endl;
         }
         break;
      }

      // 20. Call the refiner to modify the mesh. The refiner calls the error
      //     estimator to obtain element errors, then it selects elements to be
      //     refined and finally it modifies the mesh. The Stop() method can be
      //     used to determine if a stopping criterion was met.
      refiner.Apply(pmesh);
      if (refiner.Stop())
      {
         if (myid == 0)
         {
            cout << "Stopping criterion satisfied. Stop." << endl;
         }
         break;
      }

      // 21. Update the finite element space (recalculate the number of DOFs,
      //     etc.) and create a grid function update matrix. Apply the matrix
      //     to any GridFunctions over the space. In this case, the update
      //     matrix is an interpolation matrix so the updated GridFunction will
      //     still represent the same function as before refinement.
      fespace.Update();
      x.Update();

      // 22. Load balance the mesh, and update the space and solution. Currently
      //     available only for nonconforming meshes.
      if (pmesh.Nonconforming())
      {
         pmesh.Rebalance();

         // Update the space and the GridFunction. This time the update matrix
         // redistributes the GridFunction among the processors.
         fespace.Update();
         x.Update();
      }

      // 23. Inform also the bilinear and linear forms that the space has
      //     changed.
      a.Update();
      b.Update();
   }

   MPI_Finalize();
   return 0;
}<|MERGE_RESOLUTION|>--- conflicted
+++ resolved
@@ -224,11 +224,7 @@
 
       // 17. Solve the linear system A X = B.
       //     * With full assembly, use the BoomerAMG preconditioner from hypre.
-<<<<<<< HEAD
-      //     * With partial assembly, use the diagonal preconditioner.
-=======
       //     * With partial assembly, use a diagonal preconditioner.
->>>>>>> 2a5fcacb
       Solver *M = NULL;
       if (pa)
       {
