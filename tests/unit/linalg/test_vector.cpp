// Copyright (c) 2010-2020, Lawrence Livermore National Security, LLC. Produced
// at the Lawrence Livermore National Laboratory. All Rights reserved. See files
// LICENSE and NOTICE for details. LLNL-CODE-806117.
//
// This file is part of the MFEM library. For more information and source code
// availability visit https://mfem.org.
//
// MFEM is free software; you can redistribute it and/or modify it under the
// terms of the BSD-3 license. We welcome feedback and contributions, see file
// CONTRIBUTING.md for details.

#include "mfem.hpp"
#include "unit_tests.hpp"

using namespace mfem;

TEST_CASE("Vector Tests", "[Vector]")
{
   double tol = 1e-12;

   Vector a(3),b(3);
   a(0) = 1.0;
   a(1) = 3.0;
   a(2) = 5.0;

   b(0) = 2.0;
   b(1) = 1.0;
   b(2) = 4.0;

   double bp[3];
   bp[0] = b(0);
   bp[1] = b(1);
   bp[2] = b(2);

   Vector apb(3), amb(3);
   apb(0) = 3.0;
   apb(1) = 4.0;
   apb(2) = 9.0;

   amb(0) = -1.0;
   amb(1) = 2.0;
   amb(2) = 1.0;

   Vector tmp(3);
   Vector diff(3);

   SECTION("Dot product")
   {
      REQUIRE(a*b  - 25.0 < tol);
      REQUIRE(a*bp - 25.0 < tol);
   }

   SECTION("Multiply and divide")
   {
      a *= 3.0;
      b /= -4.0;

      REQUIRE(a*b  + 3.0*25.0/4.0 < tol);
      REQUIRE(a*bp - 3.0*25.0     < tol);
   }

   SECTION("Minus scalar")
   {
      a -= 3.0;
      REQUIRE(a.Norml2() - sqrt(8.0) < tol);
   }

   SECTION("Minus vector")
   {
      a -= b;
      subtract(a, amb, diff);
      REQUIRE(diff.Norml2() < tol);
   }

   SECTION("Subtract vector")
   {
      subtract(0.5, a, b, tmp);
      tmp*= 2.0;
      subtract(tmp, amb, diff);
      REQUIRE(diff.Norml2() < tol);
   }

   SECTION("Plus scalar")
   {
      a += 2.0;
      REQUIRE(a.Norml2() - sqrt(83.0) < tol);
   }

   SECTION("Plus vector")
   {
      a += b;
      add(1.0, a, -1.0, apb, diff);
      REQUIRE(diff.Norml2() < tol);
   }

   SECTION("Add vector 1")
   {
      a.Add(1.0, b);
      add(1.0, a, -1.0, apb, diff);
      REQUIRE(diff.Norml2() < tol);
   }

   SECTION("Add vector 2")
   {
      add(a, b, tmp);
      apb.Neg();
      add(tmp, apb, diff);
      REQUIRE(diff.Norml2() < tol);
   }

   SECTION("Add vector 3")
   {
      add(a, 1.0, b, tmp);
      apb.Neg();
      add(tmp, apb, diff);
      REQUIRE(diff.Norml2() < tol);
   }

   SECTION("Add vector 4")
   {
      add(1.0, a, b, tmp);
      subtract(tmp, apb, diff);
      REQUIRE(diff.Norml2() < tol);
   }
<<<<<<< HEAD


}

TEST_CASE("TADVector Tests", "[TADVector]")
{
   double tol = 1e-12;

   TADVector<double> a(3), b(3);
   Vector bm(3);
   bm(0) = 2.0;
   bm(1) = 1.0;
   bm(2) = 4.0;

   a(0) = 1.0;
   a(1) = 3.0;
   a(2) = 5.0;

   b(0) = 2.0;
   b(1) = 1.0;
   b(2) = 4.0;

   double bp[3];
   bp[0] = b(0);
   bp[1] = b(1);
   bp[2] = b(2);

   TADVector<double> apb(3), amb(3);
   Vector amm(3);
   apb(0) = 3.0;
   apb(1) = 4.0;
   apb(2) = 9.0;

   amb(0) = -1.0;
   amb(1) = 2.0;
   amb(2) = 1.0;

   amm(0) = -1.0;
   amm(1) = 2.0;
   amm(2) = 1.0;

   TADVector<double> tmp(3);
   TADVector<double> diff(3);

   SECTION("Dot product")
   {
      REQUIRE(a * b - 25.0 < tol);
      REQUIRE(a * bp - 25.0 < tol);
      REQUIRE(a * bm - 25.0 < tol);
   }

   SECTION("Multiply and divide")
   {
      a *= 3.0;
      b /= -4.0;

      REQUIRE(a * b + 3.0 * 25.0 / 4.0 < tol);
      REQUIRE(a * bp - 3.0 * 25.0 < tol);
      REQUIRE(a * bm - 3.0 * 25.0 < tol);
   }

   SECTION("Minus scalar")
   {
      a -= 3.0;
      REQUIRE(a.Norml2() - sqrt(8.0) < tol);
   }

   SECTION("Minus vector")
   {
      a -= b;
      subtract(a, amb, diff);
      REQUIRE(diff.Norml2() < tol);
      subtract(a, amm, diff);
      REQUIRE(diff.Norml2() < tol);
   }

   SECTION("Subtract vector")
   {
      subtract(0.5, a, b, tmp);
      tmp *= 2.0;
      subtract(tmp, amb, diff);
      REQUIRE(diff.Norml2() < tol);
      subtract(tmp, amm, diff);
      REQUIRE(diff.Norml2() < tol);
   }

   SECTION("Plus scalar")
   {
      a += 2.0;
      REQUIRE(a.Norml2() - sqrt(83.0) < tol);
   }

   SECTION("Plus vector")
   {
      a += b;
      add(1.0, a, -1.0, apb, diff);
      REQUIRE(diff.Norml2() < tol);
   }

   SECTION("Add vector 1")
   {
      a.Add(1.0, b);
      add(1.0, a, -1.0, apb, diff);
      REQUIRE(diff.Norml2() < tol);
   }

   SECTION("Add vector 2")
   {
      add(a, b, tmp);
      apb.Neg();
      add(tmp, apb, diff);
      REQUIRE(diff.Norml2() < tol);
   }

   SECTION("Add vector 3")
   {
      add(a, 1.0, b, tmp);
      apb.Neg();
      add(tmp, apb, diff);
      REQUIRE(diff.Norml2() < tol);
   }

   SECTION("Add vector 4")
   {
      add(1.0, a, b, tmp);
      subtract(tmp, apb, diff);
      REQUIRE(diff.Norml2() < tol);
   }
=======
>>>>>>> a828dbb5
}<|MERGE_RESOLUTION|>--- conflicted
+++ resolved
@@ -122,9 +122,6 @@
       subtract(tmp, apb, diff);
       REQUIRE(diff.Norml2() < tol);
    }
-<<<<<<< HEAD
-
-
 }
 
 TEST_CASE("TADVector Tests", "[TADVector]")
@@ -251,6 +248,4 @@
       subtract(tmp, apb, diff);
       REQUIRE(diff.Norml2() < tol);
    }
-=======
->>>>>>> a828dbb5
 }