// Copyright (c) 2010, Lawrence Livermore National Security, LLC. Produced at
// the Lawrence Livermore National Laboratory. LLNL-CODE-443211. All Rights
// reserved. See file COPYRIGHT for details.
//
// This file is part of the MFEM library. For more information and source code
// availability see http://mfem.org.
//
// MFEM is free software; you can redistribute it and/or modify it under the
// terms of the GNU Lesser General Public License (as published by the Free
// Software Foundation) version 2.1 dated February 1999.

#include "mesh_headers.hpp"
<<<<<<< HEAD
=======
#include "../fem/fem.hpp"
#include "../general/sort_pairs.hpp"
>>>>>>> 369fc7c9

#include <string>
#include <climits> // INT_MAX
#include <map>

namespace mfem
{


const DenseTensor &CoarseFineTransformations::GetPointMatrices(
   Geometry::Type geom) const
{
   std::map<Geometry::Type, DenseTensor>::const_iterator pm_it;
   pm_it = point_matrices.find(geom);
   MFEM_VERIFY(pm_it != point_matrices.end(),
               "cannot find point matrices for geometry type \"" << geom
               << "\"");
   return pm_it->second;
}

namespace internal
{

// Used in CoarseFineTransformations::GetCoarseToFineMap() below.
struct RefType
{
   Geometry::Type geom;
   int num_children;
   const Pair<int,int> *children;

   RefType(Geometry::Type g, int n, const Pair<int,int> *c)
      : geom(g), num_children(n), children(c) { }

   bool operator<(const RefType &other) const
   {
      if (geom < other.geom) { return true; }
      if (geom > other.geom) { return false; }
      if (num_children < other.num_children) { return true; }
      if (num_children > other.num_children) { return false; }
      for (int i = 0; i < num_children; i++)
      {
         if (children[i].one < other.children[i].one) { return true; }
         if (children[i].one > other.children[i].one) { return false; }
      }
      return false; // everything is equal
   }
};

}

void CoarseFineTransformations::GetCoarseToFineMap(
   const mfem::Mesh &fine_mesh, Table &coarse_to_fine,
   Array<int> &coarse_to_ref_type, Table &ref_type_to_matrix,
   Array<mfem::Geometry::Type> &ref_type_to_geom) const
{
   const int fine_ne = embeddings.Size();
   int coarse_ne = -1;
   for (int i = 0; i < fine_ne; i++)
   {
      coarse_ne = std::max(coarse_ne, embeddings[i].parent);
   }
   coarse_ne++;

   coarse_to_ref_type.SetSize(coarse_ne);
   coarse_to_fine.SetDims(coarse_ne, fine_ne);

   Array<int> cf_i(coarse_to_fine.GetI(), coarse_ne+1);
   Array<Pair<int,int> > cf_j(fine_ne);
   cf_i = 0;
   for (int i = 0; i < fine_ne; i++)
   {
      cf_i[embeddings[i].parent+1]++;
   }
   cf_i.PartialSum();
   MFEM_ASSERT(cf_i.Last() == cf_j.Size(), "internal error");
   for (int i = 0; i < fine_ne; i++)
   {
      const Embedding &e = embeddings[i];
      cf_j[cf_i[e.parent]].one = e.matrix; // used as sort key below
      cf_j[cf_i[e.parent]].two = i;
      cf_i[e.parent]++;
   }
   std::copy_backward(cf_i.begin(), cf_i.end()-1, cf_i.end());
   cf_i[0] = 0;
   for (int i = 0; i < coarse_ne; i++)
   {
      std::sort(&cf_j[cf_i[i]], cf_j.GetData() + cf_i[i+1]);
   }
   for (int i = 0; i < fine_ne; i++)
   {
      coarse_to_fine.GetJ()[i] = cf_j[i].two;
   }

   using internal::RefType;
   using std::map;
   using std::pair;

   map<RefType,int> ref_type_map;
   for (int i = 0; i < coarse_ne; i++)
   {
      const int num_children = cf_i[i+1]-cf_i[i];
      MFEM_ASSERT(num_children > 0, "");
      const int fine_el = cf_j[cf_i[i]].two;
      // Assuming the coarse and the fine elements have the same geometry:
      const Geometry::Type geom = fine_mesh.GetElementBaseGeometry(fine_el);
      const RefType ref_type(geom, num_children, &cf_j[cf_i[i]]);
      pair<map<RefType,int>::iterator,bool> res =
         ref_type_map.insert(
            pair<const RefType,int>(ref_type, (int)ref_type_map.size()));
      coarse_to_ref_type[i] = res.first->second;
   }
   ref_type_to_matrix.MakeI((int)ref_type_map.size());
   ref_type_to_geom.SetSize((int)ref_type_map.size());
   for (map<RefType,int>::iterator it = ref_type_map.begin();
        it != ref_type_map.end(); ++it)
   {
      ref_type_to_matrix.AddColumnsInRow(it->second, it->first.num_children);
      ref_type_to_geom[it->second] = it->first.geom;
   }
   ref_type_to_matrix.MakeJ();
   for (map<RefType,int>::iterator it = ref_type_map.begin();
        it != ref_type_map.end(); ++it)
   {
      const RefType &rt = it->first;
      for (int j = 0; j < rt.num_children; j++)
      {
         ref_type_to_matrix.AddConnection(it->second, rt.children[j].one);
      }
   }
   ref_type_to_matrix.ShiftUpI();
}

NCMesh::GeomInfo NCMesh::GI[Geometry::NumGeom];

NCMesh::GeomInfo& NCMesh::gi_hex  = NCMesh::GI[Geometry::CUBE];
NCMesh::GeomInfo& NCMesh::gi_quad = NCMesh::GI[Geometry::SQUARE];
NCMesh::GeomInfo& NCMesh::gi_tri  = NCMesh::GI[Geometry::TRIANGLE];

void NCMesh::GeomInfo::Initialize(const mfem::Element* elem)
{
   if (initialized) { return; }

   nv = elem->GetNVertices();
   ne = elem->GetNEdges();
   nf = elem->GetNFaces(nfv);

   for (int i = 0; i < ne; i++)
   {
      for (int j = 0; j < 2; j++)
      {
         edges[i][j] = elem->GetEdgeVertices(i)[j];
      }
   }
   for (int i = 0; i < nf; i++)
   {
      for (int j = 0; j < nfv; j++)
      {
         faces[i][j] = elem->GetFaceVertices(i)[j];
      }
   }

   // in 2D we pretend to have faces too, so we can use Face::elem[2]
   if (!nf)
   {
      for (int i = 0; i < ne; i++)
      {
         // make a degenerate face
         faces[i][0] = faces[i][1] = edges[i][0];
         faces[i][2] = faces[i][3] = edges[i][1];
      }
      nf = ne;
   }

   initialized = true;
}


NCMesh::NCMesh(const Mesh *mesh, std::istream *vertex_parents)
{
   Dim = mesh->Dimension();
   spaceDim = mesh->SpaceDimension();

   // assume the mesh is anisotropic if we're loading a file
   Iso = vertex_parents ? false : true;

   // examine elements and reserve the first node IDs for vertices
   // (note: 'mesh' may not have vertices defined yet, e.g., on load)
   int max_id = -1;
   for (int i = 0; i < mesh->GetNE(); i++)
   {
      const mfem::Element *elem = mesh->GetElement(i);
      const int *v = elem->GetVertices(), nv = elem->GetNVertices();
      for (int j = 0; j < nv; j++)
      {
         max_id = std::max(max_id, v[j]);
      }
   }
   for (int id = 0; id <= max_id; id++)
   {
      // top-level nodes are special: id == p1 == p2 == orig. vertex id
      int node = nodes.GetId(id, id);
      MFEM_CONTRACT_VAR(node);
      MFEM_ASSERT(node == id, "");
   }

   // if a mesh file is being read, load the vertex hierarchy now;
   // 'vertex_parents' must be at the appropriate section in the mesh file
   if (vertex_parents)
   {
      LoadVertexParents(*vertex_parents);
   }
   else
   {
      top_vertex_pos.SetSize(3*mesh->GetNV());
      for (int i = 0; i < mesh->GetNV(); i++)
      {
         memcpy(&top_vertex_pos[3*i], mesh->GetVertex(i), 3*sizeof(double));
      }
   }

   // create the NCMesh::Element struct for each Mesh element
   for (int i = 0; i < mesh->GetNE(); i++)
   {
      const mfem::Element *elem = mesh->GetElement(i);

      Geometry::Type geom = elem->GetGeometryType();
      if (geom != Geometry::TRIANGLE &&
          geom != Geometry::SQUARE &&
          geom != Geometry::CUBE)
      {
         MFEM_ABORT("only triangles, quads and hexes are supported by NCMesh.");
      }

      // initialize edge/face tables for this type of element
      GI[geom].Initialize(elem);

      // create our Element struct for this element
      int root_id = AddElement(Element(geom, elem->GetAttribute()));
      MFEM_ASSERT(root_id == i, "");
      Element &root_elem = elements[root_id];

      const int *v = elem->GetVertices();
      for (int j = 0; j < GI[geom].nv; j++)
      {
         root_elem.node[j] = v[j];
      }

      // increase reference count of all nodes the element is using
      // (NOTE: this will also create and reference all edge nodes and faces)
      RefElement(root_id);

      // make links from faces back to the element
      RegisterFaces(root_id);
   }

   // store boundary element attributes
   for (int i = 0; i < mesh->GetNBE(); i++)
   {
      const mfem::Element *be = mesh->GetBdrElement(i);
      const int *v = be->GetVertices();

      if (be->GetType() == mfem::Element::QUADRILATERAL)
      {
         Face* face = faces.Find(v[0], v[1], v[2], v[3]);
         MFEM_VERIFY(face, "boundary face not found.");
         face->attribute = be->GetAttribute();
      }
      else if (be->GetType() == mfem::Element::SEGMENT)
      {
         Face* face = faces.Find(v[0], v[0], v[1], v[1]);
         MFEM_VERIFY(face, "boundary face not found.");
         face->attribute = be->GetAttribute();
      }
      else
      {
         MFEM_ABORT("only segment and quadrilateral boundary "
                    "elements are supported by NCMesh.");
      }
   }

   if (!vertex_parents) // not loading mesh
   {
      InitRootState(mesh->GetNE());
   }

   Update();
}

NCMesh::NCMesh(const NCMesh &other)
   : Dim(other.Dim)
   , spaceDim(other.spaceDim)
   , Iso(other.Iso)
   , nodes(other.nodes)
   , faces(other.faces)
   , elements(other.elements)
{
   other.free_element_ids.Copy(free_element_ids);
   other.root_state.Copy(root_state);
   other.top_vertex_pos.Copy(top_vertex_pos);
   Update();
}

void NCMesh::Update()
{
   UpdateLeafElements();
   UpdateVertices();

   vertex_list.Clear();
   face_list.Clear();
   edge_list.Clear();

   element_vertex.Clear();
}

NCMesh::~NCMesh()
{
#ifdef MFEM_DEBUG
#ifdef MFEM_USE_MPI
   // in parallel, update 'leaf_elements'
   for (int i = 0; i < elements.Size(); i++)
   {
      elements[i].rank = 0; // make sure all leaves are in leaf_elements
   }
   UpdateLeafElements();
#endif

   // sign off of all faces and nodes
   Array<int> elemFaces;
   for (int i = 0; i < leaf_elements.Size(); i++)
   {
      elemFaces.SetSize(0);
      UnrefElement(leaf_elements[i], elemFaces);
      DeleteUnusedFaces(elemFaces);
   }
   // NOTE: in release mode, we just throw away all faces and nodes at once
#endif
}

NCMesh::Node::~Node()
{
   MFEM_ASSERT(!vert_refc && !edge_refc, "node was not unreffed properly, "
               "vert_refc: " << (int) vert_refc << ", edge_refc: "
               << (int) edge_refc);
}

int NCMesh::FindMidEdgeNode(int node1, int node2) const
{
   int mid = nodes.FindId(node1, node2);
   if (mid >= 0)
   {
      const Node &nd = nodes[mid];
      if (nd.Shadow())
      {
         // this is a shadow node, switch to the actual (shadowed) node
         mid = nd.ShadowTarget();
         MFEM_ASSERT(!nodes[mid].Shadow(), "");
      }
   }
   return mid;
}

int NCMesh::GetMidEdgeNode(int node1, int node2)
{
   int mid = nodes.GetId(node1, node2);
   const Node &nd = nodes[mid];
   if (nd.Shadow())
   {
      // switch to the actual (shadowed) node
      mid = nd.ShadowTarget();
      MFEM_ASSERT(!nodes[mid].Shadow(), "");
   }
   return mid;
}

int NCMesh::GetMidFaceNode(int en1, int en2, int en3, int en4)
{
   // mid-face node can be created either from (en1, en3) or from (en2, en4)
   int midf = FindMidEdgeNode(en1, en3);
   if (midf >= 0) { return midf; }
   return nodes.GetId(en2, en4);
}

int NCMesh::FindShadowNode(const Node &nd) const
{
   // TODO
   return 0;
}

void NCMesh::RefElement(int elem)
{
   Element &el = elements[elem];
   int* node = el.node;
   GeomInfo& gi = GI[(int) el.geom];

   // ref all vertices
   for (int i = 0; i < gi.nv; i++)
   {
      nodes[node[i]].vert_refc++;
   }

   // ref all edges (possibly creating their nodes)
   for (int i = 0; i < gi.ne; i++)
   {
      const int* ev = gi.edges[i];
      nodes[GetMidEdgeNode(node[ev[0]], node[ev[1]])].edge_refc++;
   }

   // get all faces (possibly creating them)
   for (int i = 0; i < gi.nf; i++)
   {
      const int* fv = gi.faces[i];
      faces.GetId(node[fv[0]], node[fv[1]], node[fv[2]], node[fv[3]]);

      // NOTE: face->RegisterElement called separately to avoid having
      // to store 3 element indices  temporarily in the face when refining.
      // See also NCMesh::RegisterFaces.
   }
}

void NCMesh::UnrefElement(int elem, Array<int> &elemFaces)
{
   Element &el = elements[elem];
   int* node = el.node;
   GeomInfo& gi = GI[(int) el.geom];

   // unref all faces
   for (int i = 0; i < gi.nf; i++)
   {
      const int* fv = gi.faces[i];
      int face = faces.FindId(node[fv[0]], node[fv[1]],
                              node[fv[2]], node[fv[3]]);
      MFEM_ASSERT(face >= 0, "face not found.");
      faces[face].ForgetElement(elem);

      // NOTE: faces.Delete() called later to avoid destroying and
      // recreating faces during refinement, see NCMesh::DeleteUnusedFaces.
      elemFaces.Append(face);
   }

   // unref all edges (possibly destroying them)
   for (int i = 0; i < gi.ne; i++)
   {
      const int* ev = gi.edges[i];
      int enode = FindMidEdgeNode(node[ev[0]], node[ev[1]]);
      MFEM_ASSERT(enode >= 0, "edge not found.");
      MFEM_ASSERT(nodes.IdExists(enode), "edge does not exist.");
      if (!nodes[enode].UnrefEdge())
      {
         nodes.Delete(enode);
      }
   }

   // unref all vertices (possibly destroying them)
   for (int i = 0; i < gi.nv; i++)
   {
      if (!nodes[node[i]].UnrefVertex())
      {
         nodes.Delete(node[i]);
      }
   }
}

void NCMesh::RegisterFaces(int elem, int* fattr)
{
   Element &el = elements[elem];
   GeomInfo &gi = GI[(int) el.geom];

   for (int i = 0; i < gi.nf; i++)
   {
      Face* face = GetFace(el, i);
      MFEM_ASSERT(face, "face not found.");
      face->RegisterElement(elem);
      if (fattr) { face->attribute = fattr[i]; }
   }
}

void NCMesh::DeleteUnusedFaces(const Array<int> &elemFaces)
{
   for (int i = 0; i < elemFaces.Size(); i++)
   {
      if (faces[elemFaces[i]].Unused())
      {
         faces.Delete(elemFaces[i]);
      }
   }
}

void NCMesh::Face::RegisterElement(int e)
{
   if (elem[0] < 0) { elem[0] = e; }
   else if (elem[1] < 0) { elem[1] = e; }
   else { MFEM_ABORT("can't have 3 elements in Face::elem[]."); }
}

void NCMesh::Face::ForgetElement(int e)
{
   if (elem[0] == e) { elem[0] = -1; }
   else if (elem[1] == e) { elem[1] = -1; }
   else { MFEM_ABORT("element " << e << " not found in Face::elem[]."); }
}

NCMesh::Face* NCMesh::GetFace(Element &elem, int face_no)
{
   GeomInfo& gi = GI[(int) elem.geom];
   const int* fv = gi.faces[face_no];
   int* node = elem.node;
   return faces.Find(node[fv[0]], node[fv[1]], node[fv[2]], node[fv[3]]);
}

int NCMesh::Face::GetSingleElement() const
{
   if (elem[0] >= 0)
   {
      MFEM_ASSERT(elem[1] < 0, "not a single element face.");
      return elem[0];
   }
   else
   {
      MFEM_ASSERT(elem[1] >= 0, "no elements in face.");
      return elem[1];
   }
}


//// Refinement & Derefinement /////////////////////////////////////////////////

NCMesh::Element::Element(Geometry::Type geom, int attr)
   : geom(geom), ref_type(0), flag(0), index(-1), rank(0), attribute(attr)
   , parent(-1)
{
   for (int i = 0; i < 8; i++) { node[i] = -1; }

   // NOTE: in 2D the 8-element node/child arrays are not optimal, however,
   // testing shows we would only save 17% of the total NCMesh memory if
   // 4-element arrays were used (e.g. through templates); we thus prefer to
   // keep the code as simple as possible.
}

int NCMesh::NewHexahedron(int n0, int n1, int n2, int n3,
                          int n4, int n5, int n6, int n7,
                          int attr,
                          int fattr0, int fattr1, int fattr2,
                          int fattr3, int fattr4, int fattr5)
{
   // create new unrefined element, initialize nodes
   int new_id = AddElement(Element(Geometry::CUBE, attr));
   Element &el = elements[new_id];

   el.node[0] = n0, el.node[1] = n1, el.node[2] = n2, el.node[3] = n3;
   el.node[4] = n4, el.node[5] = n5, el.node[6] = n6, el.node[7] = n7;

   // get faces and assign face attributes
   Face* f[6];
   for (int i = 0; i < gi_hex.nf; i++)
   {
      const int* fv = gi_hex.faces[i];
      f[i] = faces.Get(el.node[fv[0]], el.node[fv[1]],
                       el.node[fv[2]], el.node[fv[3]]);
   }

   f[0]->attribute = fattr0,  f[1]->attribute = fattr1;
   f[2]->attribute = fattr2,  f[3]->attribute = fattr3;
   f[4]->attribute = fattr4,  f[5]->attribute = fattr5;

   return new_id;
}

int NCMesh::NewQuadrilateral(int n0, int n1, int n2, int n3,
                             int attr,
                             int eattr0, int eattr1, int eattr2, int eattr3)
{
   // create new unrefined element, initialize nodes
   int new_id = AddElement(Element(Geometry::SQUARE, attr));
   Element &el = elements[new_id];

   el.node[0] = n0, el.node[1] = n1, el.node[2] = n2, el.node[3] = n3;

   // get (degenerate) faces and assign face attributes
   Face* f[4];
   for (int i = 0; i < gi_quad.nf; i++)
   {
      const int* fv = gi_quad.faces[i];
      f[i] = faces.Get(el.node[fv[0]], el.node[fv[1]],
                       el.node[fv[2]], el.node[fv[3]]);
   }

   f[0]->attribute = eattr0,  f[1]->attribute = eattr1;
   f[2]->attribute = eattr2,  f[3]->attribute = eattr3;

   return new_id;
}

int NCMesh::NewTriangle(int n0, int n1, int n2,
                        int attr, int eattr0, int eattr1, int eattr2)
{
   // create new unrefined element, initialize nodes
   int new_id = AddElement(Element(Geometry::TRIANGLE, attr));
   Element &el = elements[new_id];
   el.node[0] = n0, el.node[1] = n1, el.node[2] = n2;

   // get (degenerate) faces and assign face attributes
   Face* f[3];
   for (int i = 0; i < gi_tri.nf; i++)
   {
      const int* fv = gi_tri.faces[i];
      f[i] = faces.Get(el.node[fv[0]], el.node[fv[1]],
                       el.node[fv[2]], el.node[fv[3]]);
   }

   f[0]->attribute = eattr0;
   f[1]->attribute = eattr1;
   f[2]->attribute = eattr2;

   return new_id;
}

//
inline bool NCMesh::NodeSetX1(int node, int* n)
{ return node == n[0] || node == n[3] || node == n[4] || node == n[7]; }

inline bool NCMesh::NodeSetX2(int node, int* n)
{ return node == n[1] || node == n[2] || node == n[5] || node == n[6]; }

inline bool NCMesh::NodeSetY1(int node, int* n)
{ return node == n[0] || node == n[1] || node == n[4] || node == n[5]; }

inline bool NCMesh::NodeSetY2(int node, int* n)
{ return node == n[2] || node == n[3] || node == n[6] || node == n[7]; }

inline bool NCMesh::NodeSetZ1(int node, int* n)
{ return node == n[0] || node == n[1] || node == n[2] || node == n[3]; }

inline bool NCMesh::NodeSetZ2(int node, int* n)
{ return node == n[4] || node == n[5] || node == n[6] || node == n[7]; }


void NCMesh::ForceRefinement(int vn1, int vn2, int vn3, int vn4)
{
   // get the element this face belongs to
   Face* face = faces.Find(vn1, vn2, vn3, vn4);
   if (!face) { return; }

   int elem = face->GetSingleElement();
   Element &el = elements[elem];
   MFEM_ASSERT(!el.ref_type, "element already refined.");

   // in parallel, don't propagate forced refinements into the ghost layer
   if (IsGhost(el)) { return; }

   // schedule the right split depending on face orientation
   int* nodes = el.node;
   if ((NodeSetX1(vn1, nodes) && NodeSetX2(vn2, nodes)) ||
       (NodeSetX1(vn2, nodes) && NodeSetX2(vn1, nodes)))
   {
      ref_queue.Append(Refinement(elem, 1)); // X split
   }
   else if ((NodeSetY1(vn1, nodes) && NodeSetY2(vn2, nodes)) ||
            (NodeSetY1(vn2, nodes) && NodeSetY2(vn1, nodes)))
   {
      ref_queue.Append(Refinement(elem, 2)); // Y split
   }
   else if ((NodeSetZ1(vn1, nodes) && NodeSetZ2(vn2, nodes)) ||
            (NodeSetZ1(vn2, nodes) && NodeSetZ2(vn1, nodes)))
   {
      ref_queue.Append(Refinement(elem, 4)); // Z split
   }
   else
   {
      MFEM_ABORT("inconsistent element/face structure.");
   }
}


int NCMesh::CheckAnisoFace(int vn1, int vn2, int vn3, int vn4,
                            int mid12, int mid34, int level)
{
   // TODO: update this documentation
   //
   // When a face is getting split anisotropically (without loss of generality
   // we assume a "vertical" split here, see picture), it is important to make
   // sure that the mid-face vertex node (midf) has mid12 and mid34 as parents.
   // This is necessary for the face traversal algorithm and at places like
   // Refine() that assume the mid-edge nodes to be accessible through the right
   // parents. However, midf may already exist under the parents mid23 and
   // mid41. In that case we need to "reparent" midf, i.e., reinsert it to the
   // hash-table under the correct parents. This doesn't affect other nodes as
   // all IDs stay the same, only the face refinement "tree" is affected.
   //
   //                     vn4      mid34      vn3
   //                        *------*------*
   //                        |      |      |
   //                        |      |midf  |
   //                  mid41 *- - - *- - - * mid23
   //                        |      |      |
   //                        |      |      |
   //                        *------*------*
   //                    vn1      mid12      vn2
   //
   // This function is recursive, because the above applies to any node along
   // the middle vertical edge. The function calls itself again for the bottom
   // and upper half of the above picture.

   int mid23 = FindMidEdgeNode(vn2, vn3);
   int mid41 = FindMidEdgeNode(vn4, vn1);
   if (mid23 >= 0 && mid41 >= 0)
   {
      int midf1 = nodes.FindId(mid23, mid41);
      if (midf1 >= 0 && !nodes[midf1].Shadow())
      {
         int midf2 = nodes.FindId(mid12, mid34);
         if (midf2 < 0)
         {
            nodes.Reparent(midf1, mid12, mid34);

            // leave a shadow node in place of the original 'midf1'
            // and link it to 'midf1'
            midf2 = nodes.GetId(mid23, mid41);
            nodes[midf2].SetShadow(midf1);
            nodes[midf1].SetShadowed();
         }
         else
         {
            MFEM_ASSERT(nodes[midf2].Shadow(), midf1 << " " << midf2);

            // just swap the shadow and shadowed node pair
            nodes.Reparent(midf1, mid12, mid34);
            nodes.Reparent(midf2, mid23, mid41);
         }

         bool horizontal = false;
         if (!CheckAnisoFace(vn1, vn2, mid23, mid41, mid12, midf1, level+1))
         {
            // forced refinements will happen later (see 'ref_queue'), but we
            // need to make an empty node here to keep the data structure
            // consistent
            GetMidEdgeNode(mid12, midf1);
            horizontal = true;
         }

         if (!CheckAnisoFace(mid41, mid23, vn3, vn4, midf1, mid34, level+1))
         {
            // same as above
            GetMidEdgeNode(midf1, mid34);
            horizontal = true;
         }

         if (horizontal)
         {
            // at least one forced refinement needed, prepare also the
            // 'horizontal' nodes
            GetMidEdgeNode(mid41, midf1);
            GetMidEdgeNode(midf1, mid23);

            // problem run with RandomRefinement(0.5, true) in ex1p.cpp:
            // mpirun -np 2 ex1p -m ../data/inline-hex.mesh -o 1 -r 3 -s 1
         }
         return 1;
      }
   }

   // Also, this is the place where forced refinements begin. In the picture
   // above, edges mid12-midf and midf-mid34 should actually exist in the
   // neighboring elements, otherwise the mesh is inconsistent and needs to be
   // fixed. Example: suppose an element is being refined isotropically (!)
   // whose neighbors across some face look like this:
   //
   //                         *--------*--------*
   //                         |   d    |    e   |
   //                         *--------*--------*
   //                         |      c          |
   //                         *--------*--------*
   //                         |        |        |
   //                         |   a    |    b   |
   //                         |        |        |
   //                         *--------*--------*
   //
   // Element 'c' needs to be refined vertically for the mesh to remain valid.

   if (level > 0)
   {
      ForceRefinement(vn1, vn2, vn3, vn4);
   }
   return 0;
}

void NCMesh::CheckIsoFace(int vn1, int vn2, int vn3, int vn4,
                          int en1, int en2, int en3, int en4, int midf)
{
   if (!Iso)
   {
      /* If anisotropic refinements are present in the mesh, we need to check
         isotropically split faces as well, see second comment in
         CheckAnisoFace above. */

      CheckAnisoFace(vn1, vn2, en2, en4, en1, midf);
      CheckAnisoFace(en4, en2, vn3, vn4, midf, en3);
      CheckAnisoFace(vn4, vn1, en1, en3, en4, midf);
      CheckAnisoFace(en3, en1, vn2, vn3, midf, en2);
   }
}

void NCMesh::RefineElement(int elem, char ref_type)
{
   if (!ref_type) { return; }

   // handle elements that may have been (force-) refined already
   Element &el = elements[elem];
   if (el.ref_type)
   {
      char remaining = ref_type & ~el.ref_type;

      // do the remaining splits on the children
      for (int i = 0; i < 8; i++)
      {
         if (el.child[i] >= 0) { RefineElement(el.child[i], remaining); }
      }
      return;
   }

   int* no = el.node;
   int attr = el.attribute;

   int child[8];
   for (int i = 0; i < 8; i++) { child[i] = -1; }

   // get parent's face attributes
   int fa[6];
   GeomInfo& gi = GI[(int) el.geom];
   for (int i = 0; i < gi.nf; i++)
   {
      const int* fv = gi.faces[i];
      Face* face = faces.Find(no[fv[0]], no[fv[1]], no[fv[2]], no[fv[3]]);
      fa[i] = face->attribute;
   }

   // create child elements
   if (el.geom == Geometry::CUBE)
   {
      // Vertex numbering is assumed to be as follows:
      //
      //       7             6
      //        +-----------+                Faces: 0 bottom
      //       /|          /|                       1 front
      //    4 / |       5 / |                       2 right
      //     +-----------+  |                       3 back
      //     |  |        |  |                       4 left
      //     |  +--------|--+                       5 top
      //     | / 3       | / 2       Z Y
      //     |/          |/          |/
      //     +-----------+           *--X
      //    0             1

      if (ref_type == 1) // split along X axis
      {
         int mid01 = GetMidEdgeNode(no[0], no[1]);
         int mid23 = GetMidEdgeNode(no[2], no[3]);
         int mid45 = GetMidEdgeNode(no[4], no[5]);
         int mid67 = GetMidEdgeNode(no[6], no[7]);

         child[0] = NewHexahedron(no[0], mid01, mid23, no[3],
                                  no[4], mid45, mid67, no[7], attr,
                                  fa[0], fa[1], -1, fa[3], fa[4], fa[5]);

         child[1] = NewHexahedron(mid01, no[1], no[2], mid23,
                                  mid45, no[5], no[6], mid67, attr,
                                  fa[0], fa[1], fa[2], fa[3], -1, fa[5]);

         CheckAnisoFace(no[0], no[1], no[5], no[4], mid01, mid45);
         CheckAnisoFace(no[2], no[3], no[7], no[6], mid23, mid67);
         CheckAnisoFace(no[4], no[5], no[6], no[7], mid45, mid67);
         CheckAnisoFace(no[3], no[2], no[1], no[0], mid23, mid01);
      }
      else if (ref_type == 2) // split along Y axis
      {
         int mid12 = GetMidEdgeNode(no[1], no[2]);
         int mid30 = GetMidEdgeNode(no[3], no[0]);
         int mid56 = GetMidEdgeNode(no[5], no[6]);
         int mid74 = GetMidEdgeNode(no[7], no[4]);

         child[0] = NewHexahedron(no[0], no[1], mid12, mid30,
                                  no[4], no[5], mid56, mid74, attr,
                                  fa[0], fa[1], fa[2], -1, fa[4], fa[5]);

         child[1] = NewHexahedron(mid30, mid12, no[2], no[3],
                                  mid74, mid56, no[6], no[7], attr,
                                  fa[0], -1, fa[2], fa[3], fa[4], fa[5]);

         CheckAnisoFace(no[1], no[2], no[6], no[5], mid12, mid56);
         CheckAnisoFace(no[3], no[0], no[4], no[7], mid30, mid74);
         CheckAnisoFace(no[5], no[6], no[7], no[4], mid56, mid74);
         CheckAnisoFace(no[0], no[3], no[2], no[1], mid30, mid12);
      }
      else if (ref_type == 4) // split along Z axis
      {
         int mid04 = GetMidEdgeNode(no[0], no[4]);
         int mid15 = GetMidEdgeNode(no[1], no[5]);
         int mid26 = GetMidEdgeNode(no[2], no[6]);
         int mid37 = GetMidEdgeNode(no[3], no[7]);

         child[0] = NewHexahedron(no[0], no[1], no[2], no[3],
                                  mid04, mid15, mid26, mid37, attr,
                                  fa[0], fa[1], fa[2], fa[3], fa[4], -1);

         child[1] = NewHexahedron(mid04, mid15, mid26, mid37,
                                  no[4], no[5], no[6], no[7], attr,
                                  -1, fa[1], fa[2], fa[3], fa[4], fa[5]);

         CheckAnisoFace(no[4], no[0], no[1], no[5], mid04, mid15);
         CheckAnisoFace(no[5], no[1], no[2], no[6], mid15, mid26);
         CheckAnisoFace(no[6], no[2], no[3], no[7], mid26, mid37);
         CheckAnisoFace(no[7], no[3], no[0], no[4], mid37, mid04);
      }
      else if (ref_type == 3) // XY split
      {
         int mid01 = GetMidEdgeNode(no[0], no[1]);
         int mid12 = GetMidEdgeNode(no[1], no[2]);
         int mid23 = GetMidEdgeNode(no[2], no[3]);
         int mid30 = GetMidEdgeNode(no[3], no[0]);

         int mid45 = GetMidEdgeNode(no[4], no[5]);
         int mid56 = GetMidEdgeNode(no[5], no[6]);
         int mid67 = GetMidEdgeNode(no[6], no[7]);
         int mid74 = GetMidEdgeNode(no[7], no[4]);

         int midf0 = GetMidFaceNode(mid23, mid12, mid01, mid30);
         int midf5 = GetMidFaceNode(mid45, mid56, mid67, mid74);

         child[0] = NewHexahedron(no[0], mid01, midf0, mid30,
                                  no[4], mid45, midf5, mid74, attr,
                                  fa[0], fa[1], -1, -1, fa[4], fa[5]);

         child[1] = NewHexahedron(mid01, no[1], mid12, midf0,
                                  mid45, no[5], mid56, midf5, attr,
                                  fa[0], fa[1], fa[2], -1, -1, fa[5]);

         child[2] = NewHexahedron(midf0, mid12, no[2], mid23,
                                  midf5, mid56, no[6], mid67, attr,
                                  fa[0], -1, fa[2], fa[3], -1, fa[5]);

         child[3] = NewHexahedron(mid30, midf0, mid23, no[3],
                                  mid74, midf5, mid67, no[7], attr,
                                  fa[0], -1, -1, fa[3], fa[4], fa[5]);

         CheckAnisoFace(no[0], no[1], no[5], no[4], mid01, mid45);
         CheckAnisoFace(no[1], no[2], no[6], no[5], mid12, mid56);
         CheckAnisoFace(no[2], no[3], no[7], no[6], mid23, mid67);
         CheckAnisoFace(no[3], no[0], no[4], no[7], mid30, mid74);

         CheckIsoFace(no[3], no[2], no[1], no[0], mid23, mid12, mid01, mid30, midf0);
         CheckIsoFace(no[4], no[5], no[6], no[7], mid45, mid56, mid67, mid74, midf5);
      }
      else if (ref_type == 5) // XZ split
      {
         int mid01 = GetMidEdgeNode(no[0], no[1]);
         int mid23 = GetMidEdgeNode(no[2], no[3]);
         int mid45 = GetMidEdgeNode(no[4], no[5]);
         int mid67 = GetMidEdgeNode(no[6], no[7]);

         int mid04 = GetMidEdgeNode(no[0], no[4]);
         int mid15 = GetMidEdgeNode(no[1], no[5]);
         int mid26 = GetMidEdgeNode(no[2], no[6]);
         int mid37 = GetMidEdgeNode(no[3], no[7]);

         int midf1 = GetMidFaceNode(mid01, mid15, mid45, mid04);
         int midf3 = GetMidFaceNode(mid23, mid37, mid67, mid26);

         child[0] = NewHexahedron(no[0], mid01, mid23, no[3],
                                  mid04, midf1, midf3, mid37, attr,
                                  fa[0], fa[1], -1, fa[3], fa[4], -1);

         child[1] = NewHexahedron(mid01, no[1], no[2], mid23,
                                  midf1, mid15, mid26, midf3, attr,
                                  fa[0], fa[1], fa[2], fa[3], -1, -1);

         child[2] = NewHexahedron(midf1, mid15, mid26, midf3,
                                  mid45, no[5], no[6], mid67, attr,
                                  -1, fa[1], fa[2], fa[3], -1, fa[5]);

         child[3] = NewHexahedron(mid04, midf1, midf3, mid37,
                                  no[4], mid45, mid67, no[7], attr,
                                  -1, fa[1], -1, fa[3], fa[4], fa[5]);

         CheckAnisoFace(no[3], no[2], no[1], no[0], mid23, mid01);
         CheckAnisoFace(no[2], no[6], no[5], no[1], mid26, mid15);
         CheckAnisoFace(no[6], no[7], no[4], no[5], mid67, mid45);
         CheckAnisoFace(no[7], no[3], no[0], no[4], mid37, mid04);

         CheckIsoFace(no[0], no[1], no[5], no[4], mid01, mid15, mid45, mid04, midf1);
         CheckIsoFace(no[2], no[3], no[7], no[6], mid23, mid37, mid67, mid26, midf3);
      }
      else if (ref_type == 6) // YZ split
      {
         int mid12 = GetMidEdgeNode(no[1], no[2]);
         int mid30 = GetMidEdgeNode(no[3], no[0]);
         int mid56 = GetMidEdgeNode(no[5], no[6]);
         int mid74 = GetMidEdgeNode(no[7], no[4]);

         int mid04 = GetMidEdgeNode(no[0], no[4]);
         int mid15 = GetMidEdgeNode(no[1], no[5]);
         int mid26 = GetMidEdgeNode(no[2], no[6]);
         int mid37 = GetMidEdgeNode(no[3], no[7]);

         int midf2 = GetMidFaceNode(mid12, mid26, mid56, mid15);
         int midf4 = GetMidFaceNode(mid30, mid04, mid74, mid37);

         child[0] = NewHexahedron(no[0], no[1], mid12, mid30,
                                  mid04, mid15, midf2, midf4, attr,
                                  fa[0], fa[1], fa[2], -1, fa[4], -1);

         child[1] = NewHexahedron(mid30, mid12, no[2], no[3],
                                  midf4, midf2, mid26, mid37, attr,
                                  fa[0], -1, fa[2], fa[3], fa[4], -1);

         child[2] = NewHexahedron(mid04, mid15, midf2, midf4,
                                  no[4], no[5], mid56, mid74, attr,
                                  -1, fa[1], fa[2], -1, fa[4], fa[5]);

         child[3] = NewHexahedron(midf4, midf2, mid26, mid37,
                                  mid74, mid56, no[6], no[7], attr,
                                  -1, -1, fa[2], fa[3], fa[4], fa[5]);

         CheckAnisoFace(no[4], no[0], no[1], no[5], mid04, mid15);
         CheckAnisoFace(no[0], no[3], no[2], no[1], mid30, mid12);
         CheckAnisoFace(no[3], no[7], no[6], no[2], mid37, mid26);
         CheckAnisoFace(no[7], no[4], no[5], no[6], mid74, mid56);

         CheckIsoFace(no[1], no[2], no[6], no[5], mid12, mid26, mid56, mid15, midf2);
         CheckIsoFace(no[3], no[0], no[4], no[7], mid30, mid04, mid74, mid37, midf4);
      }
      else if (ref_type == 7) // full isotropic refinement
      {
         int mid01 = GetMidEdgeNode(no[0], no[1]);
         int mid12 = GetMidEdgeNode(no[1], no[2]);
         int mid23 = GetMidEdgeNode(no[2], no[3]);
         int mid30 = GetMidEdgeNode(no[3], no[0]);

         int mid45 = GetMidEdgeNode(no[4], no[5]);
         int mid56 = GetMidEdgeNode(no[5], no[6]);
         int mid67 = GetMidEdgeNode(no[6], no[7]);
         int mid74 = GetMidEdgeNode(no[7], no[4]);

         int mid04 = GetMidEdgeNode(no[0], no[4]);
         int mid15 = GetMidEdgeNode(no[1], no[5]);
         int mid26 = GetMidEdgeNode(no[2], no[6]);
         int mid37 = GetMidEdgeNode(no[3], no[7]);

         int midf0 = GetMidFaceNode(mid23, mid12, mid01, mid30);
         int midf1 = GetMidFaceNode(mid01, mid15, mid45, mid04);
         int midf2 = GetMidFaceNode(mid12, mid26, mid56, mid15);
         int midf3 = GetMidFaceNode(mid23, mid37, mid67, mid26);
         int midf4 = GetMidFaceNode(mid30, mid04, mid74, mid37);
         int midf5 = GetMidFaceNode(mid45, mid56, mid67, mid74);

         int midel = GetMidEdgeNode(midf1, midf3);

         child[0] = NewHexahedron(no[0], mid01, midf0, mid30,
                                  mid04, midf1, midel, midf4, attr,
                                  fa[0], fa[1], -1, -1, fa[4], -1);

         child[1] = NewHexahedron(mid01, no[1], mid12, midf0,
                                  midf1, mid15, midf2, midel, attr,
                                  fa[0], fa[1], fa[2], -1, -1, -1);

         child[2] = NewHexahedron(midf0, mid12, no[2], mid23,
                                  midel, midf2, mid26, midf3, attr,
                                  fa[0], -1, fa[2], fa[3], -1, -1);

         child[3] = NewHexahedron(mid30, midf0, mid23, no[3],
                                  midf4, midel, midf3, mid37, attr,
                                  fa[0], -1, -1, fa[3], fa[4], -1);

         child[4] = NewHexahedron(mid04, midf1, midel, midf4,
                                  no[4], mid45, midf5, mid74, attr,
                                  -1, fa[1], -1, -1, fa[4], fa[5]);

         child[5] = NewHexahedron(midf1, mid15, midf2, midel,
                                  mid45, no[5], mid56, midf5, attr,
                                  -1, fa[1], fa[2], -1, -1, fa[5]);

         child[6] = NewHexahedron(midel, midf2, mid26, midf3,
                                  midf5, mid56, no[6], mid67, attr,
                                  -1, -1, fa[2], fa[3], -1, fa[5]);

         child[7] = NewHexahedron(midf4, midel, midf3, mid37,
                                  mid74, midf5, mid67, no[7], attr,
                                  -1, -1, -1, fa[3], fa[4], fa[5]);

         CheckIsoFace(no[3], no[2], no[1], no[0], mid23, mid12, mid01, mid30, midf0);
         CheckIsoFace(no[0], no[1], no[5], no[4], mid01, mid15, mid45, mid04, midf1);
         CheckIsoFace(no[1], no[2], no[6], no[5], mid12, mid26, mid56, mid15, midf2);
         CheckIsoFace(no[2], no[3], no[7], no[6], mid23, mid37, mid67, mid26, midf3);
         CheckIsoFace(no[3], no[0], no[4], no[7], mid30, mid04, mid74, mid37, midf4);
         CheckIsoFace(no[4], no[5], no[6], no[7], mid45, mid56, mid67, mid74, midf5);
      }
      else
      {
         MFEM_ABORT("invalid refinement type.");
      }
      if (ref_type != 7) { Iso = false; }
   }
   else if (el.geom == Geometry::SQUARE)
   {
      ref_type &= ~4; // ignore Z bit

      if (ref_type == 1) // X split
      {
         int mid01 = nodes.GetId(no[0], no[1]);
         int mid23 = nodes.GetId(no[2], no[3]);

         child[0] = NewQuadrilateral(no[0], mid01, mid23, no[3],
                                     attr, fa[0], -1, fa[2], fa[3]);

         child[1] = NewQuadrilateral(mid01, no[1], no[2], mid23,
                                     attr, fa[0], fa[1], fa[2], -1);
      }
      else if (ref_type == 2) // Y split
      {
         int mid12 = nodes.GetId(no[1], no[2]);
         int mid30 = nodes.GetId(no[3], no[0]);

         child[0] = NewQuadrilateral(no[0], no[1], mid12, mid30,
                                     attr, fa[0], fa[1], -1, fa[3]);

         child[1] = NewQuadrilateral(mid30, mid12, no[2], no[3],
                                     attr, -1, fa[1], fa[2], fa[3]);
      }
      else if (ref_type == 3) // iso split
      {
         int mid01 = nodes.GetId(no[0], no[1]);
         int mid12 = nodes.GetId(no[1], no[2]);
         int mid23 = nodes.GetId(no[2], no[3]);
         int mid30 = nodes.GetId(no[3], no[0]);

         int midel = nodes.GetId(mid01, mid23);

         child[0] = NewQuadrilateral(no[0], mid01, midel, mid30,
                                     attr, fa[0], -1, -1, fa[3]);

         child[1] = NewQuadrilateral(mid01, no[1], mid12, midel,
                                     attr, fa[0], fa[1], -1, -1);

         child[2] = NewQuadrilateral(midel, mid12, no[2], mid23,
                                     attr, -1, fa[1], fa[2], -1);

         child[3] = NewQuadrilateral(mid30, midel, mid23, no[3],
                                     attr, -1, -1, fa[2], fa[3]);
      }
      else
      {
         MFEM_ABORT("Invalid refinement type.");
      }

      if (ref_type != 3) { Iso = false; }
   }
   else if (el.geom == Geometry::TRIANGLE)
   {
      ref_type = 3; // for consistence

      // isotropic split - the only ref_type available for triangles
      int mid01 = nodes.GetId(no[0], no[1]);
      int mid12 = nodes.GetId(no[1], no[2]);
      int mid20 = nodes.GetId(no[2], no[0]);

      child[0] = NewTriangle(no[0], mid01, mid20, attr, fa[0], -1, fa[2]);
      child[1] = NewTriangle(mid01, no[1], mid12, attr, fa[0], fa[1], -1);
      child[2] = NewTriangle(mid20, mid12, no[2], attr, -1, fa[1], fa[2]);
      child[3] = NewTriangle(mid01, mid12, mid20, attr, -1, -1, -1);
   }
   else
   {
      MFEM_ABORT("Unsupported element geometry.");
   }

   // start using the nodes of the children, create edges & faces
   for (int i = 0; i < 8 && child[i] >= 0; i++)
   {
      RefElement(child[i]);
   }

   int buf[6];
   Array<int> parentFaces(buf, 6);
   parentFaces.SetSize(0);

   // sign off of all nodes of the parent, clean up unused nodes, but keep faces
   UnrefElement(elem, parentFaces);

   // register the children in their faces
   for (int i = 0; i < 8 && child[i] >= 0; i++)
   {
      RegisterFaces(child[i]);
   }

   // clean up parent faces, if unused
   DeleteUnusedFaces(parentFaces);

   // make the children inherit our rank, set the parent element
   for (int i = 0; i < 8 && child[i] >= 0; i++)
   {
      Element &ch = elements[child[i]];
      ch.rank = el.rank;
      ch.parent = elem;
   }

   // finish the refinement
   el.ref_type = ref_type;
   memcpy(el.child, child, sizeof(el.child));
}


void NCMesh::Refine(const Array<Refinement>& refinements)
{
#if 0
   // push all refinements on the stack in reverse order
   ref_stack.Reserve(refinements.Size());
   for (int i = refinements.Size()-1; i >= 0; i--)
   {
      const Refinement& ref = refinements[i];
      ref_stack.Append(Refinement(leaf_elements[ref.index], ref.ref_type));
   }

   // keep refining as long as the stack contains something
   int total = 0;
   while (ref_stack.Size())
   {
      Refinement ref = ref_stack.Last();
      ref_stack.DeleteLast();

      RefineElement(ref.index, ref.ref_type);
      total++;
   }
#else
   // push all refinements in a FIFO
   ref_queue.Reserve(refinements.Size());
   for (int i = 0; i < refinements.Size(); i++)
   {
      const Refinement& ref = refinements[i];
      ref_queue.Append(Refinement(leaf_elements[ref.index], ref.ref_type));
   }

   /*std::cout << "---" << std::endl;
   static int iter = 0;*/

   // keep refining as long as the queue contains something
   int total = 0;
   while (ref_queue.Size())
   {
      Refinement ref = ref_queue[0];
      ref_queue.DeleteFirst(); // TODO: fix O(N) time

      /*std::cout << iter << ((total < refinements.Size()) ? " refining element "
                   : " force refining ") << ref.index
                << " (ref_type " << int(ref.ref_type) << ")" << std::endl;*/

      RefineElement(ref.index, ref.ref_type);
      total++;

      /*{char fname[100];
      sprintf(fname, "ncmesh-%03d.dbg", iter++);
      std::ofstream f(fname);
      Update();
      DebugDump(f);}
      DebugCheckConsistency();*/
   }
#endif

#if defined(MFEM_DEBUG) && !defined(MFEM_USE_MPI)
   std::cout << "Refined " << refinements.Size() << " + "
             << total - refinements.Size() << " elements" << std::endl;
#endif
   ref_queue.DeleteAll();

   Update();

#ifdef MFEM_DEBUG
   DebugCheckConsistency();
#endif
}


//// Derefinement //////////////////////////////////////////////////////////////

static int quad_deref_table[3][4 + 4] =
{
   { 0, 1, 1, 0, /**/ 1, 1, 0, 0 }, // 1 - X
   { 0, 0, 1, 1, /**/ 0, 0, 1, 1 }, // 2 - Y
   { 0, 1, 2, 3, /**/ 1, 1, 3, 3 }  // 3 - iso
};
static int hex_deref_table[7][8 + 6] =
{
   { 0, 1, 1, 0, 0, 1, 1, 0, /**/ 1, 1, 1, 0, 0, 0 }, // 1 - X
   { 0, 0, 1, 1, 0, 0, 1, 1, /**/ 0, 0, 0, 1, 1, 1 }, // 2 - Y
   { 0, 1, 2, 3, 0, 1, 2, 3, /**/ 1, 1, 1, 3, 3, 3 }, // 3 - XY
   { 0, 0, 0, 0, 1, 1, 1, 1, /**/ 0, 0, 0, 1, 1, 1 }, // 4 - Z
   { 0, 1, 1, 0, 3, 2, 2, 3, /**/ 1, 1, 1, 3, 3, 3 }, // 5 - XZ
   { 0, 0, 1, 1, 2, 2, 3, 3, /**/ 0, 0, 0, 3, 3, 3 }, // 6 - YZ
   { 0, 1, 2, 3, 4, 5, 6, 7, /**/ 1, 1, 1, 7, 7, 7 }  // 7 - iso
};


int NCMesh::RetrieveNode(const Element &el, int index)
{
   if (!el.ref_type) { return el.node[index]; }

   // need to retrieve node from a child element (there is always a child
   // that inherited the parent's corner under the same index)
   int ch;
   switch (el.geom)
   {
      case Geometry::CUBE:
         ch = el.child[hex_deref_table[el.ref_type - 1][index]];
         break;

      case Geometry::SQUARE:
         ch = el.child[quad_deref_table[el.ref_type - 1][index]];
         break;

      case Geometry::TRIANGLE:
         ch = el.child[index];
         break;

      default:
         ch = 0; // suppress compiler warning
         MFEM_ABORT("Unsupported element geometry.");
   }
   return RetrieveNode(elements[ch], index);
}


void NCMesh::DerefineElement(int elem)
{
   Element &el = elements[elem];
   if (!el.ref_type) { return; }

   int child[8];
   memcpy(child, el.child, sizeof(child));

   // first make sure that all children are leaves, derefine them if not
   for (int i = 0; i < 8 && child[i] >= 0; i++)
   {
      if (elements[child[i]].ref_type)
      {
         DerefineElement(child[i]);
      }
   }

   // retrieve original corner nodes and face attributes from the children
   int fa[6];
   if (el.geom == Geometry::CUBE)
   {
      for (int i = 0; i < 8; i++)
      {
         Element &ch = elements[child[hex_deref_table[el.ref_type - 1][i]]];
         el.node[i] = ch.node[i];
      }
      for (int i = 0; i < 6; i++)
      {
         Element &ch = elements[child[hex_deref_table[el.ref_type - 1][i + 8]]];
         const int* fv = gi_hex.faces[i];
         fa[i] = faces.Find(ch.node[fv[0]], ch.node[fv[1]],
                            ch.node[fv[2]], ch.node[fv[3]])->attribute;
      }
   }
   else if (el.geom == Geometry::SQUARE)
   {
      for (int i = 0; i < 4; i++)
      {
         Element &ch = elements[child[quad_deref_table[el.ref_type - 1][i]]];
         el.node[i] = ch.node[i];
      }
      for (int i = 0; i < 4; i++)
      {
         Element &ch = elements[child[quad_deref_table[el.ref_type - 1][i + 4]]];
         const int* fv = gi_quad.faces[i];
         fa[i] = faces.Find(ch.node[fv[0]], ch.node[fv[1]],
                            ch.node[fv[2]], ch.node[fv[3]])->attribute;
      }
   }
   else if (el.geom == Geometry::TRIANGLE)
   {
      for (int i = 0; i < 3; i++)
      {
         Element& ch = elements[child[i]];
         el.node[i] = ch.node[i];
         const int* fv = gi_tri.faces[i];
         fa[i] = faces.Find(ch.node[fv[0]], ch.node[fv[1]],
                            ch.node[fv[2]], ch.node[fv[3]])->attribute;
      }
   }
   else
   {
      MFEM_ABORT("Unsupported element geometry.");
   }

   // sign in to all nodes again
   RefElement(elem);

   int buf[8*6];
   Array<int> childFaces(buf, 8*6);
   childFaces.SetSize(0);

   // delete children, determine rank
   el.rank = INT_MAX;
   for (int i = 0; i < 8 && child[i] >= 0; i++)
   {
      el.rank = std::min(el.rank, elements[child[i]].rank);
      UnrefElement(child[i], childFaces);
      FreeElement(child[i]);
   }

   RegisterFaces(elem, fa);

   // delete unused faces
   childFaces.Sort();
   childFaces.Unique();
   DeleteUnusedFaces(childFaces);

   el.ref_type = 0;
}


void NCMesh::CollectDerefinements(int elem, Array<Connection> &list)
{
   Element &el = elements[elem];
   if (!el.ref_type) { return; }

   int total = 0, ref = 0, ghost = 0;
   for (int i = 0; i < 8 && el.child[i] >= 0; i++)
   {
      total++;
      Element &ch = elements[el.child[i]];
      if (ch.ref_type) { ref++; break; }
      if (IsGhost(ch)) { ghost++; }
   }

   if (!ref && ghost < total)
   {
      // can be derefined, add to list
      int next_row = list.Size() ? (list.Last().from + 1) : 0;
      for (int i = 0; i < 8 && el.child[i] >= 0; i++)
      {
         Element &ch = elements[el.child[i]];
         list.Append(Connection(next_row, ch.index));
      }
   }
   else
   {
      for (int i = 0; i < 8 && el.child[i] >= 0; i++)
      {
         CollectDerefinements(el.child[i], list);
      }
   }
}

const Table& NCMesh::GetDerefinementTable()
{
   Array<Connection> list;
   list.Reserve(leaf_elements.Size());

   for (int i = 0; i < root_state.Size(); i++)
   {
      CollectDerefinements(i, list);
   }

   int size = list.Size() ? (list.Last().from + 1) : 0;
   derefinements.MakeFromList(size, list);
   return derefinements;
}

void NCMesh::CheckDerefinementNCLevel(const Table &deref_table,
                                      Array<int> &level_ok, int max_nc_level)
{
   level_ok.SetSize(deref_table.Size());
   for (int i = 0; i < deref_table.Size(); i++)
   {
      const int* fine = deref_table.GetRow(i), size = deref_table.RowSize(i);
      Element &parent = elements[elements[leaf_elements[fine[0]]].parent];

      int ok = 1;
      for (int j = 0; j < size; j++)
      {
         int splits[3];
         CountSplits(leaf_elements[fine[j]], splits);

         for (int k = 0; k < Dim; k++)
         {
            if ((parent.ref_type & (1 << k)) &&
                splits[k] >= max_nc_level)
            {
               ok = 0; break;
            }
         }
         if (!ok) { break; }
      }
      level_ok[i] = ok;
   }
}

void NCMesh::Derefine(const Array<int> &derefs)
{
   MFEM_VERIFY(Dim < 3 || Iso,
               "derefinement of 3D anisotropic meshes not implemented yet.");

   InitDerefTransforms();

   Array<int> fine_coarse;
   leaf_elements.Copy(fine_coarse);

   // perform the derefinements
   for (int i = 0; i < derefs.Size(); i++)
   {
      int row = derefs[i];
      MFEM_VERIFY(row >= 0 && row < derefinements.Size(),
                  "invalid derefinement number.");

      const int* fine = derefinements.GetRow(row);
      int parent = elements[leaf_elements[fine[0]]].parent;

      // record the relation of the fine elements to their parent
      SetDerefMatrixCodes(parent, fine_coarse);

      DerefineElement(parent);
   }

   // update leaf_elements, Element::index etc.
   Update();

   // link old fine elements to the new coarse elements
   for (int i = 0; i < fine_coarse.Size(); i++)
   {
      transforms.embeddings[i].parent = elements[fine_coarse[i]].index;
   }
}

void NCMesh::InitDerefTransforms()
{
   int nfine = leaf_elements.Size();

   transforms.embeddings.SetSize(nfine);
   for (int i = 0; i < nfine; i++)
   {
      transforms.embeddings[i].parent = -1;
      transforms.embeddings[i].matrix = 0;
   }

   // this will tell GetDerefinementTransforms that transforms are not finished
   std::map<Geometry::Type, DenseTensor>::iterator it;
   for (it=transforms.point_matrices.begin();
        it!=transforms.point_matrices.end(); it++)
   {
      it->second.SetSize(0, 0, 0);
   }
}

void NCMesh::SetDerefMatrixCodes(int parent, Array<int> &fine_coarse)
{
   // encode the ref_type and child number for GetDerefinementTransforms()
   Element &prn = elements[parent];
   for (int i = 0; i < 8 && prn.child[i] >= 0; i++)
   {
      Element &ch = elements[prn.child[i]];
      if (ch.index >= 0)
      {
         int code = (prn.ref_type << 3) + i;
         transforms.embeddings[ch.index].matrix = code;
         fine_coarse[ch.index] = parent;
      }
   }
}


//// Mesh Interface ////////////////////////////////////////////////////////////

void NCMesh::UpdateVertices()
{
   // (overridden in ParNCMesh to assign special indices to ghost vertices)
   NVertices = 0;
   for (node_iterator node = nodes.begin(); node != nodes.end(); ++node)
   {
      if (node->HasVertex()) { node->vert_index = NVertices++; }
   }

   vertex_nodeId.SetSize(NVertices);

   NVertices = 0;
   for (node_iterator node = nodes.begin(); node != nodes.end(); ++node)
   {
      if (node->HasVertex()) { vertex_nodeId[NVertices++] = node.index(); }
   }
}

static char quad_hilbert_child_order[8][4] =
{
   {0,1,2,3}, {0,3,2,1}, {1,2,3,0}, {1,0,3,2},
   {2,3,0,1}, {2,1,0,3}, {3,0,1,2}, {3,2,1,0}
};
static char quad_hilbert_child_state[8][4] =
{
   {1,0,0,5}, {0,1,1,4}, {3,2,2,7}, {2,3,3,6},
   {5,4,4,1}, {4,5,5,0}, {7,6,6,3}, {6,7,7,2}
};
static char hex_hilbert_child_order[24][8] =
{
   {0,1,2,3,7,6,5,4}, {0,3,7,4,5,6,2,1}, {0,4,5,1,2,6,7,3},
   {1,0,3,2,6,7,4,5}, {1,2,6,5,4,7,3,0}, {1,5,4,0,3,7,6,2},
   {2,1,5,6,7,4,0,3}, {2,3,0,1,5,4,7,6}, {2,6,7,3,0,4,5,1},
   {3,0,4,7,6,5,1,2}, {3,2,1,0,4,5,6,7}, {3,7,6,2,1,5,4,0},
   {4,0,1,5,6,2,3,7}, {4,5,6,7,3,2,1,0}, {4,7,3,0,1,2,6,5},
   {5,1,0,4,7,3,2,6}, {5,4,7,6,2,3,0,1}, {5,6,2,1,0,3,7,4},
   {6,2,3,7,4,0,1,5}, {6,5,1,2,3,0,4,7}, {6,7,4,5,1,0,3,2},
   {7,3,2,6,5,1,0,4}, {7,4,0,3,2,1,5,6}, {7,6,5,4,0,1,2,3}
};
static char hex_hilbert_child_state[24][8] =
{
   {1,2,2,7,7,21,21,17},     {2,0,0,22,22,16,16,8},    {0,1,1,15,15,6,6,23},
   {4,5,5,10,10,18,18,14},   {5,3,3,19,19,13,13,11},   {3,4,4,12,12,9,9,20},
   {8,7,7,17,17,23,23,2},    {6,8,8,0,0,15,15,22},     {7,6,6,21,21,1,1,16},
   {11,10,10,14,14,20,20,5}, {9,11,11,3,3,12,12,19},   {10,9,9,18,18,4,4,13},
   {13,14,14,5,5,19,19,10},  {14,12,12,20,20,11,11,4}, {12,13,13,9,9,3,3,18},
   {16,17,17,2,2,22,22,7},   {17,15,15,23,23,8,8,1},   {15,16,16,6,6,0,0,21},
   {20,19,19,11,11,14,14,3}, {18,20,20,4,4,10,10,12},  {19,18,18,13,13,5,5,9},
   {23,22,22,8,8,17,17,0},   {21,23,23,1,1,7,7,15},    {22,21,21,16,16,2,2,6}
};

void NCMesh::CollectLeafElements(int elem, int state)
{
   Element &el = elements[elem];
   if (!el.ref_type)
   {
      if (el.rank >= 0) // skip elements beyond ghost layer in parallel
      {
         leaf_elements.Append(elem);
      }
   }
   else
   {
      if (el.geom == Geometry::SQUARE && el.ref_type == 3)
      {
         // Hilbert space-filling curve for quads
         for (int i = 0; i < 4; i++)
         {
            int ch = quad_hilbert_child_order[state][i];
            int st = quad_hilbert_child_state[state][i];
            CollectLeafElements(el.child[ch], st);
         }
      }
      else if (el.geom == Geometry::CUBE && el.ref_type == 7)
      {
         // Hilbert space-filling curve for hexes
         for (int i = 0; i < 8; i++)
         {
            int ch = hex_hilbert_child_order[state][i];
            int st = hex_hilbert_child_state[state][i];
            CollectLeafElements(el.child[ch], st);
         }
      }
      else
      {
         // fallback for all other types (triangles, aniso refinements)
         for (int i = 0; i < 8; i++)
         {
            if (el.child[i] >= 0) { CollectLeafElements(el.child[i], state); }
         }
      }
   }
   el.index = -1;
}

void NCMesh::UpdateLeafElements()
{
   // collect leaf elements from all roots
   leaf_elements.SetSize(0);
   for (int i = 0; i < root_state.Size(); i++)
   {
      CollectLeafElements(i, root_state[i]);
      // TODO: root state should not always be 0, we need a precomputed array
      // with root element states to ensure continuity where possible, also
      // optimized ordering of the root elements themselves (Gecko?)
   }
   AssignLeafIndices();
}

void NCMesh::AssignLeafIndices()
{
   // (overridden in ParNCMesh to handle ghost elements)
   for (int i = 0; i < leaf_elements.Size(); i++)
   {
      elements[leaf_elements[i]].index = i;
   }
}

void NCMesh::InitRootState(int root_count)
{
   root_state.SetSize(root_count);
   root_state = 0;

   char* node_order;
   int nch;

   switch (GetElementGeometry())
   {
      case Geometry::SQUARE:
         nch = 4;
         node_order = (char*) quad_hilbert_child_order;
         break;

      case Geometry::CUBE:
         nch = 8;
         node_order = (char*) hex_hilbert_child_order;
         break;

      default:
         return; // do nothing, all states stay zero
   }

   int entry_node = -2;

   // process the root element sequence
   for (int i = 0; i < root_count; i++)
   {
      Element &el = elements[i];

      int v_in = FindNodeExt(el, entry_node, false);
      if (v_in < 0) { v_in = 0; }

      // determine which nodes are shared with the next element
      bool shared[8] = { 0, 0, 0, 0, 0, 0, 0, 0 };
      if (i+1 < root_count)
      {
         Element &next = elements[i+1];
         for (int j = 0; j < nch; j++)
         {
            int node = FindNodeExt(el, RetrieveNode(next, j), false);
            if (node >= 0) { shared[node] = true; }
         }
      }

      // select orientation that starts in v_in and exits in shared node
      int state = Dim*v_in;
      for (int j = 0; j < Dim; j++)
      {
         if (shared[(int) node_order[nch*(state + j) + nch-1]])
         {
            state += j;
            break;
         }
      }

      root_state[i] = state;

      entry_node = RetrieveNode(el, node_order[nch*state + nch-1]);
   }
}

mfem::Element* NCMesh::NewMeshElement(int geom) const
{
   switch (geom)
   {
      case Geometry::CUBE: return new mfem::Hexahedron;
      case Geometry::SQUARE: return new mfem::Quadrilateral;
      case Geometry::TRIANGLE: return new mfem::Triangle;
   }
   MFEM_ABORT("invalid geometry");
   return NULL;
}

const double* NCMesh::CalcVertexPos(int node) const
{
   const Node &nd = nodes[node];
   if (nd.p1 == nd.p2) // top-level vertex
   {
      return &top_vertex_pos[3*nd.p1];
   }

#ifdef MFEM_DEBUG
   TmpVertex &tv = tmp_vertex[node]; // to make DebugDump work
#else
   TmpVertex &tv = tmp_vertex[nd.vert_index];
#endif
   if (tv.valid) { return tv.pos; }

   MFEM_VERIFY(tv.visited == false, "cyclic vertex dependencies.");
   tv.visited = true;

   const double* pos1 = CalcVertexPos(nd.p1);
   const double* pos2 = CalcVertexPos(nd.p2);

   for (int i = 0; i < 3; i++)
   {
      tv.pos[i] = (pos1[i] + pos2[i]) * 0.5;
   }
   tv.valid = true;
   return tv.pos;
}

void NCMesh::GetMeshComponents(Array<mfem::Vertex>& mvertices,
                               Array<mfem::Element*>& melements,
                               Array<mfem::Element*>& mboundary) const
{
   mvertices.SetSize(vertex_nodeId.Size());
   if (top_vertex_pos.Size())
   {
      // calculate vertex positions from stored top-level vertex coordinates
      tmp_vertex = new TmpVertex[nodes.NumIds()];
      for (int i = 0; i < mvertices.Size(); i++)
      {
         mvertices[i].SetCoords(spaceDim, CalcVertexPos(vertex_nodeId[i]));
      }
      delete [] tmp_vertex;
   }
   // NOTE: if the mesh is curved (top_vertex_pos is empty), mvertices are left
   // uninitialized here; they will be initialized later by the Mesh from Nodes
   // - here we just make sure mvertices has the correct size.

   melements.SetSize(leaf_elements.Size() - GetNumGhostElements());
   melements.SetSize(0);

   mboundary.SetSize(0);

   // create an mfem::Element for each leaf Element
   for (int i = 0; i < leaf_elements.Size(); i++)
   {
      const Element &nc_elem = elements[leaf_elements[i]];
      if (IsGhost(nc_elem)) { continue; } // ParNCMesh

      const int* node = nc_elem.node;
      GeomInfo& gi = GI[(int) nc_elem.geom];

      mfem::Element* elem = NewMeshElement(nc_elem.geom);
      melements.Append(elem);

      elem->SetAttribute(nc_elem.attribute);
      for (int j = 0; j < gi.nv; j++)
      {
         elem->GetVertices()[j] = nodes[node[j]].vert_index;
      }

      // create boundary elements
      for (int k = 0; k < gi.nf; k++)
      {
         const int* fv = gi.faces[k];
         const Face* face = faces.Find(node[fv[0]], node[fv[1]],
                                       node[fv[2]], node[fv[3]]);
         if (face->Boundary())
         {
            if (nc_elem.geom == Geometry::CUBE)
            {
               Quadrilateral* quad = new Quadrilateral;
               quad->SetAttribute(face->attribute);
               for (int j = 0; j < 4; j++)
               {
                  quad->GetVertices()[j] = nodes[node[fv[j]]].vert_index;
               }
               mboundary.Append(quad);
            }
            else
            {
               Segment* segment = new Segment;
               segment->SetAttribute(face->attribute);
               for (int j = 0; j < 2; j++)
               {
                  segment->GetVertices()[j] = nodes[node[fv[2*j]]].vert_index;
               }
               mboundary.Append(segment);
            }
         }
      }
   }
}

void NCMesh::OnMeshUpdated(Mesh *mesh)
{
   Table *edge_vertex = mesh->GetEdgeVertexTable();

   // get edge enumeration from the Mesh
   for (int i = 0; i < edge_vertex->Size(); i++)
   {
      const int *ev = edge_vertex->GetRow(i);
      int node = FindMidEdgeNode(vertex_nodeId[ev[0]], vertex_nodeId[ev[1]]);

      MFEM_ASSERT(node >= 0 && nodes[node].HasEdge(), "edge not found.");
      nodes[node].edge_index = i;
   }

   // get face enumeration from the Mesh
   for (int i = 0; i < mesh->GetNumFaces(); i++)
   {
      const int* fv = mesh->GetFace(i)->GetVertices();
      Face* face;
      if (Dim == 3)
      {
         MFEM_ASSERT(mesh->GetFace(i)->GetNVertices() == 4, "");
         face = faces.Find(vertex_nodeId[fv[0]], vertex_nodeId[fv[1]],
                           vertex_nodeId[fv[2]], vertex_nodeId[fv[3]]);
      }
      else
      {
         MFEM_ASSERT(mesh->GetFace(i)->GetNVertices() == 2, "");
         int n0 = vertex_nodeId[fv[0]], n1 = vertex_nodeId[fv[1]];
         face = faces.Find(n0, n0, n1, n1); // look up degenerate face

#ifdef MFEM_DEBUG
         // (non-ghost) edge and face numbers must match in 2D
         const int *ev = edge_vertex->GetRow(i);
         MFEM_ASSERT((ev[0] == fv[0] && ev[1] == fv[1]) ||
                     (ev[1] == fv[0] && ev[0] == fv[1]), "");
#endif
      }
      MFEM_ASSERT(face, "face not found.");
      face->index = i;
   }

   NEdges = mesh->GetNEdges();
   NFaces = mesh->GetNumFaces();
}


//// Face/edge lists ///////////////////////////////////////////////////////////

int NCMesh::FaceSplitType(int v1, int v2, int v3, int v4,
                          int mid[4]) const
{
   MFEM_ASSERT(Dim >= 3, "");

   // find edge nodes
   int e1 = FindMidEdgeNode(v1, v2);
   int e2 = FindMidEdgeNode(v2, v3);
   int e3 = (e1 >= 0 && nodes[e1].HasVertex()) ? FindMidEdgeNode(v3, v4) : -1;
   int e4 = (e2 >= 0 && nodes[e2].HasVertex()) ? FindMidEdgeNode(v4, v1) : -1;

   // optional: return the mid-edge nodes if requested
   if (mid) { mid[0] = e1, mid[1] = e2, mid[2] = e3, mid[3] = e4; }

   // try to get a mid-face node, either by (e1, e3) or by (e2, e4)
   int midf1 = -1, midf2 = -1;
   if (e1 >= 0 && e3 >= 0) { midf1 = nodes.FindId(e1, e3); }
   if (e2 >= 0 && e4 >= 0) { midf2 = nodes.FindId(e2, e4); }

   if (midf1 >= 0 && nodes[midf1].Shadow()) { midf1 = -1; }
   if (midf2 >= 0 && nodes[midf2].Shadow()) { midf2 = -1; }

   // only one way to access the mid-face node must always exist
   MFEM_ASSERT(!(midf1 >= 0 && midf2 >= 0), "incorrectly split face!");

   if (midf1 < 0 && midf2 < 0) { return 0; }  // face not split
   else if (midf1 >= 0) { return 1; }  // face split "vertically"
   else { return 2; }  // face split "horizontally"
}

int NCMesh::find_node(const Element &el, int node)
{
   for (int i = 0; i < 8; i++)
   {
      if (el.node[i] == node) { return i; }
   }
   MFEM_ABORT("Node not found.");
   return -1;
}

int NCMesh::FindNodeExt(const Element &el, int node, bool abort)
{
   for (int i = 0; i < GI[(int) el.geom].nv; i++)
   {
      if (RetrieveNode(el, i) == node) { return i; }
   }
   if (abort) { MFEM_ABORT("Node not found."); }
   return -1;
}

int NCMesh::find_element_edge(const Element &el, int vn0, int vn1)
{
   MFEM_ASSERT(!el.ref_type, "");
   GeomInfo &gi = GI[(int) el.geom];
   for (int i = 0; i < gi.ne; i++)
   {
      const int* ev = gi.edges[i];
      int n0 = el.node[ev[0]];
      int n1 = el.node[ev[1]];
      if ((n0 == vn0 && n1 == vn1) ||
          (n0 == vn1 && n1 == vn0)) { return i; }
   }
   MFEM_ABORT("Edge not found");
   return -1;
}

int NCMesh::find_hex_face(int a, int b, int c)
{
   for (int i = 0; i < 6; i++)
   {
      const int* fv = gi_hex.faces[i];
      if ((a == fv[0] || a == fv[1] || a == fv[2] || a == fv[3]) &&
          (b == fv[0] || b == fv[1] || b == fv[2] || b == fv[3]) &&
          (c == fv[0] || c == fv[1] || c == fv[2] || c == fv[3]))
      {
         return i;
      }
   }
   MFEM_ABORT("Face not found.");
   return -1;
}

int NCMesh::ReorderFacePointMat(int v0, int v1, int v2, int v3,
                                int elem, DenseMatrix& mat) const
{
   const Element &el = elements[elem];
   int master[4] =
   {
      find_node(el, v0), find_node(el, v1),
      find_node(el, v2), find_node(el, v3)
   };

   int local = find_hex_face(master[0], master[1], master[2]);
   const int* fv = gi_hex.faces[local];

   DenseMatrix tmp(mat);
   for (int i = 0, j; i < 4; i++)
   {
      for (j = 0; j < 4; j++)
      {
         if (fv[i] == master[j])
         {
            // "pm.column(i) = tmp.column(j)"
            for (int k = 0; k < mat.Height(); k++)
            {
               mat(k,i) = tmp(k,j);
            }
            break;
         }
      }
      MFEM_ASSERT(j != 4, "node not found.");
   }
   return local;
}

void NCMesh::TraverseFace(int vn0, int vn1, int vn2, int vn3,
                          const PointMatrix& pm, int level)
{
   MFEM_ASSERT(!nodes[vn0].Shadow(), "");
   MFEM_ASSERT(!nodes[vn1].Shadow(), "");
   MFEM_ASSERT(!nodes[vn2].Shadow(), "");
   MFEM_ASSERT(!nodes[vn3].Shadow(), "");

   if (level > 0)
   {
      // check if we made it to a face that is not split further
      Face* fa = faces.Find(vn0, vn1, vn2, vn3);
      if (fa)
      {
         // we have a slave face, add it to the list
         int elem = fa->GetSingleElement();
         face_list.slaves.push_back(Slave(fa->index, elem, -1));
         DenseMatrix &mat = face_list.slaves.back().point_matrix;
         pm.GetMatrix(mat);

         // reorder the point matrix according to slave face orientation
         int local = ReorderFacePointMat(vn0, vn1, vn2, vn3, elem, mat);
         face_list.slaves.back().local = local;

         return;
      }
   }

   // we need to recurse deeper
   int mid[4];
   int split = FaceSplitType(vn0, vn1, vn2, vn3, mid);

   if (split == 1) // "X" split face
   {
      Point mid0(pm(0), pm(1)), mid2(pm(2), pm(3));

      TraverseFace(vn0, mid[0], mid[2], vn3,
                   PointMatrix(pm(0), mid0, mid2, pm(3)), level+1);

      TraverseFace(mid[0], vn1, vn2, mid[2],
                   PointMatrix(mid0, pm(1), pm(2), mid2), level+1);
   }
   else if (split == 2) // "Y" split face
   {
      Point mid1(pm(1), pm(2)), mid3(pm(3), pm(0));

      TraverseFace(vn0, vn1, mid[1], mid[3],
                   PointMatrix(pm(0), pm(1), mid1, mid3), level+1);

      TraverseFace(mid[3], mid[1], vn2, vn3,
                   PointMatrix(mid3, mid1, pm(2), pm(3)), level+1);
   }
}

void NCMesh::BuildFaceList()
{
   face_list.Clear();
   boundary_faces.SetSize(0);

   if (Dim < 3) { return; }

   Array<char> processed_faces(faces.NumIds());
   processed_faces = 0;

   // visit faces of leaf elements
   for (int i = 0; i < leaf_elements.Size(); i++)
   {
      int elem = leaf_elements[i];
      Element &el = elements[elem];
      MFEM_ASSERT(!el.ref_type, "not a leaf element.");

      GeomInfo& gi = GI[(int) el.geom];
      for (int j = 0; j < gi.nf; j++)
      {
         // get nodes for this face
         int node[4];
         for (int k = 0; k < 4; k++)
         {
            node[k] = el.node[gi.faces[j][k]];
         }

         int face = faces.FindId(node[0], node[1], node[2], node[3]);
         MFEM_ASSERT(face >= 0, "face not found!");

         // tell ParNCMesh about the face
         ElementSharesFace(elem, j, face);

         // have we already processed this face? skip if yes
         if (processed_faces[face]) { continue; }
         processed_faces[face] = 1;

         Face &fa = faces[face];
         if (fa.elem[0] >= 0 && fa.elem[1] >= 0)
         {
            // this is a conforming face, add it to the list
            face_list.conforming.push_back(MeshId(fa.index, elem, j));
         }
         else
         {
            PointMatrix pm(Point(0,0), Point(1,0), Point(1,1), Point(0,1));

            // this is either a master face or a slave face, but we can't
            // tell until we traverse the face refinement 'tree'...
            int sb = face_list.slaves.size();
            TraverseFace(node[0], node[1], node[2], node[3], pm, 0);

            int se = face_list.slaves.size();
            if (sb < se)
            {
               // found slaves, so this is a master face; add it to the list
               face_list.masters.push_back(Master(fa.index, elem, j, sb, se));

               // also, set the master index for the slaves
               for (int i = sb; i < se; i++)
               {
                  face_list.slaves[i].master = fa.index;
               }
            }
         }

         if (fa.Boundary()) { boundary_faces.Append(face); }
      }
   }
}

void NCMesh::EdgeMasters(int vn0, int vn1, Array<int> &edge_master, int master)
{
   MFEM_ASSERT(!nodes[vn0].Shadow(), "");
   MFEM_ASSERT(!nodes[vn1].Shadow(), "");

   int mid = FindMidEdgeNode(vn0, vn1);
   if (mid < 0) { return; }

   Node &nd = nodes[mid];
   if (nd.HasEdge())
   {
      int &em = edge_master[mid];
      if (em >= 0) { return; } // edge already seen
      em = master;
   }

   EdgeMasters(vn0, mid, edge_master, mid);
   EdgeMasters(mid, vn1, edge_master, mid);
}

void NCMesh::TraverseEdge(int vn0, int vn1, double t0, double t1, int flags,
                          int level)
{
   int mid = FindMidEdgeNode(vn0, vn1);
   if (mid < 0) { return; }

   Node &nd = nodes[mid];
   if (nd.HasEdge() && level > 0)
   {
      // we have a slave edge, add it to the list
      edge_list.slaves.push_back(Slave(nd.edge_index, -1, -1));
      Slave &sl = edge_list.slaves.back();

      sl.point_matrix.SetSize(1, 2);
      sl.point_matrix(0,0) = t0;
      sl.point_matrix(0,1) = t1;

      // handle slave edge orientation
      sl.edge_flags = flags;
      int v0index = nodes[vn0].vert_index;
      int v1index = nodes[vn1].vert_index;
      if (v0index > v1index) { sl.edge_flags |= 2; }

      // in 2D, get the element/local info from the degenerate face
      if (Dim == 2)
      {
         Face* fa = faces.Find(vn0, vn0, vn1, vn1);
         MFEM_ASSERT(fa != NULL, "");
         sl.element = fa->GetSingleElement();
         sl.local = find_element_edge(elements[sl.element], vn0, vn1);
      }
   }

   // recurse deeper
   double tmid = (t0 + t1) / 2;
   TraverseEdge(vn0, mid, t0, tmid, flags, level+1);
   TraverseEdge(mid, vn1, tmid, t1, flags, level+1);
}

void NCMesh::BuildEdgeList()
{
   edge_list.Clear();
   if (Dim <= 2)
   {
      boundary_faces.SetSize(0);
   }

   Array<int> edge_master(nodes.NumIds());
   edge_master = -1;

   // preliminary: traverse edge trees and store the direct master for each edge
   for (int i = 0; i < leaf_elements.Size(); i++)
   {
      Element &el = elements[leaf_elements[i]];
      MFEM_ASSERT(!el.ref_type, "not a leaf element.");

      GeomInfo& gi = GI[(int) el.geom];
      for (int j = 0; j < gi.ne; j++)
      {
         const int* ev = gi.edges[j];
         EdgeMasters(el.node[ev[0]], el.node[ev[1]], edge_master);
      }
   }

   Array<char> processed_edges(nodes.NumIds());
   processed_edges = 0;

   Array<int> edge_element(nodes.NumIds());
   Array<signed char> edge_local(nodes.NumIds());
   edge_local = -1;

   // visit edges of leaf elements
   for (int i = 0; i < leaf_elements.Size(); i++)
   {
      int elem = leaf_elements[i];
      Element &el = elements[elem];

      GeomInfo& gi = GI[(int) el.geom];
      for (int j = 0; j < gi.ne; j++)
      {
         // get nodes for this edge
         const int* ev = gi.edges[j];
         int node[2] = { el.node[ev[0]], el.node[ev[1]] };

         int enode = FindMidEdgeNode(node[0], node[1]);
         MFEM_ASSERT(enode >= 0, "edge node not found!");

         Node &nd = nodes[enode];
         MFEM_ASSERT(nd.HasEdge(), "edge not found!");

         // tell ParNCMesh about the edge
         ElementSharesEdge(elem, j, enode);

         // (2D only, store boundary faces)
         if (Dim <= 2)
         {
            int face = faces.FindId(node[0], node[0], node[1], node[1]);
            MFEM_ASSERT(face >= 0, "face not found!");
            if (faces[face].Boundary()) { boundary_faces.Append(face); }
         }

         // store element/local for later
         edge_element[nd.edge_index] = elem;
         edge_local[nd.edge_index] = j;

         // skip slave edges here, they will be reached from their masters
         //if (GetEdgeMaster(enode) >= 0) { continue; }
         if (edge_master[enode] >= 0) { continue; }

         // have we already processed this edge? skip if yes
         if (processed_edges[enode]) { continue; }
         processed_edges[enode] = 1;

         // prepare edge interval for slave traversal, handle orientation
         double t0 = 0.0, t1 = 1.0;
         int v0index = nodes[node[0]].vert_index;
         int v1index = nodes[node[1]].vert_index;
         int flags = (v0index > v1index) ? 1 : 0;

         // try traversing the edge to find slave edges
         int sb = edge_list.slaves.size();
         TraverseEdge(node[0], node[1], t0, t1, flags, 0);

         int se = edge_list.slaves.size();
         if (sb < se)
         {
            // found slaves, this is a master face; add it to the list
            edge_list.masters.push_back(Master(nd.edge_index, elem, j, sb, se));

            // also, set the master index for the slaves
            for (int i = sb; i < se; i++)
            {
               edge_list.slaves[i].master = nd.edge_index;
            }
         }
         else
         {
            // no slaves, this is a conforming edge
            edge_list.conforming.push_back(MeshId(nd.edge_index, elem, j));
         }
      }
   }

   // fix up slave edge element/local
   for (unsigned i = 0; i < edge_list.slaves.size(); i++)
   {
      Slave &sl = edge_list.slaves[i];
      int local = edge_local[sl.index];
      if (local >= 0)
      {
         sl.local = local;
         sl.element = edge_element[sl.index];
      }
   }
}

void NCMesh::BuildVertexList()
{
   int total = NVertices + GetNumGhostVertices();

   vertex_list.Clear();
   vertex_list.conforming.reserve(total);

   Array<char> processed_vertices(total);
   processed_vertices = 0;

   // analogously to above, visit vertices of leaf elements
   for (int i = 0; i < leaf_elements.Size(); i++)
   {
      int elem = leaf_elements[i];
      Element &el = elements[elem];

      for (int j = 0; j < GI[(int) el.geom].nv; j++)
      {
         int node = el.node[j];
         Node &nd = nodes[node];

         int index = nd.vert_index;
         if (index >= 0)
         {
            ElementSharesVertex(elem, j, node);

            if (processed_vertices[index]) { continue; }
            processed_vertices[index] = 1;

            vertex_list.conforming.push_back(MeshId(index, elem, j));
         }
      }
   }
}

void NCMesh::Slave::OrientedPointMatrix(DenseMatrix &oriented_matrix) const
{
   oriented_matrix = point_matrix;

   if (edge_flags)
   {
      MFEM_ASSERT(oriented_matrix.Height() == 1 &&
                  oriented_matrix.Width() == 2, "not an edge point matrix");

      if (edge_flags & 1) // master inverted
      {
         oriented_matrix(0,0) = 1.0 - oriented_matrix(0,0);
         oriented_matrix(0,1) = 1.0 - oriented_matrix(0,1);
      }
      if (edge_flags & 2) // slave inverted
      {
         std::swap(oriented_matrix(0,0), oriented_matrix(0,1));
      }
   }
}

void NCMesh::NCList::Clear(bool hard)
{
   if (!hard)
   {
      conforming.clear();
      masters.clear();
      slaves.clear();
   }
   else
   {
      NCList empty;
      conforming.swap(empty.conforming);
      masters.swap(empty.masters);
      slaves.swap(empty.slaves);
   }
   inv_index.DeleteAll();
}

long NCMesh::NCList::TotalSize() const
{
   return conforming.size() + masters.size() + slaves.size();
}

const NCMesh::MeshId& NCMesh::NCList::LookUp(int index, int *type) const
{
   if (!inv_index.Size())
   {
      int max_index = -1;
      for (unsigned i = 0; i < conforming.size(); i++)
      {
         max_index = std::max(conforming[i].index, max_index);
      }
      for (unsigned i = 0; i < masters.size(); i++)
      {
         max_index = std::max(masters[i].index, max_index);
      }
      for (unsigned i = 0; i < slaves.size(); i++)
      {
         max_index = std::max(slaves[i].index, max_index);
      }

      inv_index.SetSize(max_index + 1);
      inv_index = -1;

      for (unsigned i = 0; i < conforming.size(); i++)
      {
         inv_index[conforming[i].index] = (i << 2);
      }
      for (unsigned i = 0; i < masters.size(); i++)
      {
         inv_index[masters[i].index] = (i << 2) + 1;
      }
      for (unsigned i = 0; i < slaves.size(); i++)
      {
         inv_index[slaves[i].index] = (i << 2) + 2;
      }
   }

   MFEM_ASSERT(index >= 0 && index < inv_index.Size(), "");
   int key = inv_index[index];
   MFEM_VERIFY(key >= 0, "entity not found.");

   if (type) { *type = key & 0x3; }

   switch (key & 0x3)
   {
      case 0: return conforming[key >> 2];
      case 1: return masters[key >> 2];
      case 2: return slaves[key >> 2];
      default: MFEM_ABORT("internal error"); return conforming[0];
   }
}


//// Neighbors /////////////////////////////////////////////////////////////////

#define PAR_REF_TMP 1

void NCMesh::CollectEdgeVertices(int v0, int v1, Array<int> &indices)
{
   int mid = nodes.FindId(v0, v1);
   if (mid >= 0 && nodes[mid].HasVertex())
   {
      indices.Append(mid);

      CollectEdgeVertices(v0, mid, indices);
      CollectEdgeVertices(mid, v1, indices);
   }
}

void NCMesh::CollectFaceVertices(int v0, int v1, int v2, int v3,
                                 Array<int> &indices)
{
   int mid[4];
   switch (FaceSplitType(v0, v1, v2, v3, mid))
   {
      case 1:
         indices.Append(mid[0]);
         indices.Append(mid[2]);

         CollectFaceVertices(v0, mid[0], mid[2], v3, indices);
         CollectFaceVertices(mid[0], v1, v2, mid[2], indices);
         break;

      case 2:
         indices.Append(mid[1]);
         indices.Append(mid[3]);

         CollectFaceVertices(v0, v1, mid[1], mid[3], indices);
         CollectFaceVertices(mid[3], mid[1], v2, v3, indices);
         break;
   }
}

void NCMesh::BuildElementToVertexTable()
{
   int nrows = leaf_elements.Size();
   int* I = new int[nrows + 1];
   int** JJ = new int*[nrows];

   Array<int> indices;
   indices.Reserve(128);

   // collect vertices coinciding with each element, including hanging vertices
   for (int i = 0; i < leaf_elements.Size(); i++)
   {
      int elem = leaf_elements[i];
      Element &el = elements[elem];
      MFEM_ASSERT(!el.ref_type, "not a leaf element.");

      GeomInfo& gi = GI[(int) el.geom];
      int* node = el.node;

      indices.SetSize(0);
#if PAR_REF_TMP
      for (int j = 0; j < gi.nv; j++)
      {
         indices.Append(el.node[j]);
      }
#endif
      for (int j = 0; j < gi.ne; j++)
      {
         const int* ev = gi.edges[j];
         CollectEdgeVertices(node[ev[0]], node[ev[1]], indices);
      }

      if (Dim >= 3)
      {
         for (int j = 0; j < gi.nf; j++)
         {
            const int* fv = gi.faces[j];
            CollectFaceVertices(node[fv[0]], node[fv[1]],
                                node[fv[2]], node[fv[3]], indices);
         }
      }

      // temporarily store one row of the table
      indices.Sort();
      indices.Unique();
      int size = indices.Size();
      I[i] = size;
      JJ[i] = new int[size];
      std::memcpy(JJ[i], indices.GetData(), size * sizeof(int));
   }

   // finalize the I array of the table
   int nnz = 0;
   for (int i = 0; i < nrows; i++)
   {
      int cnt = I[i];
      I[i] = nnz;
      nnz += cnt;
   }
   I[nrows] = nnz;

   // copy the temporarily stored rows into one J array
   int *J = new int[nnz];
   nnz = 0;
   for (int i = 0; i < nrows; i++)
   {
      int cnt = I[i+1] - I[i];
      std::memcpy(J+nnz, JJ[i], cnt * sizeof(int));
      delete [] JJ[i];
      nnz += cnt;
   }

   element_vertex.SetIJ(I, J, nrows);

   delete [] JJ;
}


void NCMesh::FindSetNeighbors(const Array<char> &elem_set,
                              Array<int> *neighbors,
                              Array<char> *neighbor_set)
{
   // If A is the element-to-vertex table (see 'element_vertex') listing all
   // vertices touching each element, including hanging vertices, then A*A^T is
   // the element-to-neighbor table. Multiplying the element set with A*A^T
   // gives the neighbor set. To save memory, this function only computes the
   // action of A*A^T, the product itself is not stored anywhere.

   // Optimization: the 'element_vertex' table does not store the obvious
   // corner nodes in it. The table is therefore empty for conforming meshes.

   UpdateElementToVertexTable();

   int nleaves = leaf_elements.Size();
   MFEM_VERIFY(elem_set.Size() == nleaves, "");
   MFEM_ASSERT(element_vertex.Size() == nleaves, "");

   // step 1: vertices = A^T * elem_set, i.e, find all vertices touching the
   // element set

   Array<char> vmark(nodes.NumIds());
   vmark = 0;

   for (int i = 0; i < nleaves; i++)
   {
      if (elem_set[i])
      {
         int *v = element_vertex.GetRow(i);
         int nv = element_vertex.RowSize(i);
         for (int j = 0; j < nv; j++)
         {
            vmark[v[j]] = 1;
         }

         Element &el = elements[leaf_elements[i]];
         nv = GI[(int) el.geom].nv;
         for (int j = 0; j < nv; j++)
         {
            vmark[el.node[j]] = 1;
         }
      }
   }

   // step 2: neighbors = A * vertices, i.e., find all elements coinciding with
   // vertices from step 1; NOTE: in the result we don't include elements from
   // the original set

   if (neighbor_set)
   {
      neighbor_set->SetSize(nleaves);
      *neighbor_set = 0;
   }

   for (int i = 0; i < nleaves; i++)
   {
      if (!elem_set[i])
      {
         bool hit = false;

         int *v = element_vertex.GetRow(i);
         int nv = element_vertex.RowSize(i);
         for (int j = 0; j < nv; j++)
         {
            if (vmark[v[j]]) { hit = true; break; }
         }

#if !PAR_REF_TMP
         if (!hit)
         {
            Element &el = elements[leaf_elements[i]];
            nv = GI[(int) el.geom].nv;
            for (int j = 0; j < nv; j++)
            {
               if (vmark[el.node[j]]) { hit = true; break; }
            }
         }
#endif

         if (hit)
         {
            if (neighbors) { neighbors->Append(leaf_elements[i]); }
            if (neighbor_set) { (*neighbor_set)[i] = 1; }
         }
      }
   }
}

#if 1
typedef double ChildRange[2][3];

#define H 0.5
static const ChildRange quad_child_range[3][4] =
{
   {{{0,0},{H,1}}, {{H,0},{1,1}}}, // X split
   {{{0,0},{1,H}}, {{0,H},{1,1}}}, // Y split
   {{{0,0},{H,H}}, {{H,0},{1,H}}, {{H,H},{1,1}}, {{0,H},{H,1}}} // iso
};

static const ChildRange hex_child_range[7][8] =
{
   {{{0,0,0},{H,1,1}}, {{H,0,0},{1,1,1}}}, // X split
   {{{0,0,0},{1,H,1}}, {{0,H,0},{1,1,1}}}, // Y split
   {{{0,0,0},{H,H,1}}, {{H,0,0},{1,H,1}}, {{H,H,0},{1,1,1}}, {{0,H,0},{H,1,1}}}, // XY
   {{{0,0,0},{1,1,H}}, {{0,0,H},{1,1,1}}}, // Z split
   {{{0,0,0},{H,1,H}}, {{H,0,0},{1,1,H}}, {{H,0,H},{1,1,1}}, {{0,0,H},{H,1,1}}}, // XZ
   {{{0,0,0},{1,H,H}}, {{0,H,0},{1,1,H}}, {{0,0,H},{1,H,1}}, {{0,H,H},{1,1,1}}}, // YZ
   {{{0,0,0},{H,H,H}}, {{H,0,0},{1,H,H}}, {{H,H,0},{1,1,H}}, {{0,H,0},{H,1,H}},
    {{0,0,H},{H,H,1}}, {{H,0,H},{1,H,1}}, {{H,H,H},{1,1,1}}, {{0,H,H},{H,1,1}}} // iso
};
#undef H

static const ChildRange& get_child_range(int geom, int ref_type, int child)
{
   MFEM_ASSERT(ref_type > 0, "");
   switch (geom)
   {
      case Geometry::CUBE:
         return hex_child_range[ref_type-1][child];
      case Geometry::SQUARE:
         return quad_child_range[ref_type-1][child];
      default:
         MFEM_ABORT("unsupported geometry");
         throw;
   }
}

void NCMesh::DescendToNeighbors(int elem, Array<int> &neighbors,
                                double emin[3], double emax[3],
                                double qmin[3], double qmax[3])
{
   const Element &el = elements[elem];
   if (!el.ref_type)
   {
      neighbors.Append(elem);
      return;
   }

   double size[3];
   for (int j = 0; j < Dim; j++)
   {
      size[j] = emax[j] - emin[j];
   }

   for (int i = 0; i < 8 && el.child[i] >= 0; i++)
   {
      const ChildRange &range = get_child_range(el.geom, el.ref_type, i);

      double cmin[3], cmax[3];
      for (int j = 0; j < Dim; j++)
      {
         cmin[j] = emin[j] + range[0][j]*size[j]; // TODO: use integer arithmetics
         cmax[j] = emin[j] + range[1][j]*size[j];
      }

      bool intersect = true;
      for (int j = 0; j < Dim; j++)
      {
         if (cmax[j] < qmin[j] || cmin[j] > qmax[j])
         {
            intersect = false;
            break;
         }
      }
      if (intersect)
      {
         DescendToNeighbors(el.child[i], neighbors, cmin, cmax, qmin, qmax);
      }
   }
}

void NCMesh::FindNeighbors(int elem, Array<int> &neighbors)
{
   const Element *el = &elements[elem];

   double qmin[3] = {0, 0, 0};
   double qmax[3] = {1, 1, 1};

   while (el->parent >= 0)
   {
      const Element &par = elements[el->parent];
      int ch = -1;
      for (int i = 0; i < 8 && par.child[i] >= 0; i++)
      {
         if (par.child[i] == elem)
         {
            ch = i;
            break;
         }
      }
      MFEM_VERIFY(ch >= 0, "child not found");

      const ChildRange &range = get_child_range(par.geom, par.ref_type, ch);
      for (int i = 0; i < Dim; i++)
      {
         double size = range[1][i] - range[0][i];
         qmin[i] = range[0][i] + qmin[i]*size;
         qmax[i] = range[0][i] + qmax[i]*size;
      }

      elem = el->parent;
      el = &elements[elem];
   }

   double rootmin[3] = {0, 0, 0};
   double rootmax[3] = {1, 1, 1};

   DescendToNeighbors(elem, neighbors, rootmin, rootmax, qmin, qmax);
}

#else
static bool sorted_lists_intersect(const int* a, const int* b, int na, int nb)
{
   if (!na || !nb) { return false; }
   int a_last = a[na-1], b_last = b[nb-1];
   if (*b < *a) { goto l2; }  // woo-hoo! I always wanted to use a goto! :)
l1:
   if (a_last < *b) { return false; }
   while (*a < *b) { a++; }
   if (*a == *b) { return true; }
l2:
   if (b_last < *a) { return false; }
   while (*b < *a) { b++; }
   if (*a == *b) { return true; }
   goto l1;
}

void NCMesh::FindNeighbors(int elem, Array<int> &neighbors,
                           const Array<int> *search_set)
{
   // TODO future: this function is inefficient. For a single element, an
   // octree neighbor search algorithm would be better. However, the octree
   // neighbor algorithm is hard to get right in the multi-octree case due to
   // the different orientations of the octrees (i.e., the root elements).

   UpdateElementToVertexTable();

   // sorted list of all vertex nodes touching 'elem'
   Array<int> vert;
   vert.Reserve(128);

   // support for non-leaf 'elem', collect vertices of all children
   Array<int> stack;
   stack.Reserve(64);
   stack.Append(elem);

   while (stack.Size())
   {
      Element &el = elements[stack.Last()];
      stack.DeleteLast();

      if (!el.ref_type) // (el.index >= 0) ?? {par-aniso-ref-dev}
      {
         int *v = element_vertex.GetRow(el.index);
         int nv = element_vertex.RowSize(el.index);
         for (int i = 0; i < nv; i++)
         {
            vert.Append(v[i]);
         }

         nv = GI[(int) el.geom].nv;
         for (int i = 0; i < nv; i++)
         {
            vert.Append(el.node[i]);
         }
      }
      else
      {
         for (int i = 0; i < 8 && el.child[i] >= 0; i++)
         {
            stack.Append(el.child[i]);
         }
      }
   }

   vert.Sort();
   vert.Unique();

   int *v1 = vert.GetData();
   int nv1 = vert.Size();

   if (!search_set) { search_set = &leaf_elements; }

   // test *all* potential neighbors from the search set
   for (int i = 0; i < search_set->Size(); i++)
   {
      int testme = (*search_set)[i];
      if (testme != elem)
      {
         Element &el = elements[testme];
         int *v2 = element_vertex.GetRow(el.index);
         int nv2 = element_vertex.RowSize(el.index);

         bool hit = sorted_lists_intersect(v1, v2, nv1, nv2);

#if !PAR_REF_TMP
         if (!hit)
         {
            int nv = GI[(int) el.geom].nv;
            for (int j = 0; j < nv; j++)
            {
               hit = sorted_lists_intersect(&el.node[j], v1, 1, nv1);
               if (hit) { break; }
            }
         }
#endif

         if (hit) { neighbors.Append(testme); }
      }
   }
}
#endif

void NCMesh::NeighborExpand(const Array<int> &elems,
                            Array<int> &expanded,
                            const Array<int> *search_set)
{
   UpdateElementToVertexTable();

   Array<char> vmark(nodes.NumIds());
   vmark = 0;

   for (int i = 0; i < elems.Size(); i++)
   {
      Element &el = elements[elems[i]];

      int *v = element_vertex.GetRow(el.index);
      int nv = element_vertex.RowSize(el.index);
      for (int j = 0; j < nv; j++)
      {
         vmark[v[j]] = 1;
      }

      nv = GI[(int) el.geom].nv;
      for (int j = 0; j < nv; j++)
      {
         vmark[el.node[j]] = 1;
      }
   }

   if (!search_set)
   {
      search_set = &leaf_elements;
   }

   expanded.SetSize(0);
   for (int i = 0; i < search_set->Size(); i++)
   {
      int testme = (*search_set)[i];
      Element &el = elements[testme];
      bool hit = false;

      int *v = element_vertex.GetRow(el.index);
      int nv = element_vertex.RowSize(el.index);
      for (int j = 0; j < nv; j++)
      {
         if (vmark[v[j]]) { hit = true; break; }
      }

#if !PAR_REF_TMP
      if (!hit)
      {
         nv = GI[(int) el.geom].nv;
         for (int j = 0; j < nv; j++)
         {
            if (vmark[el.node[j]]) { hit = true; break; }
         }
      }
#endif

      if (hit) { expanded.Append(testme); }
   }
}


//// Coarse/fine transformations ///////////////////////////////////////////////

void NCMesh::PointMatrix::GetMatrix(DenseMatrix& point_matrix) const
{
   point_matrix.SetSize(points[0].dim, np);
   for (int i = 0; i < np; i++)
   {
      for (int j = 0; j < points[0].dim; j++)
      {
         point_matrix(j, i) = points[i].coord[j];
      }
   }
}

NCMesh::PointMatrix NCMesh::pm_tri_identity(
   Point(0, 0), Point(1, 0), Point(0, 1)
);
NCMesh::PointMatrix NCMesh::pm_quad_identity(
   Point(0, 0), Point(1, 0), Point(1, 1), Point(0, 1)
);
NCMesh::PointMatrix NCMesh::pm_hex_identity(
   Point(0, 0, 0), Point(1, 0, 0), Point(1, 1, 0), Point(0, 1, 0),
   Point(0, 0, 1), Point(1, 0, 1), Point(1, 1, 1), Point(0, 1, 1)
);

const NCMesh::PointMatrix& NCMesh::GetGeomIdentity(int geom)
{
   switch (geom)
   {
      case Geometry::TRIANGLE: return pm_tri_identity;
      case Geometry::SQUARE:   return pm_quad_identity;
      case Geometry::CUBE:     return pm_hex_identity;
      default:
         MFEM_ABORT("unsupported geometry.");
         return pm_tri_identity;
   }
}

void NCMesh::GetPointMatrix(int geom, const char* ref_path, DenseMatrix& matrix)
{
   PointMatrix pm = GetGeomIdentity(geom);

   while (*ref_path)
   {
      int ref_type = *ref_path++;
      int child = *ref_path++;

      if (geom == Geometry::CUBE)
      {
         if (ref_type == 1) // split along X axis
         {
            Point mid01(pm(0), pm(1)), mid23(pm(2), pm(3));
            Point mid67(pm(6), pm(7)), mid45(pm(4), pm(5));

            if (child == 0)
            {
               pm = PointMatrix(pm(0), mid01, mid23, pm(3),
                                pm(4), mid45, mid67, pm(7));
            }
            else if (child == 1)
            {
               pm = PointMatrix(mid01, pm(1), pm(2), mid23,
                                mid45, pm(5), pm(6), mid67);
            }
         }
         else if (ref_type == 2) // split along Y axis
         {
            Point mid12(pm(1), pm(2)), mid30(pm(3), pm(0));
            Point mid56(pm(5), pm(6)), mid74(pm(7), pm(4));

            if (child == 0)
            {
               pm = PointMatrix(pm(0), pm(1), mid12, mid30,
                                pm(4), pm(5), mid56, mid74);
            }
            else if (child == 1)
            {
               pm = PointMatrix(mid30, mid12, pm(2), pm(3),
                                mid74, mid56, pm(6), pm(7));
            }
         }
         else if (ref_type == 4) // split along Z axis
         {
            Point mid04(pm(0), pm(4)), mid15(pm(1), pm(5));
            Point mid26(pm(2), pm(6)), mid37(pm(3), pm(7));

            if (child == 0)
            {
               pm = PointMatrix(pm(0), pm(1), pm(2), pm(3),
                                mid04, mid15, mid26, mid37);
            }
            else if (child == 1)
            {
               pm = PointMatrix(mid04, mid15, mid26, mid37,
                                pm(4), pm(5), pm(6), pm(7));
            }
         }
         else if (ref_type == 3) // XY split
         {
            Point mid01(pm(0), pm(1)), mid12(pm(1), pm(2));
            Point mid23(pm(2), pm(3)), mid30(pm(3), pm(0));
            Point mid45(pm(4), pm(5)), mid56(pm(5), pm(6));
            Point mid67(pm(6), pm(7)), mid74(pm(7), pm(4));

            Point midf0(mid23, mid12, mid01, mid30);
            Point midf5(mid45, mid56, mid67, mid74);

            if (child == 0)
            {
               pm = PointMatrix(pm(0), mid01, midf0, mid30,
                                pm(4), mid45, midf5, mid74);
            }
            else if (child == 1)
            {
               pm = PointMatrix(mid01, pm(1), mid12, midf0,
                                mid45, pm(5), mid56, midf5);
            }
            else if (child == 2)
            {
               pm = PointMatrix(midf0, mid12, pm(2), mid23,
                                midf5, mid56, pm(6), mid67);
            }
            else if (child == 3)
            {
               pm = PointMatrix(mid30, midf0, mid23, pm(3),
                                mid74, midf5, mid67, pm(7));
            }
         }
         else if (ref_type == 5) // XZ split
         {
            Point mid01(pm(0), pm(1)), mid23(pm(2), pm(3));
            Point mid45(pm(4), pm(5)), mid67(pm(6), pm(7));
            Point mid04(pm(0), pm(4)), mid15(pm(1), pm(5));
            Point mid26(pm(2), pm(6)), mid37(pm(3), pm(7));

            Point midf1(mid01, mid15, mid45, mid04);
            Point midf3(mid23, mid37, mid67, mid26);

            if (child == 0)
            {
               pm = PointMatrix(pm(0), mid01, mid23, pm(3),
                                mid04, midf1, midf3, mid37);
            }
            else if (child == 1)
            {
               pm = PointMatrix(mid01, pm(1), pm(2), mid23,
                                midf1, mid15, mid26, midf3);
            }
            else if (child == 2)
            {
               pm = PointMatrix(midf1, mid15, mid26, midf3,
                                mid45, pm(5), pm(6), mid67);
            }
            else if (child == 3)
            {
               pm = PointMatrix(mid04, midf1, midf3, mid37,
                                pm(4), mid45, mid67, pm(7));
            }
         }
         else if (ref_type == 6) // YZ split
         {
            Point mid12(pm(1), pm(2)), mid30(pm(3), pm(0));
            Point mid56(pm(5), pm(6)), mid74(pm(7), pm(4));
            Point mid04(pm(0), pm(4)), mid15(pm(1), pm(5));
            Point mid26(pm(2), pm(6)), mid37(pm(3), pm(7));

            Point midf2(mid12, mid26, mid56, mid15);
            Point midf4(mid30, mid04, mid74, mid37);

            if (child == 0)
            {
               pm = PointMatrix(pm(0), pm(1), mid12, mid30,
                                mid04, mid15, midf2, midf4);
            }
            else if (child == 1)
            {
               pm = PointMatrix(mid30, mid12, pm(2), pm(3),
                                midf4, midf2, mid26, mid37);
            }
            else if (child == 2)
            {
               pm = PointMatrix(mid04, mid15, midf2, midf4,
                                pm(4), pm(5), mid56, mid74);
            }
            else if (child == 3)
            {
               pm = PointMatrix(midf4, midf2, mid26, mid37,
                                mid74, mid56, pm(6), pm(7));
            }
         }
         else if (ref_type == 7) // full isotropic refinement
         {
            Point mid01(pm(0), pm(1)), mid12(pm(1), pm(2));
            Point mid23(pm(2), pm(3)), mid30(pm(3), pm(0));
            Point mid45(pm(4), pm(5)), mid56(pm(5), pm(6));
            Point mid67(pm(6), pm(7)), mid74(pm(7), pm(4));
            Point mid04(pm(0), pm(4)), mid15(pm(1), pm(5));
            Point mid26(pm(2), pm(6)), mid37(pm(3), pm(7));

            Point midf0(mid23, mid12, mid01, mid30);
            Point midf1(mid01, mid15, mid45, mid04);
            Point midf2(mid12, mid26, mid56, mid15);
            Point midf3(mid23, mid37, mid67, mid26);
            Point midf4(mid30, mid04, mid74, mid37);
            Point midf5(mid45, mid56, mid67, mid74);

            Point midel(midf1, midf3);

            if (child == 0)
            {
               pm = PointMatrix(pm(0), mid01, midf0, mid30,
                                mid04, midf1, midel, midf4);
            }
            else if (child == 1)
            {
               pm = PointMatrix(mid01, pm(1), mid12, midf0,
                                midf1, mid15, midf2, midel);
            }
            else if (child == 2)
            {
               pm = PointMatrix(midf0, mid12, pm(2), mid23,
                                midel, midf2, mid26, midf3);
            }
            else if (child == 3)
            {
               pm = PointMatrix(mid30, midf0, mid23, pm(3),
                                midf4, midel, midf3, mid37);
            }
            else if (child == 4)
            {
               pm = PointMatrix(mid04, midf1, midel, midf4,
                                pm(4), mid45, midf5, mid74);
            }
            else if (child == 5)
            {
               pm = PointMatrix(midf1, mid15, midf2, midel,
                                mid45, pm(5), mid56, midf5);
            }
            else if (child == 6)
            {
               pm = PointMatrix(midel, midf2, mid26, midf3,
                                midf5, mid56, pm(6), mid67);
            }
            else if (child == 7)
            {
               pm = PointMatrix(midf4, midel, midf3, mid37,
                                mid74, midf5, mid67, pm(7));
            }
         }
      }
      else if (geom == Geometry::SQUARE)
      {
         if (ref_type == 1) // X split
         {
            Point mid01(pm(0), pm(1)), mid23(pm(2), pm(3));

            if (child == 0)
            {
               pm = PointMatrix(pm(0), mid01, mid23, pm(3));
            }
            else if (child == 1)
            {
               pm = PointMatrix(mid01, pm(1), pm(2), mid23);
            }
         }
         else if (ref_type == 2) // Y split
         {
            Point mid12(pm(1), pm(2)), mid30(pm(3), pm(0));

            if (child == 0)
            {
               pm = PointMatrix(pm(0), pm(1), mid12, mid30);
            }
            else if (child == 1)
            {
               pm = PointMatrix(mid30, mid12, pm(2), pm(3));
            }
         }
         else if (ref_type == 3) // iso split
         {
            Point mid01(pm(0), pm(1)), mid12(pm(1), pm(2));
            Point mid23(pm(2), pm(3)), mid30(pm(3), pm(0));
            Point midel(mid01, mid23);

            if (child == 0)
            {
               pm = PointMatrix(pm(0), mid01, midel, mid30);
            }
            else if (child == 1)
            {
               pm = PointMatrix(mid01, pm(1), mid12, midel);
            }
            else if (child == 2)
            {
               pm = PointMatrix(midel, mid12, pm(2), mid23);
            }
            else if (child == 3)
            {
               pm = PointMatrix(mid30, midel, mid23, pm(3));
            }
         }
      }
      else if (geom == Geometry::TRIANGLE)
      {
         Point mid01(pm(0), pm(1)), mid12(pm(1), pm(2)), mid20(pm(2), pm(0));

         if (child == 0)
         {
            pm = PointMatrix(pm(0), mid01, mid20);
         }
         else if (child == 1)
         {
            pm = PointMatrix(mid01, pm(1), mid12);
         }
         else if (child == 2)
         {
            pm = PointMatrix(mid20, mid12, pm(2));
         }
         else if (child == 3)
         {
            pm = PointMatrix(mid01, mid12, mid20);
         }
      }
   }

   // write the points to the matrix
   for (int i = 0; i < pm.np; i++)
   {
      for (int j = 0; j < pm(i).dim; j++)
      {
         matrix(j, i) = pm(i).coord[j];
      }
   }
}

void NCMesh::MarkCoarseLevel()
{
   coarse_elements.SetSize(leaf_elements.Size());
   coarse_elements.SetSize(0);

   for (int i = 0; i < leaf_elements.Size(); i++)
   {
      int elem = leaf_elements[i];
      if (!IsGhost(elements[elem])) { coarse_elements.Append(elem); }
   }

   transforms.embeddings.DeleteAll();
}

void NCMesh::TraverseRefinements(int elem, int coarse_index,
                                 std::string &ref_path, RefPathMap &map)
{
   Element &el = elements[elem];
   if (!el.ref_type)
   {
      int &matrix = map[ref_path];
      if (!matrix) { matrix = map.size(); }

      Embedding &emb = transforms.embeddings[el.index];
      emb.parent = coarse_index;
      emb.matrix = matrix - 1;
   }
   else
   {
      ref_path.push_back(el.ref_type);
      ref_path.push_back(0);

      for (int i = 0; i < 8; i++)
      {
         if (el.child[i] >= 0)
         {
            ref_path[ref_path.length()-1] = i;
            TraverseRefinements(el.child[i], coarse_index, ref_path, map);
         }
      }
      ref_path.resize(ref_path.length()-2);
   }
}

const CoarseFineTransformations& NCMesh::GetRefinementTransforms()
{
   MFEM_VERIFY(coarse_elements.Size() || !leaf_elements.Size(),
               "GetRefinementTransforms() must be preceded by MarkCoarseLevel()"
               " and Refine().");

   if (!transforms.embeddings.Size())
   {
      transforms.embeddings.SetSize(leaf_elements.Size());

      std::string ref_path;
      ref_path.reserve(100);

      RefPathMap map;
      map[ref_path] = 1; // identity

      for (int i = 0; i < coarse_elements.Size(); i++)
      {
         TraverseRefinements(coarse_elements[i], i, ref_path, map);
      }

      MFEM_ASSERT(elements.Size() > free_element_ids.Size(), "");
      Geometry::Type geom = elements[0].geom;
      const PointMatrix &identity = GetGeomIdentity(geom);

      transforms.point_matrices[geom].SetSize(Dim, identity.np, map.size());

      // calculate the point matrices
      for (RefPathMap::iterator it = map.begin(); it != map.end(); ++it)
      {
         GetPointMatrix(geom, it->first.c_str(),
                        transforms.point_matrices[geom](it->second-1));
      }
   }
   return transforms;
}

const CoarseFineTransformations& NCMesh::GetDerefinementTransforms()
{
   MFEM_VERIFY(transforms.embeddings.Size() || !leaf_elements.Size(),
               "GetDerefinementTransforms() must be preceded by Derefine().");

   Geometry::Type geom = elements[0].geom;

   if (!transforms.point_matrices[geom].SizeK())
   {
      std::map<int, int> mat_no;
      mat_no[0] = 1; // identity

      // assign numbers to the different matrices used
      for (int i = 0; i < transforms.embeddings.Size(); i++)
      {
         int code = transforms.embeddings[i].matrix;
         if (code)
         {
            int &matrix = mat_no[code];
            if (!matrix) { matrix = mat_no.size(); }
            transforms.embeddings[i].matrix = matrix - 1;
         }
      }

      MFEM_ASSERT(elements.Size() > free_element_ids.Size(), "");
      const PointMatrix &identity = GetGeomIdentity(geom);

      transforms.point_matrices[geom].SetSize(Dim, identity.np, mat_no.size());

      std::map<int, int>::iterator it;
      for (it = mat_no.begin(); it != mat_no.end(); ++it)
      {
         char path[3];
         int code = it->first;
         path[0] = code >> 3; // ref_type (see SetDerefMatrixCodes())
         path[1] = code & 7;  // child
         path[2] = 0;

         GetPointMatrix(geom, path,
                        transforms.point_matrices[geom](it->second-1));
      }
   }
   return transforms;
}

void NCMesh::ClearTransforms()
{
   coarse_elements.DeleteAll();
   transforms.embeddings.DeleteAll();
   std::map<Geometry::Type, DenseTensor>::iterator it;
   for (it=transforms.point_matrices.begin();
        it!=transforms.point_matrices.end(); it++)
   {
      it->second.SetSize(0, 0, 0);
   }
}


//// SFC Ordering //////////////////////////////////////////////////////////////

static int sgn(int x)
{
   return (x < 0) ? -1 : (x > 0) ? 1 : 0;
}

static void HilbertSfc2D(int x, int y, int ax, int ay, int bx, int by,
                         Array<int> &coords)
{
   int w = std::abs(ax + ay);
   int h = std::abs(bx + by);

   int dax = sgn(ax), day = sgn(ay); // unit major direction ("right")
   int dbx = sgn(bx), dby = sgn(by); // unit orthogonal direction ("up")

   if (h == 1) // trivial row fill
   {
      for (int i = 0; i < w; i++, x += dax, y += day)
      {
         coords.Append(x);
         coords.Append(y);
      }
      return;
   }
   if (w == 1) // trivial column fill
   {
      for (int i = 0; i < h; i++, x += dbx, y += dby)
      {
         coords.Append(x);
         coords.Append(y);
      }
      return;
   }

   int ax2 = ax/2, ay2 = ay/2;
   int bx2 = bx/2, by2 = by/2;

   int w2 = std::abs(ax2 + ay2);
   int h2 = std::abs(bx2 + by2);

   if (2*w > 3*h) // long case: split in two parts only
   {
      if ((w2 & 0x1) && (w > 2))
      {
         ax2 += dax, ay2 += day; // prefer even steps
      }

      HilbertSfc2D(x, y, ax2, ay2, bx, by, coords);
      HilbertSfc2D(x+ax2, y+ay2, ax-ax2, ay-ay2, bx, by, coords);
   }
   else // standard case: one step up, one long horizontal step, one step down
   {
      if ((h2 & 0x1) && (h > 2))
      {
         bx2 += dbx, by2 += dby; // prefer even steps
      }

      HilbertSfc2D(x, y, bx2, by2, ax2, ay2, coords);
      HilbertSfc2D(x+bx2, y+by2, ax, ay, bx-bx2, by-by2, coords);
      HilbertSfc2D(x+(ax-dax)+(bx2-dbx), y+(ay-day)+(by2-dby),
                   -bx2, -by2, -(ax-ax2), -(ay-ay2), coords);
   }
}

static void HilbertSfc3D(int x, int y, int z,
                         int ax, int ay, int az,
                         int bx, int by, int bz,
                         int cx, int cy, int cz,
                         Array<int> &coords)
{
   int w = std::abs(ax + ay + az);
   int h = std::abs(bx + by + bz);
   int d = std::abs(cx + cy + cz);

   int dax = sgn(ax), day = sgn(ay), daz = sgn(az); // unit major dir ("right")
   int dbx = sgn(bx), dby = sgn(by), dbz = sgn(bz); // unit ortho dir ("forward")
   int dcx = sgn(cx), dcy = sgn(cy), dcz = sgn(cz); // unit ortho dir ("up")

   // trivial row/column fills
   if (h == 1 && d == 1)
   {
      for (int i = 0; i < w; i++, x += dax, y += day, z += daz)
      {
         coords.Append(x);
         coords.Append(y);
         coords.Append(z);
      }
      return;
   }
   if (w == 1 && d == 1)
   {
      for (int i = 0; i < h; i++, x += dbx, y += dby, z += dbz)
      {
         coords.Append(x);
         coords.Append(y);
         coords.Append(z);
      }
      return;
   }
   if (w == 1 && h == 1)
   {
      for (int i = 0; i < d; i++, x += dcx, y += dcy, z += dcz)
      {
         coords.Append(x);
         coords.Append(y);
         coords.Append(z);
      }
      return;
   }

   int ax2 = ax/2, ay2 = ay/2, az2 = az/2;
   int bx2 = bx/2, by2 = by/2, bz2 = bz/2;
   int cx2 = cx/2, cy2 = cy/2, cz2 = cz/2;

   int w2 = std::abs(ax2 + ay2 + az2);
   int h2 = std::abs(bx2 + by2 + bz2);
   int d2 = std::abs(cx2 + cy2 + cz2);

   // prefer even steps
   if ((w2 & 0x1) && (w > 2))
   {
      ax2 += dax, ay2 += day, az2 += daz;
   }
   if ((h2 & 0x1) && (h > 2))
   {
      bx2 += dbx, by2 += dby, bz2 += dbz;
   }
   if ((d2 & 0x1) && (d > 2))
   {
      cx2 += dcx, cy2 += dcy, cz2 += dcz;
   }

   // wide case, split in w only
   if ((2*w > 3*h) && (2*w > 3*d))
   {
      HilbertSfc3D(x, y, z,
                   ax2, ay2, az2,
                   bx, by, bz,
                   cx, cy, cz, coords);

      HilbertSfc3D(x+ax2, y+ay2, z+az2,
                   ax-ax2, ay-ay2, az-az2,
                   bx, by, bz,
                   cx, cy, cz, coords);
   }
   // do not split in d
   else if (3*h > 4*d)
   {
      HilbertSfc3D(x, y, z,
                   bx2, by2, bz2,
                   cx, cy, cz,
                   ax2, ay2, az2, coords);

      HilbertSfc3D(x+bx2, y+by2, z+bz2,
                   ax, ay, az,
                   bx-bx2, by-by2, bz-bz2,
                   cx, cy, cz, coords);

      HilbertSfc3D(x+(ax-dax)+(bx2-dbx),
                   y+(ay-day)+(by2-dby),
                   z+(az-daz)+(bz2-dbz),
                   -bx2, -by2, -bz2,
                   cx, cy, cz,
                   -(ax-ax2), -(ay-ay2), -(az-az2), coords);
   }
   // do not split in h
   else if (3*d > 4*h)
   {
      HilbertSfc3D(x, y, z,
                   cx2, cy2, cz2,
                   ax2, ay2, az2,
                   bx, by, bz, coords);

      HilbertSfc3D(x+cx2, y+cy2, z+cz2,
                   ax, ay, az,
                   bx, by, bz,
                   cx-cx2, cy-cy2, cz-cz2, coords);

      HilbertSfc3D(x+(ax-dax)+(cx2-dcx),
                   y+(ay-day)+(cy2-dcy),
                   z+(az-daz)+(cz2-dcz),
                   -cx2, -cy2, -cz2,
                   -(ax-ax2), -(ay-ay2), -(az-az2),
                   bx, by, bz, coords);
   }
   // regular case, split in all w/h/d
   else
   {
      HilbertSfc3D(x, y, z,
                   bx2, by2, bz2,
                   cx2, cy2, cz2,
                   ax2, ay2, az2, coords);

      HilbertSfc3D(x+bx2, y+by2, z+bz2,
                   cx, cy, cz,
                   ax2, ay2, az2,
                   bx-bx2, by-by2, bz-bz2, coords);

      HilbertSfc3D(x+(bx2-dbx)+(cx-dcx),
                   y+(by2-dby)+(cy-dcy),
                   z+(bz2-dbz)+(cz-dcz),
                   ax, ay, az,
                   -bx2, -by2, -bz2,
                   -(cx-cx2), -(cy-cy2), -(cz-cz2), coords);

      HilbertSfc3D(x+(ax-dax)+bx2+(cx-dcx),
                   y+(ay-day)+by2+(cy-dcy),
                   z+(az-daz)+bz2+(cz-dcz),
                   -cx, -cy, -cz,
                   -(ax-ax2), -(ay-ay2), -(az-az2),
                   bx-bx2, by-by2, bz-bz2, coords);

      HilbertSfc3D(x+(ax-dax)+(bx2-dbx),
                   y+(ay-day)+(by2-dby),
                   z+(az-daz)+(bz2-dbz),
                   -bx2, -by2, -bz2,
                   cx2, cy2, cz2,
                   -(ax-ax2), -(ay-ay2), -(az-az2), coords);
   }
}

void NCMesh::GridSfcOrdering2D(int width, int height, Array<int> &coords)
{
   coords.SetSize(0);
   coords.Reserve(2*width*height);

   if (width >= height)
   {
      HilbertSfc2D(0, 0, width, 0, 0, height, coords);
   }
   else
   {
      HilbertSfc2D(0, 0, 0, height, width, 0, coords);
   }
}

void NCMesh::GridSfcOrdering3D(int width, int height, int depth,
                               Array<int> &coords)
{
   coords.SetSize(0);
   coords.Reserve(3*width*height*depth);

   if (width >= height && width >= depth)
   {
      HilbertSfc3D(0, 0, 0,
                   width, 0, 0,
                   0, height, 0,
                   0, 0, depth, coords);
   }
   else if (height >= width && height >= depth)
   {
      HilbertSfc3D(0, 0, 0,
                   0, height, 0,
                   width, 0, 0,
                   0, 0, depth, coords);
   }
   else // depth >= width && depth >= height
   {
      HilbertSfc3D(0, 0, 0,
                   0, 0, depth,
                   width, 0, 0,
                   0, height, 0, coords);
   }
}


//// Utility ///////////////////////////////////////////////////////////////////

void NCMesh::GetEdgeVertices(const MeshId &edge_id, int vert_index[2],
                             bool oriented) const
{
   const Element &el = elements[edge_id.element];
   const GeomInfo& gi = GI[(int) el.geom];
   const int* ev = gi.edges[edge_id.local];

   int n0 = el.node[ev[0]], n1 = el.node[ev[1]];
   if (n0 > n1) { std::swap(n0, n1); }

   vert_index[0] = nodes[n0].vert_index;
   vert_index[1] = nodes[n1].vert_index;

   if (oriented && vert_index[0] > vert_index[1])
   {
      std::swap(vert_index[0], vert_index[1]);
   }
}

int NCMesh::GetEdgeNCOrientation(const NCMesh::MeshId &edge_id) const
{
   const Element &el = elements[edge_id.element];
   const GeomInfo& gi = GI[(int) el.geom];
   const int* ev = gi.edges[edge_id.local];

   int v0 = nodes[el.node[ev[0]]].vert_index;
   int v1 = nodes[el.node[ev[1]]].vert_index;

   return ((v0 < v1 && ev[0] > ev[1]) || (v0 > v1 && ev[0] < ev[1])) ? -1 : 1;
}

void NCMesh::GetFaceVerticesEdges(const MeshId &face_id,
                                  int vert_index[4], int edge_index[4],
                                  int edge_orientation[4]) const
{
   const Element &el = elements[face_id.element];
   const int* fv = GI[(int) el.geom].faces[face_id.local];

   for (int i = 0; i < 4; i++)
   {
      vert_index[i] = nodes[el.node[fv[i]]].vert_index;
   }

   for (int i = 0; i < 4; i++)
   {
      int j = (i+1) & 0x3;
      int n1 = el.node[fv[i]];
      int n2 = el.node[fv[j]];

      const Node* en = nodes.Find(n1, n2);
      MFEM_ASSERT(en != NULL, "edge not found.");

      edge_index[i] = en->edge_index;
      edge_orientation[i] = (vert_index[i] < vert_index[j]) ? 1 : -1;
   }
}

int NCMesh::GetEdgeMaster(int node) const
{
   MFEM_ASSERT(node >= 0, "edge node not found.");
   const Node &nd = nodes[node];
   MFEM_ASSERT(!nd.Shadow(), "");

   int p1 = nd.p1, p2 = nd.p2;
   MFEM_ASSERT(p1 != p2, "invalid edge node.");

   const Node &n1 = nodes[p1], &n2 = nodes[p2];
   MFEM_ASSERT(!n1.Shadow(), "");
   MFEM_ASSERT(!n2.Shadow(), "");

   int n1p1 = n1.p1, n1p2 = n1.p2;
   int n2p1 = n2.p1, n2p2 = n2.p2;

   if ((n2p1 != n2p2) && (p1 == n2p1 || p1 == n2p2))
   {
      // n1 is parent of n2:
      // (n1)--(nd)--(n2)------(*)
      if (n2.HasEdge()) { return p2; }
      else { return GetEdgeMaster(p2); }
   }

   if ((n1p1 != n1p2) && (p2 == n1p1 || p2 == n1p2))
   {
      // n2 is parent of n1:
      // (n2)--(nd)--(n1)------(*)
      if (n1.HasEdge()) { return p1; }
      else { return GetEdgeMaster(p1); }
   }

   return -1;
}

/*int NCMesh::GetEdgeMaster(int v1, int v2) const
{
   int node = nodes.FindId(vertex_nodeId[v1], vertex_nodeId[v2]);
   MFEM_ASSERT(node >= 0 && nodes[node].HasEdge(), "(v1, v2) is not an edge.");

   int master = GetEdgeMaster(node);
   return (master >= 0) ? nodes[master].edge_index : -1;
}*/

int NCMesh::GetElementDepth(int i) const
{
   int elem = leaf_elements[i];
   int depth = 0, parent;
   while ((parent = elements[elem].parent) != -1)
   {
      elem = parent;
      depth++;
   }
   return depth;
}

void NCMesh::FindFaceNodes(int face, int node[4])
{
   // Obtain face nodes from one of its elements (note that face->p1, p2, p3
   // cannot be used directly since they are not in order and p4 is missing).

   Face &fa = faces[face];

   int elem = fa.elem[0];
   if (elem < 0) { elem = fa.elem[1]; }
   MFEM_ASSERT(elem >= 0, "Face has no elements?");

   Element &el = elements[elem];
   int f = find_hex_face(find_node(el, fa.p1),
                         find_node(el, fa.p2),
                         find_node(el, fa.p3));

   const int* fv = GI[Geometry::CUBE].faces[f];
   for (int i = 0; i < 4; i++)
   {
      node[i] = el.node[fv[i]];
   }
}

void NCMesh::GetBoundaryClosure(const Array<int> &bdr_attr_is_ess,
                                Array<int> &bdr_vertices, Array<int> &bdr_edges)
{
   bdr_vertices.SetSize(0);
   bdr_edges.SetSize(0);

   if (Dim == 3)
   {
      GetFaceList(); // make sure 'boundary_faces' is up to date

      for (int i = 0; i < boundary_faces.Size(); i++)
      {
         int face = boundary_faces[i];
         if (bdr_attr_is_ess[faces[face].attribute - 1])
         {
            int node[4];
            FindFaceNodes(face, node);

            for (int j = 0; j < 4; j++)
            {
               bdr_vertices.Append(nodes[node[j]].vert_index);

               int enode = nodes.FindId(node[j], node[(j+1) % 4]);
               MFEM_ASSERT(enode >= 0 && nodes[enode].HasEdge(), "Edge not found.");
               bdr_edges.Append(nodes[enode].edge_index);

               while ((enode = GetEdgeMaster(enode)) >= 0)
               {
                  // append master edges that may not be accessible from any
                  // boundary element, this happens in 3D in re-entrant corners
                  bdr_edges.Append(nodes[enode].edge_index);
               }
            }
         }
      }
   }
   else if (Dim == 2)
   {
      GetEdgeList(); // make sure 'boundary_faces' is up to date

      for (int i = 0; i < boundary_faces.Size(); i++)
      {
         int face = boundary_faces[i];
         Face &fc = faces[face];
         if (bdr_attr_is_ess[fc.attribute - 1])
         {
            bdr_vertices.Append(nodes[fc.p1].vert_index);
            bdr_vertices.Append(nodes[fc.p3].vert_index);
         }
      }
   }

   bdr_vertices.Sort();
   bdr_vertices.Unique();

   bdr_edges.Sort();
   bdr_edges.Unique();
}

int NCMesh::EdgeSplitLevel(int vn1, int vn2) const
{
   int mid = nodes.FindId(vn1, vn2);
   if (mid < 0 || !nodes[mid].HasVertex()) { return 0; }
   return 1 + std::max(EdgeSplitLevel(vn1, mid), EdgeSplitLevel(mid, vn2));
}

void NCMesh::FaceSplitLevel(int vn1, int vn2, int vn3, int vn4,
                            int& h_level, int& v_level) const
{
   int hl1, hl2, vl1, vl2;
   int mid[4];

   switch (FaceSplitType(vn1, vn2, vn3, vn4, mid))
   {
      case 0: // not split
         h_level = v_level = 0;
         break;

      case 1: // vertical
         FaceSplitLevel(vn1, mid[0], mid[2], vn4, hl1, vl1);
         FaceSplitLevel(mid[0], vn2, vn3, mid[2], hl2, vl2);
         h_level = std::max(hl1, hl2);
         v_level = std::max(vl1, vl2) + 1;
         break;

      default: // horizontal
         FaceSplitLevel(vn1, vn2, mid[1], mid[3], hl1, vl1);
         FaceSplitLevel(mid[3], mid[1], vn3, vn4, hl2, vl2);
         h_level = std::max(hl1, hl2) + 1;
         v_level = std::max(vl1, vl2);
   }
}

static int max8(int a, int b, int c, int d, int e, int f, int g, int h)
{
   return std::max(std::max(std::max(a, b), std::max(c, d)),
                   std::max(std::max(e, f), std::max(g, h)));
}

void NCMesh::CountSplits(int elem, int splits[3]) const
{
   const Element &el = elements[elem];
   const int* node = el.node;
   GeomInfo& gi = GI[(int) el.geom];

   int elevel[12];
   for (int i = 0; i < gi.ne; i++)
   {
      const int* ev = gi.edges[i];
      elevel[i] = EdgeSplitLevel(node[ev[0]], node[ev[1]]);
   }

   if (el.geom == Geometry::CUBE)
   {
      int flevel[6][2];
      for (int i = 0; i < gi.nf; i++)
      {
         const int* fv = gi.faces[i];
         FaceSplitLevel(node[fv[0]], node[fv[1]], node[fv[2]], node[fv[3]],
                        flevel[i][1], flevel[i][0]);
      }

      splits[0] = max8(flevel[0][0], flevel[1][0], flevel[3][0], flevel[5][0],
                       elevel[0], elevel[2], elevel[4], elevel[6]);

      splits[1] = max8(flevel[0][1], flevel[2][0], flevel[4][0], flevel[5][1],
                       elevel[1], elevel[3], elevel[5], elevel[7]);

      splits[2] = max8(flevel[1][1], flevel[2][1], flevel[3][1], flevel[4][1],
                       elevel[8], elevel[9], elevel[10], elevel[11]);
   }
   else if (el.geom == Geometry::SQUARE)
   {
      splits[0] = std::max(elevel[0], elevel[2]);
      splits[1] = std::max(elevel[1], elevel[3]);
   }
   else if (el.geom == Geometry::TRIANGLE)
   {
      splits[0] = std::max(elevel[0], std::max(elevel[1], elevel[2]));
      splits[1] = splits[0];
   }
   else
   {
      MFEM_ABORT("Unsupported element geometry.");
   }
}

void NCMesh::GetLimitRefinements(Array<Refinement> &refinements, int max_level)
{
   for (int i = 0; i < leaf_elements.Size(); i++)
   {
      if (IsGhost(elements[leaf_elements[i]])) { break; }

      int splits[3];
      CountSplits(leaf_elements[i], splits);

      char ref_type = 0;
      for (int k = 0; k < Dim; k++)
      {
         if (splits[k] > max_level)
         {
            ref_type |= (1 << k);
         }
      }

      if (ref_type)
      {
         if (Iso)
         {
            // iso meshes should only be modified by iso refinements
            ref_type = 7;
         }
         refinements.Append(Refinement(i, ref_type));
      }
   }
}

void NCMesh::LimitNCLevel(int max_nc_level)
{
   MFEM_VERIFY(max_nc_level >= 1, "'max_nc_level' must be 1 or greater.");

   while (1)
   {
      Array<Refinement> refinements;
      GetLimitRefinements(refinements, max_nc_level);

      if (!refinements.Size()) { break; }

      Refine(refinements);
   }
}

void NCMesh::PrintVertexParents(std::ostream &out) const
{
   // count vertices with parents
   int nv = 0;
   for (node_const_iterator node = nodes.cbegin(); node != nodes.cend(); ++node)
   {
      if (node->HasVertex() && node->p1 != node->p2) { nv++; }
   }
   out << nv << "\n";

   // print the relations
   for (node_const_iterator node = nodes.cbegin(); node != nodes.cend(); ++node)
   {
      if (node->HasVertex() && node->p1 != node->p2)
      {
         const Node &p1 = nodes[node->p1];
         const Node &p2 = nodes[node->p2];

         MFEM_ASSERT(p1.HasVertex(), "");
         MFEM_ASSERT(p2.HasVertex(), "");

         out << node->vert_index << " "
             << p1.vert_index << " " << p2.vert_index << "\n";
      }
   }
}

void NCMesh::LoadVertexParents(std::istream &input)
{
   int nv;
   input >> nv;
   while (nv--)
   {
      int id, p1, p2;
      input >> id >> p1 >> p2;
      MFEM_VERIFY(input, "problem reading vertex parents.");

      MFEM_VERIFY(nodes.IdExists(id), "vertex " << id << " not found.");
      MFEM_VERIFY(nodes.IdExists(p1), "parent " << p1 << " not found.");
      MFEM_VERIFY(nodes.IdExists(p2), "parent " << p2 << " not found.");

      // assign new parents for the node
      nodes.Reparent(id, p1, p2);

      // NOTE: when loading an AMR mesh, node indices are guaranteed to have
      // the same indices as vertices, see NCMesh::NCMesh.
   }
}

void NCMesh::SetVertexPositions(const Array<mfem::Vertex> &mvertices)
{
   int num_top_level = 0;
   for (node_iterator node = nodes.begin(); node != nodes.end(); ++node)
   {
      if (node->p1 == node->p2) // see NCMesh::NCMesh
      {
         MFEM_VERIFY(node.index() == node->p1, "invalid top-level vertex.");
         MFEM_VERIFY(node->HasVertex(), "top-level vertex not found.");
         MFEM_VERIFY(node->vert_index == node->p1, "bad top-level vertex index");
         num_top_level = std::max(num_top_level, node->p1 + 1);
      }
   }

   top_vertex_pos.SetSize(3*num_top_level);
   for (int i = 0; i < num_top_level; i++)
   {
      memcpy(&top_vertex_pos[3*i], mvertices[i](), 3*sizeof(double));
   }
}

static int ref_type_num_children[8] = { 0, 2, 2, 4, 2, 4, 4, 8 };

int NCMesh::PrintElements(std::ostream &out, int elem, int &coarse_id) const
{
   const Element &el = elements[elem];
   if (el.ref_type)
   {
      int child_id[8], nch = 0;
      for (int i = 0; i < 8 && el.child[i] >= 0; i++)
      {
         child_id[nch++] = PrintElements(out, el.child[i], coarse_id);
      }
      MFEM_ASSERT(nch == ref_type_num_children[(int) el.ref_type], "");

      out << (int) el.ref_type;
      for (int i = 0; i < nch; i++)
      {
         out << " " << child_id[i];
      }
      out << "\n";
      return coarse_id++; // return new id for this coarse element
   }
   else
   {
      return el.index;
   }
}

void NCMesh::PrintCoarseElements(std::ostream &out) const
{
   // print the number of non-leaf elements
   out << (elements.Size() - free_element_ids.Size() - leaf_elements.Size())
       << "\n";

   // print the hierarchy recursively
   int coarse_id = leaf_elements.Size();
   for (int i = 0; i < root_state.Size(); i++)
   {
      PrintElements(out, i, coarse_id);
   }
}

void NCMesh::CopyElements(int elem,
                          const BlockArray<Element> &tmp_elements,
                          Array<int> &index_map)
{
   Element &el = elements[elem];
   if (el.ref_type)
   {
      for (int i = 0; i < 8 && el.child[i] >= 0; i++)
      {
         int old_id = el.child[i];
         // here, we do not use the content of 'free_element_ids', if any
         int new_id = elements.Append(tmp_elements[old_id]);
         index_map[old_id] = new_id;
         el.child[i] = new_id;
         elements[new_id].parent = elem;
         CopyElements(new_id, tmp_elements, index_map);
      }
   }
}

void NCMesh::LoadCoarseElements(std::istream &input)
{
   int ne;
   input >> ne;

   bool iso = true;

   // load the coarse elements
   while (ne--)
   {
      int ref_type;
      input >> ref_type;

      int elem = AddElement(Element(Geometry::INVALID, 0));
      Element &el = elements[elem];
      el.ref_type = ref_type;

      if (Dim == 3 && ref_type != 7) { iso = false; }

      // load child IDs and make parent-child links
      int nch = ref_type_num_children[ref_type];
      for (int i = 0, id; i < nch; i++)
      {
         input >> id;
         MFEM_VERIFY(id >= 0, "");
         MFEM_VERIFY(id < leaf_elements.Size() ||
                     id < elements.Size() - free_element_ids.Size(),
                     "coarse element cannot be referenced before it is "
                     "defined (id=" << id << ").");

         Element &child = elements[id];
         MFEM_VERIFY(child.parent == -1,
                     "element " << id << " cannot have two parents.");

         el.child[i] = id;
         child.parent = elem;

         if (!i) // copy geom and attribute from first child
         {
            el.geom = child.geom;
            el.attribute = child.attribute;
         }
      }
   }

   // prepare for reordering the elements
   BlockArray<Element> tmp_elements;
   elements.Swap(tmp_elements);
   free_element_ids.SetSize(0);

   Array<int> index_map(tmp_elements.Size());
   index_map = -1;

   // copy roots, they need to be at the beginning of 'elements'
   int root_count = 0;
   for (elem_iterator el = tmp_elements.begin(); el != tmp_elements.end(); ++el)
   {
      if (el->parent == -1)
      {
         int new_id = elements.Append(*el); // same as AddElement()
         index_map[el.index()] = new_id;
         root_count++;
      }
   }

   // copy the rest of the hierarchy
   for (int i = 0; i < root_count; i++)
   {
      CopyElements(i, tmp_elements, index_map);
   }

   // we also need to renumber element links in Face::elem[]
   for (face_iterator face = faces.begin(); face != faces.end(); ++face)
   {
      for (int i = 0; i < 2; i++)
      {
         if (face->elem[i] >= 0)
         {
            face->elem[i] = index_map[face->elem[i]];
            MFEM_ASSERT(face->elem[i] >= 0, "");
         }
      }
   }

   // set the Iso flag (must be false if there are 3D aniso refinements)
   Iso = iso;

   InitRootState(root_count);

   Update();
}

void NCMesh::Trim()
{
   vertex_list.Clear(true);
   face_list.Clear(true);
   edge_list.Clear(true);

   boundary_faces.DeleteAll();
   element_vertex.Clear();

   ClearTransforms();
}

long NCMesh::NCList::MemoryUsage() const
{
   int pmsize = 0;
   if (slaves.size())
   {
      pmsize = slaves[0].point_matrix.MemoryUsage();
   }

   return conforming.capacity() * sizeof(MeshId) +
          masters.capacity() * sizeof(Master) +
          slaves.capacity() * sizeof(Slave) +
          slaves.size() * pmsize;
}

long CoarseFineTransformations::MemoryUsage() const
{
   long mem = embeddings.MemoryUsage();

   std::map<Geometry::Type, DenseTensor>::const_iterator it;
   for (it=point_matrices.begin();
        it!=point_matrices.end(); it++)
   {
      mem += it->second.MemoryUsage();
   }

   return mem;
}

long NCMesh::MemoryUsage() const
{
   return nodes.MemoryUsage() +
          faces.MemoryUsage() +
          elements.MemoryUsage() +
          free_element_ids.MemoryUsage() +
          root_state.MemoryUsage() +
          top_vertex_pos.MemoryUsage() +
          leaf_elements.MemoryUsage() +
          vertex_nodeId.MemoryUsage() +
          face_list.MemoryUsage() +
          edge_list.MemoryUsage() +
          vertex_list.MemoryUsage() +
          boundary_faces.MemoryUsage() +
          element_vertex.MemoryUsage() +
          ref_queue.MemoryUsage() +
          derefinements.MemoryUsage() +
          transforms.MemoryUsage() +
          coarse_elements.MemoryUsage() +
          sizeof(*this);
}

int NCMesh::PrintMemoryDetail() const
{
   nodes.PrintMemoryDetail(); mfem::out << " nodes\n";
   faces.PrintMemoryDetail(); mfem::out << " faces\n";

   mfem::out << elements.MemoryUsage() << " elements\n"
             << free_element_ids.MemoryUsage() << " free_element_ids\n"
             << root_state.MemoryUsage() << " root_state\n"
             << top_vertex_pos.MemoryUsage() << " top_vertex_pos\n"
             << leaf_elements.MemoryUsage() << " leaf_elements\n"
             << vertex_nodeId.MemoryUsage() << " vertex_nodeId\n"
             << face_list.MemoryUsage() << " face_list\n"
             << edge_list.MemoryUsage() << " edge_list\n"
             << vertex_list.MemoryUsage() << " vertex_list\n"
             << boundary_faces.MemoryUsage() << " boundary_faces\n"
             << element_vertex.MemoryUsage() << " element_vertex\n"
             << ref_queue.MemoryUsage() << " ref_stack\n"
             << derefinements.MemoryUsage() << " derefinements\n"
             << transforms.MemoryUsage() << " transforms\n"
             << coarse_elements.MemoryUsage() << " coarse_elements\n"
             << sizeof(*this) << " NCMesh"
             << std::endl;

   return elements.Size() - free_element_ids.Size();
}

void NCMesh::PrintStats(std::ostream &out) const
{
   static const double MiB = 1024.*1024.;
   out <<
       "NCMesh statistics:\n"
       "------------------\n"
       "   mesh and space dimensions : " << Dim << ", " << spaceDim << "\n"
       "   isotropic only            : " << (Iso ? "yes" : "no") << "\n"
       "   number of Nodes           : " << std::setw(9)
       << nodes.Size() << " +    [ " << std::setw(9)
       << nodes.MemoryUsage()/MiB << " MiB ]\n"
       "      free                     " << std::setw(9)
       << nodes.NumFreeIds() << "\n"
       "   number of Faces           : " << std::setw(9)
       << faces.Size() << " +    [ " << std::setw(9)
       << faces.MemoryUsage()/MiB << " MiB ]\n"
       "      free                     " << std::setw(9)
       << faces.NumFreeIds() << "\n"
       "   number of Elements        : " << std::setw(9)
       << elements.Size()-free_element_ids.Size() << " +    [ " << std::setw(9)
       << (elements.MemoryUsage() +
           free_element_ids.MemoryUsage())/MiB << " MiB ]\n"
       "      free                     " << std::setw(9)
       << free_element_ids.Size() << "\n"
       "   number of root elements   : " << std::setw(9)
       << root_state.Size() << "\n"
       "   number of leaf elements   : " << std::setw(9)
       << leaf_elements.Size() << "\n"
       "   number of vertices        : " << std::setw(9)
       << vertex_nodeId.Size() << "\n"
       "   number of faces           : " << std::setw(9)
       << face_list.TotalSize() << " =    [ " << std::setw(9)
       << face_list.MemoryUsage()/MiB << " MiB ]\n"
       "      conforming               " << std::setw(9)
       << face_list.conforming.size() << " +\n"
       "      master                   " << std::setw(9)
       << face_list.masters.size() << " +\n"
       "      slave                    " << std::setw(9)
       << face_list.slaves.size() << "\n"
       "   number of edges           : " << std::setw(9)
       << edge_list.TotalSize() << " =    [ " << std::setw(9)
       << edge_list.MemoryUsage()/MiB << " MiB ]\n"
       "      conforming               " << std::setw(9)
       << edge_list.conforming.size() << " +\n"
       "      master                   " << std::setw(9)
       << edge_list.masters.size() << " +\n"
       "      slave                    " << std::setw(9)
       << edge_list.slaves.size() << "\n"
       "   total memory              : " << std::setw(17)
       << "[ " << std::setw(9) << MemoryUsage()/MiB << " MiB ]\n"
       ;
}

#ifdef MFEM_DEBUG
void NCMesh::DebugLeafOrder(std::ostream &out) const
{
   tmp_vertex = new TmpVertex[nodes.NumIds()];
   for (int i = 0; i < leaf_elements.Size(); i++)
   {
      const Element* elem = &elements[leaf_elements[i]];
      for (int j = 0; j < Dim; j++)
      {
         double sum = 0.0;
         int count = 0;
         for (int k = 0; k < 8; k++)
         {
            if (elem->node[k] >= 0)
            {
               sum += CalcVertexPos(elem->node[k])[j];
               count++;
            }
         }
         out << sum / count << " ";
      }
      out << "\n";
   }
   delete [] tmp_vertex;
}

void NCMesh::DebugDump(std::ostream &out) const
{
   // dump nodes
   tmp_vertex = new TmpVertex[nodes.NumIds()];
   out << nodes.Size() << "\n";
   for (node_const_iterator node = nodes.cbegin(); node != nodes.cend(); ++node)
   {
      const double *pos = CalcVertexPos(node.index());
      out << node.index() << " "
          << pos[0] << " " << pos[1] << " " << pos[2] << " "
          << node->p1 << " " << node->p2 << " "
          << node->vert_index << " " << node->edge_index << " "
          << 0 << "\n";
   }
   delete [] tmp_vertex;
   out << "\n";

   // dump elements
   int nleaves = 0;
   for (int i = 0; i < elements.Size(); i++)
   {
      const Element &el = elements[i];
      if (!el.ref_type && el.parent != -2 /*freed*/) { nleaves++; }
   }
   out << nleaves << "\n";
   for (int i = 0; i < elements.Size(); i++)
   {
      const Element &el = elements[i];
      if (el.ref_type || el.parent == -2) { continue; }
      const GeomInfo& gi = GI[(int) el.geom];
      out << gi.nv << " ";
      for (int j = 0; j < gi.nv; j++)
      {
         out << el.node[j] << " ";
      }
      out << el.attribute << " " << el.rank << " " << i << "\n";
   }
   out << "\n";

   // dump faces
   out << faces.Size() << "\n";
   for (face_const_iterator face = faces.cbegin(); face != faces.cend(); ++face)
   {
      int elem = face->elem[0];
      if (elem < 0) { elem = face->elem[1]; }
      MFEM_ASSERT(elem >= 0, "");
      const Element &el = elements[elem];

      int lf = find_hex_face(find_node(el, face->p1),
                             find_node(el, face->p2),
                             find_node(el, face->p3));

      out << "4";
      const int* fv = GI[Geometry::CUBE].faces[lf];
      for (int i = 0; i < 4; i++)
      {
         out << " " << el.node[fv[i]];
      }
      //out << " # face " << face.index() << ", index " << face->index << "\n";
      out << "\n";
   }
}

struct CheckPt
{
   double pos[3];
   int index;

   CheckPt(const double* p, int index)
   {
      for (int i = 0; i < 3; i++) { pos[i] = p[i]; }
      this->index = index;
   }

   bool operator<(const CheckPt &other) const
   {
      if (pos[0] != other.pos[0]) { return pos[0] < other.pos[0]; }
      if (pos[1] != other.pos[1]) { return pos[1] < other.pos[1]; }
      return pos[2] < other.pos[2];
   }
};

void NCMesh::DebugCheckConsistency() const
{
   // check shadow nodes
   int nshadow = 0;
   for (node_const_iterator node = nodes.cbegin(); node != nodes.cend(); ++node)
   {
      MFEM_ASSERT(!nodes[node->p1].Shadow() && !nodes[node->p2].Shadow(),
                  "shadow node cannot be used as parent.");

      if (node->Shadow())
      {
         MFEM_ASSERT(!nodes[node->ShadowTarget()].Shadow(), "");
         MFEM_ASSERT(nodes[node->ShadowTarget()].Shadowed(), "");
         nshadow++;
      }
      /*else
      {
         MFEM_ASSERT(node->vert_refc || node->edge_refc,
                     "unused node " << node.index());
      }*/
   }
   std::cout << nshadow << " shadow nodes exist out of "
             << nodes.Size() << " nodes total." << std::endl;

   // check double nodes
   tmp_vertex = new TmpVertex[nodes.NumIds()];
   std::set<CheckPt> points;
   for (node_const_iterator node = nodes.cbegin(); node != nodes.cend(); ++node)
   {
      if (node->Shadow()) { continue; }
      CheckPt pt(CalcVertexPos(node.index()), node.index());
      if (points.find(pt) == points.end())
      {
         points.insert(pt);
      }
      else
      {
         MFEM_ABORT("Node inconsistency: node " << pt.index << " at the same "
                    "place as node " << points.find(pt)->index);
      }
   }
   delete [] tmp_vertex;

   // check that shadow nodes can be reached from shadowed nodes
   for (node_const_iterator node = nodes.cbegin(); node != nodes.cend(); ++node)
   {
      if (node->Shadowed()) { FindShadowNode(*node); }
   }
}
#endif

} // namespace mfem<|MERGE_RESOLUTION|>--- conflicted
+++ resolved
@@ -10,11 +10,6 @@
 // Software Foundation) version 2.1 dated February 1999.
 
 #include "mesh_headers.hpp"
-<<<<<<< HEAD
-=======
-#include "../fem/fem.hpp"
-#include "../general/sort_pairs.hpp"
->>>>>>> 369fc7c9
 
 #include <string>
 #include <climits> // INT_MAX
