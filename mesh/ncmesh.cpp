// Copyright (c) 2010-2020, Lawrence Livermore National Security, LLC. Produced
// at the Lawrence Livermore National Laboratory. All Rights reserved. See files
// LICENSE and NOTICE for details. LLNL-CODE-806117.
//
// This file is part of the MFEM library. For more information and source code
// availability visit https://mfem.org.
//
// MFEM is free software; you can redistribute it and/or modify it under the
// terms of the BSD-3 license. We welcome feedback and contributions, see file
// CONTRIBUTING.md for details.

#include "mesh_headers.hpp"
#include "../general/sort_pairs.hpp"
#include "../general/text.hpp"

#include <string>
#include <cmath>
#include <map>

#include "ncmesh_tables.hpp"

namespace mfem
{

NCMesh::GeomInfo NCMesh::GI[Geometry::NumGeom];

void NCMesh::GeomInfo::InitGeom(Geometry::Type geom)
{
   if (initialized) { return; }

   mfem::Element *elem = NULL;
   switch (geom)
   {
      case Geometry::CUBE: elem = new Hexahedron; break;
      case Geometry::PRISM: elem = new Wedge; break;
      case Geometry::SQUARE: elem = new Quadrilateral; break;
      case Geometry::TRIANGLE: elem = new Triangle; break;
      case Geometry::TETRAHEDRON: elem = new Tetrahedron; break;
      default: MFEM_ABORT("unsupported geometry " << geom);
   }

   nv = elem->GetNVertices();
   ne = elem->GetNEdges();
   nf = elem->GetNFaces();

   for (int i = 0; i < ne; i++)
   {
      for (int j = 0; j < 2; j++)
      {
         edges[i][j] = elem->GetEdgeVertices(i)[j];
      }
   }
   for (int i = 0; i < nf; i++)
   {
      nfv[i] = elem->GetNFaceVertices(i);

      faces[i][3] = 7; // invalid node index for 3-node faces
      for (int j = 0; j < nfv[i]; j++)
      {
         faces[i][j] = elem->GetFaceVertices(i)[j];
      }
   }

   // in 2D we pretend to have faces too, so we can use NCMesh::Face::elem[2]
   if (!nf)
   {
      for (int i = 0; i < ne; i++)
      {
         // make a degenerate face
         faces[i][0] = faces[i][1] = edges[i][0];
         faces[i][2] = faces[i][3] = edges[i][1];
         nfv[i] = 2;
      }
      nf = ne;
   }

   delete elem;
   initialized = true;
}

static void CheckSupportedGeom(Geometry::Type geom)
{
   MFEM_VERIFY(geom == Geometry::TRIANGLE || geom == Geometry::SQUARE ||
               geom == Geometry::CUBE || geom == Geometry::PRISM ||
               geom == Geometry::TETRAHEDRON,
               "Element type " << geom << " is not supported by NCMesh.");
}

NCMesh::NCMesh(const Mesh *mesh)
   : shadow(1024, 2048)
{
   Dim = mesh->Dimension();
   spaceDim = mesh->SpaceDimension();
   MyRank = 0;
   Iso = true;

   // create the NCMesh::Element struct for each Mesh element
   for (int i = 0; i < mesh->GetNE(); i++)
   {
      const mfem::Element *elem = mesh->GetElement(i);

      Geometry::Type geom = elem->GetGeometryType();
      CheckSupportedGeom(geom);
      GI[geom].InitGeom(geom);

      // create NCMesh::Element for this mfem::Element
      int root_id = AddElement(Element(geom, elem->GetAttribute()));
      MFEM_ASSERT(root_id == i, "");
      Element &root_elem = elements[root_id];

      const int *v = elem->GetVertices();
      for (int j = 0; j < GI[geom].nv; j++)
      {
         int id = v[j];
         root_elem.node[j] = id;
         nodes.Alloc(id, id, id);
         // NOTE: top-level nodes are special: id == p1 == p2 == orig. vertex id
      }
   }

   // if the user initialized any hanging nodes with Mesh::AddVertexParents,
   // copy the hierarchy now
   if (mesh->tmp_vertex_parents.Size())
   {
      for (const auto &triple : mesh->tmp_vertex_parents)
      {
         nodes.Reparent(triple.one, triple.two, triple.three);
      }
   }

   // create edge nodes and faces
   nodes.UpdateUnused();
   for (int i = 0; i < elements.Size(); i++)
   {
      // increase reference count of all nodes the element is using
      // (NOTE: this will also create and reference all edge nodes and faces)
      ReferenceElement(i);

      // make links from faces back to the element
      RegisterFaces(i);
   }

   // store boundary element attributes
   for (int i = 0; i < mesh->GetNBE(); i++)
   {
      const mfem::Element *be = mesh->GetBdrElement(i);
      const int *v = be->GetVertices();

      if (be->GetType() == mfem::Element::QUADRILATERAL)
      {
         Face* face = faces.Find(v[0], v[1], v[2], v[3]);
         MFEM_VERIFY(face, "boundary face not found.");
         face->attribute = be->GetAttribute();
      }
      else if (be->GetType() == mfem::Element::TRIANGLE)
      {
         Face* face = faces.Find(v[0], v[1], v[2]);
         MFEM_VERIFY(face, "boundary face not found.");
         face->attribute = be->GetAttribute();
      }
      else if (be->GetType() == mfem::Element::SEGMENT)
      {
         Face* face = faces.Find(v[0], v[0], v[1], v[1]);
         MFEM_VERIFY(face, "boundary face not found.");
         face->attribute = be->GetAttribute();
      }
      else
      {
         MFEM_ABORT("Unsupported boundary element geometry.");
      }
   }

   // copy top-level vertex coordinates (leave empty if the mesh is curved)
   if (!mesh->Nodes)
   {
      coordinates.SetSize(3*mesh->GetNV());
      for (int i = 0; i < mesh->GetNV(); i++)
      {
         std::memcpy(&coordinates[3*i], mesh->GetVertex(i), 3*sizeof(double));
      }
   }

   InitRootState(mesh->GetNE());
   InitGeomFlags();

   Update();
}

NCMesh::NCMesh(const NCMesh &other)
   : Dim(other.Dim)
   , spaceDim(other.spaceDim)
   , MyRank(other.MyRank)
   , Iso(other.Iso)
   , Geoms(other.Geoms)
   , nodes(other.nodes)
   , faces(other.faces)
   , elements(other.elements)
   , shadow(1024, 2048)
{
   other.free_element_ids.Copy(free_element_ids);
   other.root_state.Copy(root_state);
   other.coordinates.Copy(coordinates);
   Update();
}

void NCMesh::InitGeomFlags()
{
   Geoms = 0;
   for (int i = 0; i < root_state.Size(); i++)
   {
      Geoms |= (1 << elements[i].Geom());
   }
}

void NCMesh::Update()
{
   UpdateLeafElements();
   UpdateVertices();

   vertex_list.Clear();
   face_list.Clear();
   edge_list.Clear();

   element_vertex.Clear();
}

NCMesh::~NCMesh()
{
#ifdef MFEM_DEBUG
   // sign off of all faces and nodes
   Array<int> elemFaces;
   for (int i = 0; i < elements.Size(); i++)
   {
      if (elements[i].IsLeaf())
      {
         elemFaces.SetSize(0);
         UnreferenceElement(i, elemFaces);
         DeleteUnusedFaces(elemFaces);
      }
   }
   // NOTE: in release mode, we just throw away all faces and nodes at once
#endif
}

NCMesh::Node::~Node()
{
   MFEM_ASSERT(!vert_refc && !edge_refc, "node was not unreferenced properly, "
               "vert_refc: " << (int) vert_refc << ", edge_refc: "
               << (int) edge_refc);
}

void NCMesh::ReparentNode(int node, int new_p1, int new_p2)
{
   Node &nd = nodes[node];
   int old_p1 = nd.p1, old_p2 = nd.p2;

   // assign new parents
   nodes.Reparent(node, new_p1, new_p2);

   MFEM_ASSERT(shadow.FindId(old_p1, old_p2) < 0,
               "shadow node already exists");

   // store old parent pair temporarily in 'shadow'
   int sh = shadow.GetId(old_p1, old_p2);
   shadow[sh].vert_index = node;
}

int NCMesh::FindMidEdgeNode(int node1, int node2) const
{
   int mid = nodes.FindId(node1, node2);
   if (mid < 0 && shadow.Size())
   {
      // if (anisotropic) refinement is underway, some nodes may temporarily
      // be available under alternate parents (see ReparentNode)
      mid = shadow.FindId(node1, node2);
      if (mid >= 0)
      {
         mid = shadow[mid].vert_index; // index of the original node
      }
   }
   return mid;
}

int NCMesh::GetMidEdgeNode(int node1, int node2)
{
   int mid = FindMidEdgeNode(node1, node2);
   if (mid < 0) { mid = nodes.GetId(node1, node2); } // create if not found
   return mid;
}

int NCMesh::GetMidFaceNode(int en1, int en2, int en3, int en4)
{
   // mid-face node can be created either from (en1, en3) or from (en2, en4)
   int midf = FindMidEdgeNode(en1, en3);
   if (midf >= 0) { return midf; }
   return nodes.GetId(en2, en4);
}

void NCMesh::ReferenceElement(int elem)
{
   Element &el = elements[elem];
   int* node = el.node;
   GeomInfo& gi = GI[el.Geom()];

   // reference all vertices
   for (int i = 0; i < gi.nv; i++)
   {
      nodes[node[i]].vert_refc++;
   }

   // reference all edges (possibly creating their nodes)
   for (int i = 0; i < gi.ne; i++)
   {
      const int* ev = gi.edges[i];
      nodes.Get(node[ev[0]], node[ev[1]])->edge_refc++;
   }

   // get all faces (possibly creating them)
   for (int i = 0; i < gi.nf; i++)
   {
      const int* fv = gi.faces[i];
      faces.GetId(node[fv[0]], node[fv[1]], node[fv[2]], node[fv[3]]);

      // NOTE: face->RegisterElement called separately to avoid having
      // to store 3 element indices  temporarily in the face when refining.
      // See also NCMesh::RegisterFaces.
   }
}

void NCMesh::UnreferenceElement(int elem, Array<int> &elemFaces)
{
   Element &el = elements[elem];
   int* node = el.node;
   GeomInfo& gi = GI[el.Geom()];

   // unreference all faces
   for (int i = 0; i < gi.nf; i++)
   {
      const int* fv = gi.faces[i];
      int face = faces.FindId(node[fv[0]], node[fv[1]],
                              node[fv[2]], node[fv[3]]);
      MFEM_ASSERT(face >= 0, "face not found.");
      faces[face].ForgetElement(elem);

      // NOTE: faces.Delete() called later to avoid destroying and
      // recreating faces during refinement, see NCMesh::DeleteUnusedFaces.
      elemFaces.Append(face);
   }

   // unreference all edges (possibly destroying them)
   for (int i = 0; i < gi.ne; i++)
   {
      const int* ev = gi.edges[i];
      int enode = FindMidEdgeNode(node[ev[0]], node[ev[1]]);
      MFEM_ASSERT(enode >= 0, "edge not found.");
      MFEM_ASSERT(nodes.IdExists(enode), "edge does not exist.");
      if (!nodes[enode].UnrefEdge())
      {
         nodes.Delete(enode);
      }
   }

   // unreference all vertices (possibly destroying them)
   for (int i = 0; i < gi.nv; i++)
   {
      if (!nodes[node[i]].UnrefVertex())
      {
         nodes.Delete(node[i]);
      }
   }
}

void NCMesh::RegisterFaces(int elem, int* fattr)
{
   Element &el = elements[elem];
   GeomInfo &gi = GI[el.Geom()];

   for (int i = 0; i < gi.nf; i++)
   {
      Face* face = GetFace(el, i);
      MFEM_ASSERT(face, "face not found.");
      face->RegisterElement(elem);
      if (fattr) { face->attribute = fattr[i]; }
   }
}

void NCMesh::DeleteUnusedFaces(const Array<int> &elemFaces)
{
   for (int i = 0; i < elemFaces.Size(); i++)
   {
      if (faces[elemFaces[i]].Unused())
      {
         faces.Delete(elemFaces[i]);
      }
   }
}

void NCMesh::Face::RegisterElement(int e)
{
   if (elem[0] < 0) { elem[0] = e; }
   else if (elem[1] < 0) { elem[1] = e; }
   else { MFEM_ABORT("can't have 3 elements in Face::elem[]."); }
}

void NCMesh::Face::ForgetElement(int e)
{
   if (elem[0] == e) { elem[0] = -1; }
   else if (elem[1] == e) { elem[1] = -1; }
   else { MFEM_ABORT("element " << e << " not found in Face::elem[]."); }
}

NCMesh::Face* NCMesh::GetFace(Element &elem, int face_no)
{
   GeomInfo& gi = GI[(int) elem.geom];
   const int* fv = gi.faces[face_no];
   int* node = elem.node;
   return faces.Find(node[fv[0]], node[fv[1]], node[fv[2]], node[fv[3]]);
}

int NCMesh::Face::GetSingleElement() const
{
   if (elem[0] >= 0)
   {
      MFEM_ASSERT(elem[1] < 0, "not a single element face.");
      return elem[0];
   }
   else
   {
      MFEM_ASSERT(elem[1] >= 0, "no elements in face.");
      return elem[1];
   }
}


//// Refinement ////////////////////////////////////////////////////////////////

NCMesh::Element::Element(Geometry::Type geom, int attr)
   : geom(geom), ref_type(0), tet_type(0), flag(0), index(-1)
   , rank(0), attribute(attr), parent(-1)
{
   for (int i = 0; i < 8; i++) { node[i] = -1; }

   // NOTE: in 2D the 8-element node/child arrays are not optimal, however,
   // testing shows we would only save 17% of the total NCMesh memory if
   // 4-element arrays were used (e.g. through templates); we thus prefer to
   // keep the code as simple as possible.
}

int NCMesh::NewHexahedron(int n0, int n1, int n2, int n3,
                          int n4, int n5, int n6, int n7,
                          int attr,
                          int fattr0, int fattr1, int fattr2,
                          int fattr3, int fattr4, int fattr5)
{
   // create new unrefined element, initialize nodes
   int new_id = AddElement(Element(Geometry::CUBE, attr));
   Element &el = elements[new_id];

   el.node[0] = n0, el.node[1] = n1, el.node[2] = n2, el.node[3] = n3;
   el.node[4] = n4, el.node[5] = n5, el.node[6] = n6, el.node[7] = n7;

   // get faces and assign face attributes
   Face* f[6];
   const GeomInfo &gi_hex = GI[Geometry::CUBE];
   for (int i = 0; i < gi_hex.nf; i++)
   {
      const int* fv = gi_hex.faces[i];
      f[i] = faces.Get(el.node[fv[0]], el.node[fv[1]],
                       el.node[fv[2]], el.node[fv[3]]);
   }

   f[0]->attribute = fattr0,  f[1]->attribute = fattr1;
   f[2]->attribute = fattr2,  f[3]->attribute = fattr3;
   f[4]->attribute = fattr4,  f[5]->attribute = fattr5;

   return new_id;
}

int NCMesh::NewWedge(int n0, int n1, int n2,
                     int n3, int n4, int n5,
                     int attr,
                     int fattr0, int fattr1,
                     int fattr2, int fattr3, int fattr4)
{
   // create new unrefined element, initialize nodes
   int new_id = AddElement(Element(Geometry::PRISM, attr));
   Element &el = elements[new_id];

   el.node[0] = n0, el.node[1] = n1, el.node[2] = n2;
   el.node[3] = n3, el.node[4] = n4, el.node[5] = n5;

   // get faces and assign face attributes
   Face* f[5];
   const GeomInfo &gi_wedge = GI[Geometry::PRISM];
   for (int i = 0; i < gi_wedge.nf; i++)
   {
      const int* fv = gi_wedge.faces[i];
      f[i] = faces.Get(el.node[fv[0]], el.node[fv[1]],
                       el.node[fv[2]], el.node[fv[3]]);
   }

   f[0]->attribute = fattr0;
   f[1]->attribute = fattr1;
   f[2]->attribute = fattr2;
   f[3]->attribute = fattr3;
   f[4]->attribute = fattr4;

   return new_id;
}

int NCMesh::NewTetrahedron(int n0, int n1, int n2, int n3, int attr,
                           int fattr0, int fattr1, int fattr2, int fattr3)
{
   // create new unrefined element, initialize nodes
   int new_id = AddElement(Element(Geometry::TETRAHEDRON, attr));
   Element &el = elements[new_id];

   el.node[0] = n0, el.node[1] = n1, el.node[2] = n2, el.node[3] = n3;

   // get faces and assign face attributes
   Face* f[4];
   const GeomInfo &gi_tet = GI[Geometry::TETRAHEDRON];
   for (int i = 0; i < gi_tet.nf; i++)
   {
      const int* fv = gi_tet.faces[i];
      f[i] = faces.Get(el.node[fv[0]], el.node[fv[1]], el.node[fv[2]]);
   }

   f[0]->attribute = fattr0;
   f[1]->attribute = fattr1;
   f[2]->attribute = fattr2;
   f[3]->attribute = fattr3;

   return new_id;
}

int NCMesh::NewQuadrilateral(int n0, int n1, int n2, int n3,
                             int attr,
                             int eattr0, int eattr1, int eattr2, int eattr3)
{
   // create new unrefined element, initialize nodes
   int new_id = AddElement(Element(Geometry::SQUARE, attr));
   Element &el = elements[new_id];

   el.node[0] = n0, el.node[1] = n1, el.node[2] = n2, el.node[3] = n3;

   // get (degenerate) faces and assign face attributes
   Face* f[4];
   const GeomInfo &gi_quad = GI[Geometry::SQUARE];
   for (int i = 0; i < gi_quad.nf; i++)
   {
      const int* fv = gi_quad.faces[i];
      f[i] = faces.Get(el.node[fv[0]], el.node[fv[1]],
                       el.node[fv[2]], el.node[fv[3]]);
   }

   f[0]->attribute = eattr0,  f[1]->attribute = eattr1;
   f[2]->attribute = eattr2,  f[3]->attribute = eattr3;

   return new_id;
}

int NCMesh::NewTriangle(int n0, int n1, int n2,
                        int attr, int eattr0, int eattr1, int eattr2)
{
   // create new unrefined element, initialize nodes
   int new_id = AddElement(Element(Geometry::TRIANGLE, attr));
   Element &el = elements[new_id];
   el.node[0] = n0, el.node[1] = n1, el.node[2] = n2;

   // get (degenerate) faces and assign face attributes
   Face* f[3];
   const GeomInfo &gi_tri = GI[Geometry::TRIANGLE];
   for (int i = 0; i < gi_tri.nf; i++)
   {
      const int* fv = gi_tri.faces[i];
      f[i] = faces.Get(el.node[fv[0]], el.node[fv[1]],
                       el.node[fv[2]], el.node[fv[3]]);
   }

   f[0]->attribute = eattr0;
   f[1]->attribute = eattr1;
   f[2]->attribute = eattr2;

   return new_id;
}

inline bool CubeFaceLeft(int node, int* n)
{ return node == n[0] || node == n[3] || node == n[4] || node == n[7]; }

inline bool CubeFaceRight(int node, int* n)
{ return node == n[1] || node == n[2] || node == n[5] || node == n[6]; }

inline bool CubeFaceFront(int node, int* n)
{ return node == n[0] || node == n[1] || node == n[4] || node == n[5]; }

inline bool CubeFaceBack(int node, int* n)
{ return node == n[2] || node == n[3] || node == n[6] || node == n[7]; }

inline bool CubeFaceBottom(int node, int* n)
{ return node == n[0] || node == n[1] || node == n[2] || node == n[3]; }

inline bool CubeFaceTop(int node, int* n)
{ return node == n[4] || node == n[5] || node == n[6] || node == n[7]; }

inline bool PrismFaceBottom(int node, int* n)
{ return node == n[0] || node == n[1] || node == n[2]; }

inline bool PrismFaceTop(int node, int* n)
{ return node == n[3] || node == n[4] || node == n[5]; }


void NCMesh::ForceRefinement(int vn1, int vn2, int vn3, int vn4)
{
   // get the element this face belongs to
   Face* face = faces.Find(vn1, vn2, vn3, vn4);
   if (!face) { return; }

   int elem = face->GetSingleElement();
   Element &el = elements[elem];
   MFEM_ASSERT(!el.ref_type, "element already refined.");

   int* nodes = el.node;
   if (el.Geom() == Geometry::CUBE)
   {
      // schedule the right split depending on face orientation
      if ((CubeFaceLeft(vn1, nodes) && CubeFaceRight(vn2, nodes)) ||
          (CubeFaceLeft(vn2, nodes) && CubeFaceRight(vn1, nodes)))
      {
         ref_stack.Append(Refinement(elem, 1)); // X split
      }
      else if ((CubeFaceFront(vn1, nodes) && CubeFaceBack(vn2, nodes)) ||
               (CubeFaceFront(vn2, nodes) && CubeFaceBack(vn1, nodes)))
      {
         ref_stack.Append(Refinement(elem, 2)); // Y split
      }
      else if ((CubeFaceBottom(vn1, nodes) && CubeFaceTop(vn2, nodes)) ||
               (CubeFaceBottom(vn2, nodes) && CubeFaceTop(vn1, nodes)))
      {
         ref_stack.Append(Refinement(elem, 4)); // Z split
      }
      else
      {
         MFEM_ABORT("Inconsistent element/face structure.");
      }
   }
   else if (el.Geom() == Geometry::PRISM)
   {
      if ((PrismFaceTop(vn1, nodes) && PrismFaceBottom(vn4, nodes)) ||
          (PrismFaceTop(vn4, nodes) && PrismFaceBottom(vn1, nodes)))
      {
         ref_stack.Append(Refinement(elem, 3)); // XY split
      }
      else if ((PrismFaceTop(vn1, nodes) && PrismFaceBottom(vn2, nodes)) ||
               (PrismFaceTop(vn2, nodes) && PrismFaceBottom(vn1, nodes)))
      {
         ref_stack.Append(Refinement(elem, 4)); // Z split
      }
      else
      {
         MFEM_ABORT("Inconsistent element/face structure.");
      }
   }
   else
   {
      MFEM_ABORT("Unsupported geometry.")
   }
}


void NCMesh::FindEdgeElements(int vn1, int vn2, int vn3, int vn4,
                              Array<MeshId> &elem_edge) const
{
   // Assuming that f = (vn1, vn2, vn3, vn4) is a quad face and
   // e = (vn1, vn4) is its edge, this function finds the N elements
   // sharing e, and returns the N different MeshIds of the edge (i.e.,
   // different element-local pairs describing the edge).

   int ev1 = vn1, ev2 = vn4;

   // follow face refinement towards 'vn1', get an existing face
   int split, mid[5];
   while ((split = QuadFaceSplitType(vn1, vn2, vn3, vn4, mid)) > 0)
   {
      if (split == 1) // vertical
      {
         vn2 = mid[0]; vn3 = mid[2];
      }
      else // horizontal
      {
         vn3 = mid[1]; vn4 = mid[3];
      }
   }

   const Face *face = faces.Find(vn1, vn2, vn3, vn4);
   MFEM_ASSERT(face != NULL, "Face not found: "
               << vn1 << ", " << vn2 << ", " << vn3 << ", " << vn4
               << " (edge " << ev1 << "-" << ev2 << ").");

   int elem = face->GetSingleElement();
   int local = find_node(elements[elem], vn1);

   Array<int> cousins;
   FindVertexCousins(elem, local, cousins);

   elem_edge.SetSize(0);
   for (int i = 0; i < cousins.Size(); i++)
   {
      local = find_element_edge(elements[cousins[i]], ev1, ev2, false);
      if (local > 0)
      {
         elem_edge.Append(MeshId(-1, cousins[i], local, Geometry::SEGMENT));
      }
   }
}


void NCMesh::CheckAnisoPrism(int vn1, int vn2, int vn3, int vn4,
                             const Refinement *refs, int nref)
{
   MeshId buf[4];
   Array<MeshId> eid(buf, 4);
   FindEdgeElements(vn1, vn2, vn3, vn4, eid);

   // see if there is an element that has not been force-refined yet
   for (int i = 0, j; i < eid.Size(); i++)
   {
      int elem = eid[i].element;
      for (j = 0; j < nref; j++)
      {
         if (refs[j].index == elem) { break; }
      }
      if (j == nref) // elem not found in refs[]
      {
         // schedule prism refinement along Z axis
         MFEM_ASSERT(elements[elem].Geom() == Geometry::PRISM, "");
         ref_stack.Append(Refinement(elem, 4));
      }
   }
}


void NCMesh::CheckAnisoFace(int vn1, int vn2, int vn3, int vn4,
                            int mid12, int mid34, int level)
{
   // When a face is getting split anisotropically (without loss of generality
   // we assume a "vertical" split here, see picture), it is important to make
   // sure that the mid-face vertex node (midf) has mid34 and mid12 as parents.
   // This is necessary for the face traversal algorithm and at places like
   // Refine() that assume the mid-edge nodes to be accessible through the right
   // parents. However, midf may already exist under the parents mid41 and
   // mid23. In that case we need to "reparent" midf, i.e., reinsert it to the
   // hash-table under the correct parents. This doesn't affect other nodes as
   // all IDs stay the same, only the face refinement "tree" is affected.
   //
   //                     vn4      mid34      vn3
   //                        *------*------*
   //                        |      |      |
   //                        |      |midf  |
   //                  mid41 *- - - *- - - * mid23
   //                        |      |      |
   //                        |      |      |
   //                        *------*------*
   //                    vn1      mid12      vn2
   //
   // This function is recursive, because the above applies to any node along
   // the middle vertical edge. The function calls itself again for the bottom
   // and upper half of the above picture.

   int mid23 = FindMidEdgeNode(vn2, vn3);
   int mid41 = FindMidEdgeNode(vn4, vn1);
   if (mid23 >= 0 && mid41 >= 0)
   {
      int midf = nodes.FindId(mid23, mid41);
      if (midf >= 0)
      {
         reparents.Append(Triple<int, int, int>(midf, mid12, mid34));

         int rs = ref_stack.Size();

         CheckAnisoFace(vn1, vn2, mid23, mid41, mid12, midf, level+1);
         CheckAnisoFace(mid41, mid23, vn3, vn4, midf, mid34, level+1);

         if (HavePrisms() && nodes[midf].HasEdge())
         {
            // Check if there is a prism with edge (mid23, mid41) that we may
            // have missed in 'CheckAnisoFace', and force-refine it if present.

            if (ref_stack.Size() > rs)
            {
               CheckAnisoPrism(mid23, vn3, vn4, mid41,
                               &ref_stack[rs], ref_stack.Size() - rs);
            }
            else
            {
               CheckAnisoPrism(mid23, vn3, vn4, mid41, NULL, 0);
            }
         }

         // perform the reparents all at once at the end
         if (level == 0)
         {
            for (int i = 0; i < reparents.Size(); i++)
            {
               const Triple<int, int, int> &tr = reparents[i];
               ReparentNode(tr.one, tr.two, tr.three);
            }
            reparents.DeleteAll();
         }
         return;
      }
   }

   // Also, this is the place where forced refinements begin. In the picture
   // above, edges mid12-midf and midf-mid34 should actually exist in the
   // neighboring elements, otherwise the mesh is inconsistent and needs to be
   // fixed. Example: suppose an element is being refined isotropically (!)
   // whose neighbors across some face look like this:
   //
   //                         *--------*--------*
   //                         |   d    |    e   |
   //                         *--------*--------*
   //                         |      c          |
   //                         *--------*--------*
   //                         |        |        |
   //                         |   a    |    b   |
   //                         |        |        |
   //                         *--------*--------*
   //
   // Element 'c' needs to be refined vertically for the mesh to remain valid.

   if (level > 0)
   {
      ForceRefinement(vn1, vn2, vn3, vn4);
   }
}

void NCMesh::CheckIsoFace(int vn1, int vn2, int vn3, int vn4,
                          int en1, int en2, int en3, int en4, int midf)
{
   if (!Iso)
   {
      /* If anisotropic refinements are present in the mesh, we need to check
         isotropically split faces as well, see second comment in
         CheckAnisoFace above. */

      CheckAnisoFace(vn1, vn2, en2, en4, en1, midf);
      CheckAnisoFace(en4, en2, vn3, vn4, midf, en3);
      CheckAnisoFace(vn4, vn1, en1, en3, en4, midf);
      CheckAnisoFace(en3, en1, vn2, vn3, midf, en2);
   }
}


void NCMesh::RefineElement(int elem, char ref_type)
{
   if (!ref_type) { return; }

   // handle elements that may have been (force-) refined already
   Element &el = elements[elem];
   if (el.ref_type)
   {
      char remaining = ref_type & ~el.ref_type;

      // do the remaining splits on the children
      for (int i = 0; i < 8; i++)
      {
         if (el.child[i] >= 0) { RefineElement(el.child[i], remaining); }
      }
      return;
   }

   /*mfem::out << "Refining element " << elem << " ("
             << el.node[0] << ", " << el.node[1] << ", "
             << el.node[2] << ", " << el.node[3] << ", "
             << el.node[4] << ", " << el.node[5] << ", "
             << el.node[6] << ", " << el.node[7] << "), "
             << "ref_type " << int(ref_type) << std::endl;*/

   int* no = el.node;
   int attr = el.attribute;

   int child[8];
   for (int i = 0; i < 8; i++) { child[i] = -1; }

   // get parent's face attributes
   int fa[6];
   GeomInfo& gi = GI[el.Geom()];
   for (int i = 0; i < gi.nf; i++)
   {
      const int* fv = gi.faces[i];
      Face* face = faces.Find(no[fv[0]], no[fv[1]], no[fv[2]], no[fv[3]]);
      fa[i] = face->attribute;
   }

   // create child elements
   if (el.Geom() == Geometry::CUBE)
   {
      // Vertex numbering is assumed to be as follows:
      //
      //       7             6
      //        +-----------+                Faces: 0 bottom
      //       /|          /|                       1 front
      //    4 / |       5 / |                       2 right
      //     +-----------+  |                       3 back
      //     |  |        |  |                       4 left
      //     |  +--------|--+                       5 top
      //     | / 3       | / 2       Z Y
      //     |/          |/          |/
      //     +-----------+           *--X
      //    0             1

      if (ref_type == 1) // split along X axis
      {
         int mid01 = GetMidEdgeNode(no[0], no[1]);
         int mid23 = GetMidEdgeNode(no[2], no[3]);
         int mid45 = GetMidEdgeNode(no[4], no[5]);
         int mid67 = GetMidEdgeNode(no[6], no[7]);

         child[0] = NewHexahedron(no[0], mid01, mid23, no[3],
                                  no[4], mid45, mid67, no[7], attr,
                                  fa[0], fa[1], -1, fa[3], fa[4], fa[5]);

         child[1] = NewHexahedron(mid01, no[1], no[2], mid23,
                                  mid45, no[5], no[6], mid67, attr,
                                  fa[0], fa[1], fa[2], fa[3], -1, fa[5]);

         CheckAnisoFace(no[0], no[1], no[5], no[4], mid01, mid45);
         CheckAnisoFace(no[2], no[3], no[7], no[6], mid23, mid67);
         CheckAnisoFace(no[4], no[5], no[6], no[7], mid45, mid67);
         CheckAnisoFace(no[3], no[2], no[1], no[0], mid23, mid01);
      }
      else if (ref_type == 2) // split along Y axis
      {
         int mid12 = GetMidEdgeNode(no[1], no[2]);
         int mid30 = GetMidEdgeNode(no[3], no[0]);
         int mid56 = GetMidEdgeNode(no[5], no[6]);
         int mid74 = GetMidEdgeNode(no[7], no[4]);

         child[0] = NewHexahedron(no[0], no[1], mid12, mid30,
                                  no[4], no[5], mid56, mid74, attr,
                                  fa[0], fa[1], fa[2], -1, fa[4], fa[5]);

         child[1] = NewHexahedron(mid30, mid12, no[2], no[3],
                                  mid74, mid56, no[6], no[7], attr,
                                  fa[0], -1, fa[2], fa[3], fa[4], fa[5]);

         CheckAnisoFace(no[1], no[2], no[6], no[5], mid12, mid56);
         CheckAnisoFace(no[3], no[0], no[4], no[7], mid30, mid74);
         CheckAnisoFace(no[5], no[6], no[7], no[4], mid56, mid74);
         CheckAnisoFace(no[0], no[3], no[2], no[1], mid30, mid12);
      }
      else if (ref_type == 4) // split along Z axis
      {
         int mid04 = GetMidEdgeNode(no[0], no[4]);
         int mid15 = GetMidEdgeNode(no[1], no[5]);
         int mid26 = GetMidEdgeNode(no[2], no[6]);
         int mid37 = GetMidEdgeNode(no[3], no[7]);

         child[0] = NewHexahedron(no[0], no[1], no[2], no[3],
                                  mid04, mid15, mid26, mid37, attr,
                                  fa[0], fa[1], fa[2], fa[3], fa[4], -1);

         child[1] = NewHexahedron(mid04, mid15, mid26, mid37,
                                  no[4], no[5], no[6], no[7], attr,
                                  -1, fa[1], fa[2], fa[3], fa[4], fa[5]);

         CheckAnisoFace(no[4], no[0], no[1], no[5], mid04, mid15);
         CheckAnisoFace(no[5], no[1], no[2], no[6], mid15, mid26);
         CheckAnisoFace(no[6], no[2], no[3], no[7], mid26, mid37);
         CheckAnisoFace(no[7], no[3], no[0], no[4], mid37, mid04);
      }
      else if (ref_type == 3) // XY split
      {
         int mid01 = GetMidEdgeNode(no[0], no[1]);
         int mid12 = GetMidEdgeNode(no[1], no[2]);
         int mid23 = GetMidEdgeNode(no[2], no[3]);
         int mid30 = GetMidEdgeNode(no[3], no[0]);

         int mid45 = GetMidEdgeNode(no[4], no[5]);
         int mid56 = GetMidEdgeNode(no[5], no[6]);
         int mid67 = GetMidEdgeNode(no[6], no[7]);
         int mid74 = GetMidEdgeNode(no[7], no[4]);

         int midf0 = GetMidFaceNode(mid23, mid12, mid01, mid30);
         int midf5 = GetMidFaceNode(mid45, mid56, mid67, mid74);

         child[0] = NewHexahedron(no[0], mid01, midf0, mid30,
                                  no[4], mid45, midf5, mid74, attr,
                                  fa[0], fa[1], -1, -1, fa[4], fa[5]);

         child[1] = NewHexahedron(mid01, no[1], mid12, midf0,
                                  mid45, no[5], mid56, midf5, attr,
                                  fa[0], fa[1], fa[2], -1, -1, fa[5]);

         child[2] = NewHexahedron(midf0, mid12, no[2], mid23,
                                  midf5, mid56, no[6], mid67, attr,
                                  fa[0], -1, fa[2], fa[3], -1, fa[5]);

         child[3] = NewHexahedron(mid30, midf0, mid23, no[3],
                                  mid74, midf5, mid67, no[7], attr,
                                  fa[0], -1, -1, fa[3], fa[4], fa[5]);

         CheckAnisoFace(no[0], no[1], no[5], no[4], mid01, mid45);
         CheckAnisoFace(no[1], no[2], no[6], no[5], mid12, mid56);
         CheckAnisoFace(no[2], no[3], no[7], no[6], mid23, mid67);
         CheckAnisoFace(no[3], no[0], no[4], no[7], mid30, mid74);

         CheckIsoFace(no[3], no[2], no[1], no[0], mid23, mid12, mid01, mid30, midf0);
         CheckIsoFace(no[4], no[5], no[6], no[7], mid45, mid56, mid67, mid74, midf5);
      }
      else if (ref_type == 5) // XZ split
      {
         int mid01 = GetMidEdgeNode(no[0], no[1]);
         int mid23 = GetMidEdgeNode(no[2], no[3]);
         int mid45 = GetMidEdgeNode(no[4], no[5]);
         int mid67 = GetMidEdgeNode(no[6], no[7]);

         int mid04 = GetMidEdgeNode(no[0], no[4]);
         int mid15 = GetMidEdgeNode(no[1], no[5]);
         int mid26 = GetMidEdgeNode(no[2], no[6]);
         int mid37 = GetMidEdgeNode(no[3], no[7]);

         int midf1 = GetMidFaceNode(mid01, mid15, mid45, mid04);
         int midf3 = GetMidFaceNode(mid23, mid37, mid67, mid26);

         child[0] = NewHexahedron(no[0], mid01, mid23, no[3],
                                  mid04, midf1, midf3, mid37, attr,
                                  fa[0], fa[1], -1, fa[3], fa[4], -1);

         child[1] = NewHexahedron(mid01, no[1], no[2], mid23,
                                  midf1, mid15, mid26, midf3, attr,
                                  fa[0], fa[1], fa[2], fa[3], -1, -1);

         child[2] = NewHexahedron(midf1, mid15, mid26, midf3,
                                  mid45, no[5], no[6], mid67, attr,
                                  -1, fa[1], fa[2], fa[3], -1, fa[5]);

         child[3] = NewHexahedron(mid04, midf1, midf3, mid37,
                                  no[4], mid45, mid67, no[7], attr,
                                  -1, fa[1], -1, fa[3], fa[4], fa[5]);

         CheckAnisoFace(no[3], no[2], no[1], no[0], mid23, mid01);
         CheckAnisoFace(no[2], no[6], no[5], no[1], mid26, mid15);
         CheckAnisoFace(no[6], no[7], no[4], no[5], mid67, mid45);
         CheckAnisoFace(no[7], no[3], no[0], no[4], mid37, mid04);

         CheckIsoFace(no[0], no[1], no[5], no[4], mid01, mid15, mid45, mid04, midf1);
         CheckIsoFace(no[2], no[3], no[7], no[6], mid23, mid37, mid67, mid26, midf3);
      }
      else if (ref_type == 6) // YZ split
      {
         int mid12 = GetMidEdgeNode(no[1], no[2]);
         int mid30 = GetMidEdgeNode(no[3], no[0]);
         int mid56 = GetMidEdgeNode(no[5], no[6]);
         int mid74 = GetMidEdgeNode(no[7], no[4]);

         int mid04 = GetMidEdgeNode(no[0], no[4]);
         int mid15 = GetMidEdgeNode(no[1], no[5]);
         int mid26 = GetMidEdgeNode(no[2], no[6]);
         int mid37 = GetMidEdgeNode(no[3], no[7]);

         int midf2 = GetMidFaceNode(mid12, mid26, mid56, mid15);
         int midf4 = GetMidFaceNode(mid30, mid04, mid74, mid37);

         child[0] = NewHexahedron(no[0], no[1], mid12, mid30,
                                  mid04, mid15, midf2, midf4, attr,
                                  fa[0], fa[1], fa[2], -1, fa[4], -1);

         child[1] = NewHexahedron(mid30, mid12, no[2], no[3],
                                  midf4, midf2, mid26, mid37, attr,
                                  fa[0], -1, fa[2], fa[3], fa[4], -1);

         child[2] = NewHexahedron(mid04, mid15, midf2, midf4,
                                  no[4], no[5], mid56, mid74, attr,
                                  -1, fa[1], fa[2], -1, fa[4], fa[5]);

         child[3] = NewHexahedron(midf4, midf2, mid26, mid37,
                                  mid74, mid56, no[6], no[7], attr,
                                  -1, -1, fa[2], fa[3], fa[4], fa[5]);

         CheckAnisoFace(no[4], no[0], no[1], no[5], mid04, mid15);
         CheckAnisoFace(no[0], no[3], no[2], no[1], mid30, mid12);
         CheckAnisoFace(no[3], no[7], no[6], no[2], mid37, mid26);
         CheckAnisoFace(no[7], no[4], no[5], no[6], mid74, mid56);

         CheckIsoFace(no[1], no[2], no[6], no[5], mid12, mid26, mid56, mid15, midf2);
         CheckIsoFace(no[3], no[0], no[4], no[7], mid30, mid04, mid74, mid37, midf4);
      }
      else if (ref_type == 7) // full isotropic refinement
      {
         int mid01 = GetMidEdgeNode(no[0], no[1]);
         int mid12 = GetMidEdgeNode(no[1], no[2]);
         int mid23 = GetMidEdgeNode(no[2], no[3]);
         int mid30 = GetMidEdgeNode(no[3], no[0]);

         int mid45 = GetMidEdgeNode(no[4], no[5]);
         int mid56 = GetMidEdgeNode(no[5], no[6]);
         int mid67 = GetMidEdgeNode(no[6], no[7]);
         int mid74 = GetMidEdgeNode(no[7], no[4]);

         int mid04 = GetMidEdgeNode(no[0], no[4]);
         int mid15 = GetMidEdgeNode(no[1], no[5]);
         int mid26 = GetMidEdgeNode(no[2], no[6]);
         int mid37 = GetMidEdgeNode(no[3], no[7]);

         int midf0 = GetMidFaceNode(mid23, mid12, mid01, mid30);
         int midf1 = GetMidFaceNode(mid01, mid15, mid45, mid04);
         int midf2 = GetMidFaceNode(mid12, mid26, mid56, mid15);
         int midf3 = GetMidFaceNode(mid23, mid37, mid67, mid26);
         int midf4 = GetMidFaceNode(mid30, mid04, mid74, mid37);
         int midf5 = GetMidFaceNode(mid45, mid56, mid67, mid74);

         int midel = GetMidEdgeNode(midf1, midf3);

         child[0] = NewHexahedron(no[0], mid01, midf0, mid30,
                                  mid04, midf1, midel, midf4, attr,
                                  fa[0], fa[1], -1, -1, fa[4], -1);

         child[1] = NewHexahedron(mid01, no[1], mid12, midf0,
                                  midf1, mid15, midf2, midel, attr,
                                  fa[0], fa[1], fa[2], -1, -1, -1);

         child[2] = NewHexahedron(midf0, mid12, no[2], mid23,
                                  midel, midf2, mid26, midf3, attr,
                                  fa[0], -1, fa[2], fa[3], -1, -1);

         child[3] = NewHexahedron(mid30, midf0, mid23, no[3],
                                  midf4, midel, midf3, mid37, attr,
                                  fa[0], -1, -1, fa[3], fa[4], -1);

         child[4] = NewHexahedron(mid04, midf1, midel, midf4,
                                  no[4], mid45, midf5, mid74, attr,
                                  -1, fa[1], -1, -1, fa[4], fa[5]);

         child[5] = NewHexahedron(midf1, mid15, midf2, midel,
                                  mid45, no[5], mid56, midf5, attr,
                                  -1, fa[1], fa[2], -1, -1, fa[5]);

         child[6] = NewHexahedron(midel, midf2, mid26, midf3,
                                  midf5, mid56, no[6], mid67, attr,
                                  -1, -1, fa[2], fa[3], -1, fa[5]);

         child[7] = NewHexahedron(midf4, midel, midf3, mid37,
                                  mid74, midf5, mid67, no[7], attr,
                                  -1, -1, -1, fa[3], fa[4], fa[5]);

         CheckIsoFace(no[3], no[2], no[1], no[0], mid23, mid12, mid01, mid30, midf0);
         CheckIsoFace(no[0], no[1], no[5], no[4], mid01, mid15, mid45, mid04, midf1);
         CheckIsoFace(no[1], no[2], no[6], no[5], mid12, mid26, mid56, mid15, midf2);
         CheckIsoFace(no[2], no[3], no[7], no[6], mid23, mid37, mid67, mid26, midf3);
         CheckIsoFace(no[3], no[0], no[4], no[7], mid30, mid04, mid74, mid37, midf4);
         CheckIsoFace(no[4], no[5], no[6], no[7], mid45, mid56, mid67, mid74, midf5);
      }
      else
      {
         MFEM_ABORT("invalid refinement type.");
      }

      if (ref_type != 7) { Iso = false; }
   }
   else if (el.Geom() == Geometry::PRISM)
   {
      // Wedge vertex numbering:
      //
      //          5
      //         _+_
      //       _/ | \_                    Faces: 0 bottom
      //    3 /   |   \ 4                        1 top
      //     +---------+                         2 front
      //     |    |    |                         3 right (1 2 5 4)
      //     |   _+_   |                         4 left (2 0 3 5)
      //     | _/ 2 \_ |           Z  Y
      //     |/       \|           | /
      //     +---------+           *--X
      //    0           1

      if (ref_type < 4) // XY refinement (split in 4 wedges)
      {
         ref_type = 3; // for consistence

         int mid01 = GetMidEdgeNode(no[0], no[1]);
         int mid12 = GetMidEdgeNode(no[1], no[2]);
         int mid20 = GetMidEdgeNode(no[2], no[0]);

         int mid34 = GetMidEdgeNode(no[3], no[4]);
         int mid45 = GetMidEdgeNode(no[4], no[5]);
         int mid53 = GetMidEdgeNode(no[5], no[3]);

         child[0] = NewWedge(no[0], mid01, mid20,
                             no[3], mid34, mid53, attr,
                             fa[0], fa[1], fa[2], -1, fa[4]);

         child[1] = NewWedge(mid01, no[1], mid12,
                             mid34, no[4], mid45, attr,
                             fa[0], fa[1], fa[2], fa[3], -1);

         child[2] = NewWedge(mid20, mid12, no[2],
                             mid53, mid45, no[5], attr,
                             fa[0], fa[1], -1, fa[3], fa[4]);

         child[3] = NewWedge(mid12, mid20, mid01,
                             mid45, mid53, mid34, attr,
                             fa[0], fa[1], -1, -1, -1);

         CheckAnisoFace(no[0], no[1], no[4], no[3], mid01, mid34);
         CheckAnisoFace(no[1], no[2], no[5], no[4], mid12, mid45);
         CheckAnisoFace(no[2], no[0], no[3], no[5], mid20, mid53);
      }
      else if (ref_type == 4) // Z refinement only (split in 2 wedges)
      {
         int mid03 = GetMidEdgeNode(no[0], no[3]);
         int mid14 = GetMidEdgeNode(no[1], no[4]);
         int mid25 = GetMidEdgeNode(no[2], no[5]);

         child[0] = NewWedge(no[0], no[1], no[2],
                             mid03, mid14, mid25, attr,
                             fa[0], -1, fa[2], fa[3], fa[4]);

         child[1] = NewWedge(mid03, mid14, mid25,
                             no[3], no[4], no[5], attr,
                             -1, fa[1], fa[2], fa[3], fa[4]);

         CheckAnisoFace(no[3], no[0], no[1], no[4], mid03, mid14);
         CheckAnisoFace(no[4], no[1], no[2], no[5], mid14, mid25);
         CheckAnisoFace(no[5], no[2], no[0], no[3], mid25, mid03);
      }
      else if (ref_type > 4) // full isotropic refinement (split in 8 wedges)
      {
         ref_type = 7; // for consistence

         int mid01 = GetMidEdgeNode(no[0], no[1]);
         int mid12 = GetMidEdgeNode(no[1], no[2]);
         int mid20 = GetMidEdgeNode(no[2], no[0]);

         int mid34 = GetMidEdgeNode(no[3], no[4]);
         int mid45 = GetMidEdgeNode(no[4], no[5]);
         int mid53 = GetMidEdgeNode(no[5], no[3]);

         int mid03 = GetMidEdgeNode(no[0], no[3]);
         int mid14 = GetMidEdgeNode(no[1], no[4]);
         int mid25 = GetMidEdgeNode(no[2], no[5]);

         int midf2 = GetMidFaceNode(mid01, mid14, mid34, mid03);
         int midf3 = GetMidFaceNode(mid12, mid25, mid45, mid14);
         int midf4 = GetMidFaceNode(mid20, mid03, mid53, mid25);

         child[0] = NewWedge(no[0], mid01, mid20,
                             mid03, midf2, midf4, attr,
                             fa[0], -1, fa[2], -1, fa[4]);

         child[1] = NewWedge(mid01, no[1], mid12,
                             midf2, mid14, midf3, attr,
                             fa[0], -1, fa[2], fa[3], -1);

         child[2] = NewWedge(mid20, mid12, no[2],
                             midf4, midf3, mid25, attr,
                             fa[0], -1, -1, fa[3], fa[4]);

         child[3] = NewWedge(mid12, mid20, mid01,
                             midf3, midf4, midf2, attr,
                             fa[0], -1, -1, -1, -1);

         child[4] = NewWedge(mid03, midf2, midf4,
                             no[3], mid34, mid53, attr,
                             -1, fa[1], fa[2], -1, fa[4]);

         child[5] = NewWedge(midf2, mid14, midf3,
                             mid34, no[4], mid45, attr,
                             -1, fa[1], fa[2], fa[3], -1);

         child[6] = NewWedge(midf4, midf3, mid25,
                             mid53, mid45, no[5], attr,
                             -1, fa[1], -1, fa[3], fa[4]);

         child[7] = NewWedge(midf3, midf4, midf2,
                             mid45, mid53, mid34, attr,
                             -1, fa[1], -1, -1, -1);

         CheckIsoFace(no[0], no[1], no[4], no[3], mid01, mid14, mid34, mid03, midf2);
         CheckIsoFace(no[1], no[2], no[5], no[4], mid12, mid25, mid45, mid14, midf3);
         CheckIsoFace(no[2], no[0], no[3], no[5], mid20, mid03, mid53, mid25, midf4);
      }
      else
      {
         MFEM_ABORT("invalid refinement type.");
      }

      if (ref_type != 7) { Iso = false; }
   }
   else if (el.Geom() == Geometry::TETRAHEDRON)
   {
      // Tetrahedron vertex numbering:
      //
      //    3
      //     +                         Faces: 0 back (1, 2, 3)
      //     |\\_                             1 left (0, 3, 2)
      //     ||  \_                           2 front (0, 1, 3)
      //     | \   \_                         3 bottom (0, 1, 2)
      //     |  +__  \_
      //     | /2  \__ \_       Z  Y
      //     |/       \__\      | /
      //     +------------+     *--X
      //    0              1

      ref_type = 7; // for consistence

      int mid01 = GetMidEdgeNode(no[0], no[1]);
      int mid12 = GetMidEdgeNode(no[1], no[2]);
      int mid02 = GetMidEdgeNode(no[2], no[0]);

      int mid03 = GetMidEdgeNode(no[0], no[3]);
      int mid13 = GetMidEdgeNode(no[1], no[3]);
      int mid23 = GetMidEdgeNode(no[2], no[3]);

      child[0] = NewTetrahedron(no[0], mid01, mid02, mid03, attr,
                                -1, fa[1], fa[2], fa[3]);

      child[1] = NewTetrahedron(mid01, no[1], mid12, mid13, attr,
                                fa[0], -1, fa[2], fa[3]);

      child[2] = NewTetrahedron(mid02, mid12, no[2], mid23, attr,
                                fa[0], fa[1], -1, fa[3]);

      child[3] = NewTetrahedron(mid03, mid13, mid23, no[3], attr,
                                fa[0], fa[1], fa[2], -1);

      // There are three ways to split the inner octahedron. A good strategy is
      // to use the shortest diagonal. At the moment we don't have the geometric
      // information in this class to determine which diagonal is the shortest,
      // but it seems that with reasonable shapes of the coarse tets and MFEM's
      // default tet orientation, always using tet_type == 0 produces stable
      // refinements. Types 1 and 2 are unused for now.
      el.tet_type = 0;

      if (el.tet_type == 0) // shortest diagonal mid01--mid23
      {
         child[4] = NewTetrahedron(mid01, mid23, mid02, mid03, attr,
                                   fa[1], -1, -1, -1);

         child[5] = NewTetrahedron(mid01, mid23, mid03, mid13, attr,
                                   -1, fa[2], -1, -1);

         child[6] = NewTetrahedron(mid01, mid23, mid13, mid12, attr,
                                   fa[0], -1, -1, -1);

         child[7] = NewTetrahedron(mid01, mid23, mid12, mid02, attr,
                                   -1, fa[3], -1, -1);
      }
      else if (el.tet_type == 1) // shortest diagonal mid12--mid03
      {
         child[4] = NewTetrahedron(mid03, mid01, mid02, mid12, attr,
                                   fa[3], -1, -1, -1);

         child[5] = NewTetrahedron(mid03, mid02, mid23, mid12, attr,
                                   -1, -1, -1, fa[1]);

         child[6] = NewTetrahedron(mid03, mid23, mid13, mid12, attr,
                                   fa[0], -1, -1, -1);

         child[7] = NewTetrahedron(mid03, mid13, mid01, mid12, attr,
                                   -1, -1, -1, fa[2]);
      }
      else // el.tet_type == 2, shortest diagonal mid02--mid13
      {
         child[4] = NewTetrahedron(mid02, mid01, mid13, mid03, attr,
                                   fa[2], -1, -1, -1);

         child[5] = NewTetrahedron(mid02, mid03, mid13, mid23, attr,
                                   -1, -1, fa[1], -1);

         child[6] = NewTetrahedron(mid02, mid23, mid13, mid12, attr,
                                   fa[0], -1, -1, -1);

         child[7] = NewTetrahedron(mid02, mid12, mid13, mid01, attr,
                                   -1, -1, fa[3], -1);
      }
   }
   else if (el.Geom() == Geometry::SQUARE)
   {
      ref_type &= 0x3; // ignore Z bit

      if (ref_type == 1) // X split
      {
         int mid01 = nodes.GetId(no[0], no[1]);
         int mid23 = nodes.GetId(no[2], no[3]);

         child[0] = NewQuadrilateral(no[0], mid01, mid23, no[3],
                                     attr, fa[0], -1, fa[2], fa[3]);

         child[1] = NewQuadrilateral(mid01, no[1], no[2], mid23,
                                     attr, fa[0], fa[1], fa[2], -1);
      }
      else if (ref_type == 2) // Y split
      {
         int mid12 = nodes.GetId(no[1], no[2]);
         int mid30 = nodes.GetId(no[3], no[0]);

         child[0] = NewQuadrilateral(no[0], no[1], mid12, mid30,
                                     attr, fa[0], fa[1], -1, fa[3]);

         child[1] = NewQuadrilateral(mid30, mid12, no[2], no[3],
                                     attr, -1, fa[1], fa[2], fa[3]);
      }
      else if (ref_type == 3) // iso split
      {
         int mid01 = nodes.GetId(no[0], no[1]);
         int mid12 = nodes.GetId(no[1], no[2]);
         int mid23 = nodes.GetId(no[2], no[3]);
         int mid30 = nodes.GetId(no[3], no[0]);

         int midel = nodes.GetId(mid01, mid23);

         child[0] = NewQuadrilateral(no[0], mid01, midel, mid30,
                                     attr, fa[0], -1, -1, fa[3]);

         child[1] = NewQuadrilateral(mid01, no[1], mid12, midel,
                                     attr, fa[0], fa[1], -1, -1);

         child[2] = NewQuadrilateral(midel, mid12, no[2], mid23,
                                     attr, -1, fa[1], fa[2], -1);

         child[3] = NewQuadrilateral(mid30, midel, mid23, no[3],
                                     attr, -1, -1, fa[2], fa[3]);
      }
      else
      {
         MFEM_ABORT("Invalid refinement type.");
      }

      if (ref_type != 3) { Iso = false; }
   }
   else if (el.Geom() == Geometry::TRIANGLE)
   {
      ref_type = 3; // for consistence

      // isotropic split - the only ref_type available for triangles
      int mid01 = nodes.GetId(no[0], no[1]);
      int mid12 = nodes.GetId(no[1], no[2]);
      int mid20 = nodes.GetId(no[2], no[0]);

      child[0] = NewTriangle(no[0], mid01, mid20, attr, fa[0], -1, fa[2]);
      child[1] = NewTriangle(mid01, no[1], mid12, attr, fa[0], fa[1], -1);
      child[2] = NewTriangle(mid20, mid12, no[2], attr, -1, fa[1], fa[2]);
      child[3] = NewTriangle(mid12, mid20, mid01, attr, -1, -1, -1);
   }
   else
   {
      MFEM_ABORT("Unsupported element geometry.");
   }

   // start using the nodes of the children, create edges & faces
   for (int i = 0; i < 8 && child[i] >= 0; i++)
   {
      ReferenceElement(child[i]);
   }

   int buf[6];
   Array<int> parentFaces(buf, 6);
   parentFaces.SetSize(0);

   // sign off of all nodes of the parent, clean up unused nodes, but keep faces
   UnreferenceElement(elem, parentFaces);

   // register the children in their faces
   for (int i = 0; i < 8 && child[i] >= 0; i++)
   {
      RegisterFaces(child[i]);
   }

   // clean up parent faces, if unused
   DeleteUnusedFaces(parentFaces);

   // make the children inherit our rank; set the parent element
   for (int i = 0; i < 8 && child[i] >= 0; i++)
   {
      Element &ch = elements[child[i]];
      ch.rank = el.rank;
      ch.parent = elem;
   }

   // finish the refinement
   el.ref_type = ref_type;
   std::memcpy(el.child, child, sizeof(el.child));
}


void NCMesh::Refine(const Array<Refinement>& refinements)
{
   // push all refinements on the stack in reverse order
   ref_stack.Reserve(refinements.Size());
   for (int i = refinements.Size()-1; i >= 0; i--)
   {
      const Refinement& ref = refinements[i];
      ref_stack.Append(Refinement(leaf_elements[ref.index], ref.ref_type));
   }

   // keep refining as long as the stack contains something
   int nforced = 0;
   while (ref_stack.Size())
   {
      Refinement ref = ref_stack.Last();
      ref_stack.DeleteLast();

      int size = ref_stack.Size();
      RefineElement(ref.index, ref.ref_type);
      nforced += ref_stack.Size() - size;
   }

   /* TODO: the current algorithm of forced refinements is not optimal. As
      forced refinements spread through the mesh, some may not be necessary
      in the end, since the affected elements may still be scheduled for
      refinement that could stop the propagation. We should introduce the
      member Element::ref_pending that would show the intended refinement in
      the batch. A forced refinement would be combined with ref_pending to
      (possibly) stop the propagation earlier.

      Update: what about a FIFO instead of ref_stack? */

#if defined(MFEM_DEBUG) && !defined(MFEM_USE_MPI)
   mfem::out << "Refined " << refinements.Size() << " + " << nforced
             << " elements" << std::endl;
#endif

   ref_stack.DeleteAll();
   shadow.DeleteAll();

   Update();
}


//// Derefinement //////////////////////////////////////////////////////////////

int NCMesh::RetrieveNode(const Element &el, int index)
{
   if (!el.ref_type) { return el.node[index]; }

   // need to retrieve node from a child element (there is always a child
   // that inherited the parent's corner under the same index)
   int ch;
   switch (el.Geom())
   {
      case Geometry::CUBE:
         ch = el.child[hex_deref_table[el.ref_type - 1][index]];
         break;

      case Geometry::PRISM:
         ch = prism_deref_table[el.ref_type - 1][index];
         MFEM_ASSERT(ch != -1, "");
         ch = el.child[ch];
         break;

      case Geometry::SQUARE:
         ch = el.child[quad_deref_table[el.ref_type - 1][index]];
         break;

      case Geometry::TETRAHEDRON:
      case Geometry::TRIANGLE:
         ch = el.child[index];
         break;

      default:
         ch = 0; // suppress compiler warning
         MFEM_ABORT("Unsupported element geometry.");
   }
   return RetrieveNode(elements[ch], index);
}


void NCMesh::DerefineElement(int elem)
{
   Element &el = elements[elem];
   if (!el.ref_type) { return; }

   int child[8];
   std::memcpy(child, el.child, sizeof(child));

   // first make sure that all children are leaves, derefine them if not
   for (int i = 0; i < 8 && child[i] >= 0; i++)
   {
      if (elements[child[i]].ref_type)
      {
         DerefineElement(child[i]);
      }
   }

   int fa[6];
   int rt1 = el.ref_type - 1;

   for (int i = 0; i < 8; i++) { el.node[i] = -1; }

   // retrieve original corner nodes and face attributes from the children
   if (el.Geom() == Geometry::CUBE)
   {
      for (int i = 0; i < 8; i++)
      {
         Element &ch = elements[child[hex_deref_table[rt1][i]]];
         el.node[i] = ch.node[i];
      }
      for (int i = 0; i < 6; i++)
      {
         Element &ch = elements[child[hex_deref_table[rt1][i + 8]]];
         const int* fv = GI[el.Geom()].faces[i];
         fa[i] = faces.Find(ch.node[fv[0]], ch.node[fv[1]],
                            ch.node[fv[2]], ch.node[fv[3]])->attribute;
      }
   }
   else if (el.Geom() == Geometry::PRISM)
   {
      MFEM_ASSERT(prism_deref_table[rt1][0] != -1, "invalid prism refinement");
      for (int i = 0; i < 6; i++)
      {
         Element &ch = elements[child[prism_deref_table[rt1][i]]];
         el.node[i] = ch.node[i];
      }
      el.node[6] = el.node[7] = -1;

      for (int i = 0; i < 5; i++)
      {
         Element &ch = elements[child[prism_deref_table[rt1][i + 6]]];
         const int* fv = GI[el.Geom()].faces[i];
         fa[i] = faces.Find(ch.node[fv[0]], ch.node[fv[1]],
                            ch.node[fv[2]], ch.node[fv[3]])->attribute;
      }
   }
   else if (el.Geom() == Geometry::TETRAHEDRON)
   {
      for (int i = 0; i < 4; i++)
      {
         Element& ch1 = elements[child[i]];
         Element& ch2 = elements[child[(i+1) & 0x3]];
         el.node[i] = ch1.node[i];
         const int* fv = GI[el.Geom()].faces[i];
         fa[i] = faces.Find(ch2.node[fv[0]], ch2.node[fv[1]],
                            ch2.node[fv[2]], ch2.node[fv[3]])->attribute;
      }
   }
   else if (el.Geom() == Geometry::SQUARE)
   {
      for (int i = 0; i < 4; i++)
      {
         Element &ch = elements[child[quad_deref_table[rt1][i]]];
         el.node[i] = ch.node[i];
      }
      for (int i = 0; i < 4; i++)
      {
         Element &ch = elements[child[quad_deref_table[rt1][i + 4]]];
         const int* fv = GI[el.Geom()].faces[i];
         fa[i] = faces.Find(ch.node[fv[0]], ch.node[fv[1]],
                            ch.node[fv[2]], ch.node[fv[3]])->attribute;
      }
   }
   else if (el.Geom() == Geometry::TRIANGLE)
   {
      for (int i = 0; i < 3; i++)
      {
         Element& ch = elements[child[i]];
         el.node[i] = ch.node[i];
         const int* fv = GI[el.Geom()].faces[i];
         fa[i] = faces.Find(ch.node[fv[0]], ch.node[fv[1]],
                            ch.node[fv[2]], ch.node[fv[3]])->attribute;
      }
   }
   else
   {
      MFEM_ABORT("Unsupported element geometry.");
   }

   // sign in to all nodes
   ReferenceElement(elem);

   int buf[8*6];
   Array<int> childFaces(buf, 8*6);
   childFaces.SetSize(0);

   // delete children, determine rank
   el.rank = std::numeric_limits<int>::max();
   for (int i = 0; i < 8 && child[i] >= 0; i++)
   {
      el.rank = std::min(el.rank, elements[child[i]].rank);
      UnreferenceElement(child[i], childFaces);
      FreeElement(child[i]);
   }

   RegisterFaces(elem, fa);

   // delete unused faces
   childFaces.Sort();
   childFaces.Unique();
   DeleteUnusedFaces(childFaces);

   el.ref_type = 0;
}


void NCMesh::CollectDerefinements(int elem, Array<Connection> &list)
{
   Element &el = elements[elem];
   if (!el.ref_type) { return; }

   int total = 0, ref = 0, ghost = 0;
   for (int i = 0; i < 8 && el.child[i] >= 0; i++)
   {
      total++;
      Element &ch = elements[el.child[i]];
      if (ch.ref_type) { ref++; break; }
      if (IsGhost(ch)) { ghost++; }
   }

   if (!ref && ghost < total)
   {
      // can be derefined, add to list
      int next_row = list.Size() ? (list.Last().from + 1) : 0;
      for (int i = 0; i < 8 && el.child[i] >= 0; i++)
      {
         Element &ch = elements[el.child[i]];
         list.Append(Connection(next_row, ch.index));
      }
   }
   else
   {
      for (int i = 0; i < 8 && el.child[i] >= 0; i++)
      {
         CollectDerefinements(el.child[i], list);
      }
   }
}

const Table& NCMesh::GetDerefinementTable()
{
   Array<Connection> list;
   list.Reserve(leaf_elements.Size());

   for (int i = 0; i < root_state.Size(); i++)
   {
      CollectDerefinements(i, list);
   }

   int size = list.Size() ? (list.Last().from + 1) : 0;
   derefinements.MakeFromList(size, list);
   return derefinements;
}

void NCMesh::CheckDerefinementNCLevel(const Table &deref_table,
                                      Array<int> &level_ok, int max_nc_level)
{
   level_ok.SetSize(deref_table.Size());
   for (int i = 0; i < deref_table.Size(); i++)
   {
      const int* fine = deref_table.GetRow(i), size = deref_table.RowSize(i);
      Element &parent = elements[elements[leaf_elements[fine[0]]].parent];

      int ok = 1;
      for (int j = 0; j < size; j++)
      {
         int splits[3];
         CountSplits(leaf_elements[fine[j]], splits);

         for (int k = 0; k < Dim; k++)
         {
            if ((parent.ref_type & (1 << k)) &&
                splits[k] >= max_nc_level)
            {
               ok = 0; break;
            }
         }
         if (!ok) { break; }
      }
      level_ok[i] = ok;
   }
}

void NCMesh::Derefine(const Array<int> &derefs)
{
   MFEM_VERIFY(Dim < 3 || Iso,
               "derefinement of 3D anisotropic meshes not implemented yet.");

   InitDerefTransforms();

   Array<int> fine_coarse;
   leaf_elements.Copy(fine_coarse);

   // perform the derefinements
   for (int i = 0; i < derefs.Size(); i++)
   {
      int row = derefs[i];
      MFEM_VERIFY(row >= 0 && row < derefinements.Size(),
                  "invalid derefinement number.");

      const int* fine = derefinements.GetRow(row);
      int parent = elements[leaf_elements[fine[0]]].parent;

      // record the relation of the fine elements to their parent
      SetDerefMatrixCodes(parent, fine_coarse);

      DerefineElement(parent);
   }

   // update leaf_elements, Element::index etc.
   Update();

   // link old fine elements to the new coarse elements
   for (int i = 0; i < fine_coarse.Size(); i++)
   {
      transforms.embeddings[i].parent = elements[fine_coarse[i]].index;
   }
}

void NCMesh::InitDerefTransforms()
{
   int nfine = leaf_elements.Size();

   // this will tell GetDerefinementTransforms that transforms are not finished
   transforms.Clear();

   transforms.embeddings.SetSize(nfine);
   for (int i = 0; i < nfine; i++)
   {
      transforms.embeddings[i].parent = -1;
      transforms.embeddings[i].matrix = 0;
   }
}

void NCMesh::SetDerefMatrixCodes(int parent, Array<int> &fine_coarse)
{
   // encode the ref_type and child number for GetDerefinementTransforms()
   Element &prn = elements[parent];
   for (int i = 0; i < 8 && prn.child[i] >= 0; i++)
   {
      Element &ch = elements[prn.child[i]];
      if (ch.index >= 0)
      {
         int code = (prn.ref_type << 8) | (i << 4) | prn.geom;
         transforms.embeddings[ch.index].matrix = code;
         fine_coarse[ch.index] = parent;
      }
   }
}


//// Mesh Interface ////////////////////////////////////////////////////////////

void NCMesh::CollectLeafElements(int elem, int state, Array<int> &ghosts,
                                 int &counter)
{
   Element &el = elements[elem];
   if (!el.ref_type)
   {
      if (el.rank >= 0) // skip elements beyond the ghost layer in parallel
      {
         if (el.rank == MyRank)
         {
            leaf_elements.Append(elem);
         }
         else
         {
            // in parallel (or in serial loading a parallel file), collect
            // elements of neighboring ranks in a separate array
            ghosts.Append(elem);
         }

         // assign the SFC index (temporarily, will be replaced by Mesh index)
         el.index = counter++;
      }
      else
      {
         // elements beyond the ghost layer are invalid and don't appear in
         // 'leaf_elements' (also for performance reasons)
         el.index = -1;
      }
   }
   else
   {
      // in non-leaf elements, the 'rank' and 'index' members have no meaning
      el.rank = -1;
      el.index = -1;

      // recurse to subtrees; try to order leaf elements along a space-filling
      // curve by changing the order the children are visited at each level
      if (el.Geom() == Geometry::SQUARE && el.ref_type == 3)
      {
         for (int i = 0; i < 4; i++)
         {
            int ch = quad_hilbert_child_order[state][i];
            int st = quad_hilbert_child_state[state][i];
            CollectLeafElements(el.child[ch], st, ghosts, counter);
         }
      }
      else if (el.Geom() == Geometry::CUBE && el.ref_type == 7)
      {
         for (int i = 0; i < 8; i++)
         {
            int ch = hex_hilbert_child_order[state][i];
            int st = hex_hilbert_child_state[state][i];
            CollectLeafElements(el.child[ch], st, ghosts, counter);
         }
      }
      else // no SFC tables yet for remaining cases
      {
         for (int i = 0; i < 8; i++)
         {
            if (el.child[i] >= 0)
            {
               CollectLeafElements(el.child[i], state, ghosts, counter);
            }
         }
      }
   }
}

void NCMesh::UpdateLeafElements()
{
   Array<int> ghosts;

   // collect leaf elements from all roots
   leaf_elements.SetSize(0);
   for (int i = 0, counter = 0; i < root_state.Size(); i++)
   {
      CollectLeafElements(i, root_state[i], ghosts, counter);
   }

   NElements = leaf_elements.Size();
   NGhostElements = ghosts.Size();

   // append ghost elements at the end of 'leaf_element' (if any)
   // and assign the final (Mesh) indices of leaves
   leaf_elements.Append(ghosts);
   leaf_sfc_index.SetSize(leaf_elements.Size());

   for (int i = 0; i < leaf_elements.Size(); i++)
   {
      Element &el = elements[leaf_elements[i]];
      leaf_sfc_index[i] = el.index;
      el.index = i;
   }
}

void NCMesh::UpdateVertices()
{
   // This method assigns indices to vertices (Node::vert_index) that will
   // be seen by the Mesh class and the rest of MFEM. We must be careful to:
   //
   //   1. Stay compatible with the conforming code, which expects top-level
   //      (original) vertices to be indexed first, otherwise GridFunctions
   //      defined on a conforming mesh would no longer be valid when the
   //      mesh is converted to an NC mesh.
   //
   //   2. Make sure serial NCMesh is compatible with the parallel ParNCMesh,
   //      so it is possible to read parallel partial solutions in serial code
   //      (e.g., serial GLVis). This means handling ghost elements, if present.
   //
   //   3. Assign vertices in a globally consistent order for parallel meshes:
   //      if two vertices i,j are shared by two ranks r1,r2, and i<j on r1,
   //      then i<j on r2 as well. This is true for top-level vertices but also
   //      for the remaining shared vertices thanks to the globally consistent
   //      SFC ordering of the leaf elements. This property reduces communication
   //      and simplifies ParNCMesh.

   // STEP 1: begin by splitting vertices into 4 classes:
<<<<<<< HEAD
   //   - owned top-level vertices (code -1)
   //   - owned non-top level vertices (code -2)
   //   - ghost (non-owned) vertices (code -3)
=======
   //   - local top-level vertices (code -1)
   //   - local non-top level vertices (code -2)
   //   - ghost (non-local) vertices (code -3)
>>>>>>> c40d97d2
   //   - vertices beyond the ghost layer (code -4)

   for (auto node = nodes.begin(); node != nodes.end(); ++node)
   {
      node->vert_index = -4; // assume beyond ghost layer
   }

   for (int i = 0; i < leaf_elements.Size(); i++)
   {
      Element &el = elements[leaf_elements[i]];
      for (int j = 0; j < GI[el.Geom()].nv; j++)
      {
         Node &nd = nodes[el.node[j]];
         if (el.rank == MyRank)
         {
<<<<<<< HEAD
            if (nd.p1 == nd.p2) // owned top-level vertex
            {
               if (nd.vert_index < -1) { nd.vert_index = -1; }
            }
            else // owned non-top-level vertex
=======
            if (nd.p1 == nd.p2) // local top-level vertex
            {
               if (nd.vert_index < -1) { nd.vert_index = -1; }
            }
            else // local non-top-level vertex
>>>>>>> c40d97d2
            {
               if (nd.vert_index < -2) { nd.vert_index = -2; }
            }
         }
         else // ghost vertex
         {
            if (nd.vert_index < -3) { nd.vert_index = -3; }
         }
      }
   }

<<<<<<< HEAD
   // STEP 2: assign indices of top-level owned vertices, in original order
=======
   // STEP 2: assign indices of top-level local vertices, in original order
>>>>>>> c40d97d2

   NVertices = 0;
   for (auto node = nodes.begin(); node != nodes.end(); ++node)
   {
      if (node->vert_index == -1)
      {
         node->vert_index = NVertices++;
      }
   }

<<<<<<< HEAD
   // STEP 3: go over all elements (owned and ghost) in SFC order and assign
   // remaining owned vertices in that order.
=======
   // STEP 3: go over all elements (local and ghost) in SFC order and assign
   // remaining local vertices in that order.
>>>>>>> c40d97d2

   Array<int> sfc_order(leaf_elements.Size());
   for (int i = 0; i < sfc_order.Size(); i++)
   {
      sfc_order[leaf_sfc_index[i]] = leaf_elements[i];
   }

   for (int i = 0; i < sfc_order.Size(); i++)
   {
      const Element &el = elements[sfc_order[i]];
      for (int j = 0; j < GI[el.Geom()].nv; j++)
      {
         Node &nd = nodes[el.node[j]];
         if (nd.vert_index == -2) { nd.vert_index = NVertices++; }
      }
   }

   // STEP 4: create the mapping from Mesh vertex index to NCMesh node index

   vertex_nodeId.SetSize(NVertices);
   for (auto node = nodes.begin(); node != nodes.end(); ++node)
   {
      if (node->HasVertex() && node->vert_index >= 0)
      {
         MFEM_ASSERT(node->vert_index < vertex_nodeId.Size(), "");
         vertex_nodeId[node->vert_index] = node.index();
      }
   }

   // STEP 5: assign remaining ghost vertices, ignore vertices beyond the
   // ghost layer

   NGhostVertices = 0;
   for (int i = 0; i < sfc_order.Size(); i++)
   {
      const Element &el = elements[sfc_order[i]];
      for (int j = 0; j < GI[el.Geom()].nv; j++)
      {
         Node &nd = nodes[el.node[j]];
         if (nd.vert_index == -3)
         {
            nd.vert_index = NVertices + NGhostVertices++;
         }
      }
   }
}

void NCMesh::InitRootState(int root_count)
{
   root_state.SetSize(root_count);
   root_state = 0;

   char* node_order;
   int nch;

   switch (elements[0].Geom()) // TODO: mixed meshes
   {
      case Geometry::SQUARE:
         nch = 4;
         node_order = (char*) quad_hilbert_child_order;
         break;

      case Geometry::CUBE:
         nch = 8;
         node_order = (char*) hex_hilbert_child_order;
         break;

      default:
         return; // do nothing, all states stay zero
   }

   int entry_node = -2;

   // process the root element sequence
   for (int i = 0; i < root_count; i++)
   {
      Element &el = elements[i];

      int v_in = FindNodeExt(el, entry_node, false);
      if (v_in < 0) { v_in = 0; }

      // determine which nodes are shared with the next element
      bool shared[8] = { 0, 0, 0, 0, 0, 0, 0, 0 };
      if (i+1 < root_count)
      {
         Element &next = elements[i+1];
         for (int j = 0; j < nch; j++)
         {
            int node = FindNodeExt(el, RetrieveNode(next, j), false);
            if (node >= 0) { shared[node] = true; }
         }
      }

      // select orientation that starts in v_in and exits in shared node
      int state = Dim*v_in;
      for (int j = 0; j < Dim; j++)
      {
         if (shared[(int) node_order[nch*(state + j) + nch-1]])
         {
            state += j;
            break;
         }
      }

      root_state[i] = state;

      entry_node = RetrieveNode(el, node_order[nch*state + nch-1]);
   }
}

mfem::Element* NCMesh::NewMeshElement(int geom) const
{
   switch (geom)
   {
      case Geometry::CUBE: return new mfem::Hexahedron;
      case Geometry::PRISM: return new mfem::Wedge;
      case Geometry::TETRAHEDRON: return new mfem::Tetrahedron;
      case Geometry::SQUARE: return new mfem::Quadrilateral;
      case Geometry::TRIANGLE: return new mfem::Triangle;
   }
   MFEM_ABORT("invalid geometry");
   return NULL;
}

const double* NCMesh::CalcVertexPos(int node) const
{
   const Node &nd = nodes[node];
   if (nd.p1 == nd.p2) // top-level vertex
   {
      return &coordinates[3*nd.p1];
   }

   TmpVertex &tv = tmp_vertex[node];
   if (tv.valid) { return tv.pos; }

   MFEM_VERIFY(tv.visited == false, "cyclic vertex dependencies.");
   tv.visited = true;

   const double* pos1 = CalcVertexPos(nd.p1);
   const double* pos2 = CalcVertexPos(nd.p2);

   for (int i = 0; i < 3; i++)
   {
      tv.pos[i] = (pos1[i] + pos2[i]) * 0.5;
   }
   tv.valid = true;
   return tv.pos;
}

void NCMesh::GetMeshComponents(Mesh &mesh) const
{
   mesh.vertices.SetSize(vertex_nodeId.Size());
   if (coordinates.Size())
   {
      // calculate vertex positions from stored top-level vertex coordinates
      tmp_vertex = new TmpVertex[nodes.NumIds()];
      for (int i = 0; i < mesh.vertices.Size(); i++)
      {
         mesh.vertices[i].SetCoords(spaceDim, CalcVertexPos(vertex_nodeId[i]));
      }
      delete [] tmp_vertex;
   }
   // NOTE: if the mesh is curved ('coordinates' is empty), mesh.vertices are
   // left uninitialized here; they will be initialized later by the Mesh from
   // Nodes -- here we just make sure mesh.vertices has the correct size.

   mesh.elements.SetSize(NElements);
   mesh.elements.SetSize(0);

   mesh.boundary.SetSize(0);

   // create an mfem::Element for each leaf Element
   for (int i = 0; i < NElements; i++)
   {
      const Element &nc_elem = elements[leaf_elements[i]];

      const int* node = nc_elem.node;
      GeomInfo& gi = GI[(int) nc_elem.geom];

      mfem::Element* elem = mesh.NewElement(nc_elem.geom);
      mesh.elements.Append(elem);

      elem->SetAttribute(nc_elem.attribute);
      for (int j = 0; j < gi.nv; j++)
      {
         elem->GetVertices()[j] = nodes[node[j]].vert_index;
      }

      // create boundary elements
      // TODO: use boundary_faces?
      for (int k = 0; k < gi.nf; k++)
      {
         const int* fv = gi.faces[k];
         const int nfv = gi.nfv[k];
         const Face* face = faces.Find(node[fv[0]], node[fv[1]],
                                       node[fv[2]], node[fv[3]]);
         if (face->Boundary())
         {
            if ((nc_elem.geom == Geometry::CUBE) ||
                (nc_elem.geom == Geometry::PRISM && nfv == 4))
            {
               auto* quad = (Quadrilateral*) mesh.NewElement(Geometry::SQUARE);
               quad->SetAttribute(face->attribute);
               for (int j = 0; j < 4; j++)
               {
                  quad->GetVertices()[j] = nodes[node[fv[j]]].vert_index;
               }
               mesh.boundary.Append(quad);
            }
            else if (nc_elem.geom == Geometry::PRISM ||
                     nc_elem.geom == Geometry::TETRAHEDRON)
            {
               MFEM_ASSERT(nfv == 3, "");
               auto* tri = (Triangle*) mesh.NewElement(Geometry::TRIANGLE);
               tri->SetAttribute(face->attribute);
               for (int j = 0; j < 3; j++)
               {
                  tri->GetVertices()[j] = nodes[node[fv[j]]].vert_index;
               }
               mesh.boundary.Append(tri);
            }
            else
            {
               auto* segment = (Segment*) mesh.NewElement(Geometry::SEGMENT);
               segment->SetAttribute(face->attribute);
               for (int j = 0; j < 2; j++)
               {
                  segment->GetVertices()[j] = nodes[node[fv[2*j]]].vert_index;
               }
               mesh.boundary.Append(segment);
            }
         }
      }
   }
}

void NCMesh::OnMeshUpdated(Mesh *mesh)
{
   //// PART 1: pull indices of regular edges/faces from the Mesh

   NEdges = mesh->GetNEdges();
   NFaces = mesh->GetNumFaces();

   // clear Node::edge_index and Face::index
   for (auto node = nodes.begin(); node != nodes.end(); ++node)
   {
      if (node->HasEdge()) { node->edge_index = -1; }
   }
   for (auto face = faces.begin(); face != faces.end(); ++face)
   {
      face->index = -1;
   }

   // get edge enumeration from the Mesh
   Table *edge_vertex = mesh->GetEdgeVertexTable();
   for (int i = 0; i < edge_vertex->Size(); i++)
   {
      const int *ev = edge_vertex->GetRow(i);
      Node* node = nodes.Find(vertex_nodeId[ev[0]], vertex_nodeId[ev[1]]);

      MFEM_ASSERT(node && node->HasEdge(),
                  "edge (" << ev[0] << "," << ev[1] << ") not found, "
                  "node = " << node);

      node->edge_index = i;
   }

   // get face enumeration from the Mesh, initialize 'face_geom'
   face_geom.SetSize(NFaces);
   for (int i = 0; i < NFaces; i++)
   {
      const int* fv = mesh->GetFace(i)->GetVertices();
      const int nfv = mesh->GetFace(i)->GetNVertices();

      Face* face;
      if (Dim == 3)
      {
         if (nfv == 4)
         {
            face_geom[i] = Geometry::SQUARE;
            face = faces.Find(vertex_nodeId[fv[0]], vertex_nodeId[fv[1]],
                              vertex_nodeId[fv[2]], vertex_nodeId[fv[3]]);
         }
         else
         {
            MFEM_ASSERT(nfv == 3, "");
            face_geom[i] = Geometry::TRIANGLE;
            face = faces.Find(vertex_nodeId[fv[0]], vertex_nodeId[fv[1]],
                              vertex_nodeId[fv[2]]);
         }
      }
      else
      {
         MFEM_ASSERT(nfv == 2, "");
         face_geom[i] = Geometry::SEGMENT;
         int n0 = vertex_nodeId[fv[0]], n1 = vertex_nodeId[fv[1]];
         face = faces.Find(n0, n0, n1, n1); // look up degenerate face

#ifdef MFEM_DEBUG
         // (non-ghost) edge and face numbers must match in 2D
         const int *ev = edge_vertex->GetRow(i);
         MFEM_ASSERT((ev[0] == fv[0] && ev[1] == fv[1]) ||
                     (ev[1] == fv[0] && ev[0] == fv[1]), "");
#endif
      }

      MFEM_VERIFY(face, "face not found.");
      face->index = i;
   }

   //// PART 2: assign indices of ghost edges/faces, if any

   // count ghost edges and assign their indices
   NGhostEdges = 0;
   for (auto node = nodes.begin(); node != nodes.end(); ++node)
   {
      if (node->HasEdge() && node->edge_index < 0)
      {
         node->edge_index = NEdges + (NGhostEdges++);
      }
   }

   // count ghost faces
   NGhostFaces = 0;
   for (auto face = faces.begin(); face != faces.end(); ++face)
   {
      if (face->index < 0) { NGhostFaces++; }
   }

   if (Dim == 2)
   {
      // in 2D we have fake faces because of DG
      MFEM_ASSERT(NFaces == NEdges, "");
      MFEM_ASSERT(NGhostFaces == NGhostEdges, "");
   }

   // resize face_geom (default_geom is for slave faces beyond the ghost layer)
   Geometry::Type default_geom = Geometry::SQUARE;
   face_geom.SetSize(NFaces + NGhostFaces, default_geom);

   // update 'face_geom' for ghost faces, assign ghost face indices
   int nghosts = 0;
   for (int i = 0; i < NGhostElements; i++)
   {
      Element &el = elements[leaf_elements[NElements + i]]; // ghost element
      GeomInfo &gi = GI[el.Geom()];

      for (int j = 0; j < gi.nf; j++)
      {
         const int *fv = gi.faces[j];
         Face* face = faces.Find(el.node[fv[0]], el.node[fv[1]],
                                 el.node[fv[2]], el.node[fv[3]]);
         MFEM_ASSERT(face, "face not found!");

         if (face->index < 0)
         {
            face->index = NFaces + (nghosts++);

            // store the face geometry
            static const Geometry::Type types[5] =
            {
               Geometry::INVALID, Geometry::INVALID,
               Geometry::SEGMENT, Geometry::TRIANGLE, Geometry::SQUARE
            };
            face_geom[face->index] = types[gi.nfv[j]];
         }
      }
   }

   // assign valid indices also to faces beyond the ghost layer
   for (auto face = faces.begin(); face != faces.end(); ++face)
   {
      if (face->index < 0) { face->index = NFaces + (nghosts++); }
   }
   MFEM_ASSERT(nghosts == NGhostFaces, "");
}


//// Face/edge lists ///////////////////////////////////////////////////////////

int NCMesh::QuadFaceSplitType(int v1, int v2, int v3, int v4,
                              int mid[5]) const
{
   MFEM_ASSERT(Dim >= 3, "");

   // find edge nodes
   int e1 = FindMidEdgeNode(v1, v2);
   int e2 = FindMidEdgeNode(v2, v3);
   int e3 = (e1 >= 0 && nodes[e1].HasVertex()) ? FindMidEdgeNode(v3, v4) : -1;
   int e4 = (e2 >= 0 && nodes[e2].HasVertex()) ? FindMidEdgeNode(v4, v1) : -1;

   // optional: return the mid-edge nodes if requested
   if (mid) { mid[0] = e1, mid[1] = e2, mid[2] = e3, mid[3] = e4; }

   // try to get a mid-face node, either by (e1, e3) or by (e2, e4)
   int midf1 = -1, midf2 = -1;
   if (e1 >= 0 && e3 >= 0) { midf1 = FindMidEdgeNode(e1, e3); }
   if (e2 >= 0 && e4 >= 0) { midf2 = FindMidEdgeNode(e2, e4); }

   // get proper node if shadow node exists
   if (midf1 >= 0 && midf1 == midf2)
   {
      const Node &nd = nodes[midf1];
      if (nd.p1 != e1 && nd.p2 != e1) { midf1 = -1; }
      if (nd.p1 != e2 && nd.p2 != e2) { midf2 = -1; }
   }

   // only one way to access the mid-face node must always exist
   MFEM_ASSERT(!(midf1 >= 0 && midf2 >= 0), "incorrectly split face!");

   if (midf1 < 0 && midf2 < 0) // face not split
   {
      if (mid) { mid[4] = -1; }
      return 0;
   }
   else if (midf1 >= 0) // face split "vertically"
   {
      if (mid) { mid[4] = midf1; }
      return 1;
   }
   else // face split "horizontally"
   {
      if (mid) { mid[4] = midf2; }
      return 2;
   }
}

bool NCMesh::TriFaceSplit(int v1, int v2, int v3, int mid[3]) const
{
   int e1 = nodes.FindId(v1, v2);
   if (e1 < 0 || !nodes[e1].HasVertex()) { return false; }

   int e2 = nodes.FindId(v2, v3);
   if (e2 < 0 || !nodes[e2].HasVertex()) { return false; }

   int e3 = nodes.FindId(v3, v1);
   if (e3 < 0 || !nodes[e3].HasVertex()) { return false; }

   if (mid) { mid[0] = e1, mid[1] = e2, mid[2] = e3; }

   // NOTE: face (v1, v2, v3) still needs to be checked
   return true;
}

int NCMesh::find_node(const Element &el, int node)
{
   for (int i = 0; i < 8; i++)
   {
      if (el.node[i] == node) { return i; }
   }
   MFEM_ABORT("Node not found.");
   return -1;
}

int NCMesh::FindNodeExt(const Element &el, int node, bool abort)
{
   for (int i = 0; i < GI[el.Geom()].nv; i++)
   {
      if (RetrieveNode(el, i) == node) { return i; }
   }
   if (abort) { MFEM_ABORT("Node not found."); }
   return -1;
}

int NCMesh::find_element_edge(const Element &el, int vn0, int vn1, bool abort)
{
   MFEM_ASSERT(!el.ref_type, "");

   GeomInfo &gi = GI[el.Geom()];
   for (int i = 0; i < gi.ne; i++)
   {
      const int* ev = gi.edges[i];
      int n0 = el.node[ev[0]];
      int n1 = el.node[ev[1]];
      if ((n0 == vn0 && n1 == vn1) ||
          (n0 == vn1 && n1 == vn0)) { return i; }
   }

   if (abort) { MFEM_ABORT("Edge (" << vn0 << ", " << vn1 << ") not found"); }
   return -1;
}

int NCMesh::find_local_face(int geom, int a, int b, int c)
{
   GeomInfo &gi = GI[geom];
   for (int i = 0; i < gi.nf; i++)
   {
      const int* fv = gi.faces[i];
      if ((a == fv[0] || a == fv[1] || a == fv[2] || a == fv[3]) &&
          (b == fv[0] || b == fv[1] || b == fv[2] || b == fv[3]) &&
          (c == fv[0] || c == fv[1] || c == fv[2] || c == fv[3]))
      {
         return i;
      }
   }
   MFEM_ABORT("Face not found.");
   return -1;
}


/// Hash function for a PointMatrix, used in MatrixMap::map.
struct PointMatrixHash
{
   std::size_t operator()(const NCMesh::PointMatrix &pm) const
   {
      MFEM_ASSERT(sizeof(double) == sizeof(std::uint64_t), "");

      // This is a variation on "Hashing an array of floats" from here:
      // https://cs.stackexchange.com/questions/37952
      std::uint64_t hash = 0xf9ca9ba106acbba9; // random initial value
      for (int i = 0; i < pm.np; i++)
      {
         for (int j = 0; j < pm.points[i].dim; j++)
         {
            // mix the doubles by adding their binary representations
            // many times over (note: 31 is 11111 in binary)
            double coord = pm.points[i].coord[j];
            hash = 31*hash + *((std::uint64_t*) &coord);
         }
      }
      return hash; // return the lowest bits of the huge sum
   }
};

/** Helper container to keep track of point matrices encountered during
 *  face/edge traversal and to assign unique indices to them.
 */
struct MatrixMap
{
   int GetIndex(const NCMesh::PointMatrix &pm)
   {
      int &index = map[pm];
      if (!index) { index = map.size(); }
      return index - 1;
   }

   void ExportMatrices(Array<DenseMatrix*> &point_matrices) const
   {
      point_matrices.SetSize(map.size());
      for (const auto &pair : map)
      {
         DenseMatrix* mat = new DenseMatrix();
         pair.first.GetMatrix(*mat);
         point_matrices[pair.second - 1] = mat;
      }
   }

   void DumpBucketSizes() const
   {
      for (unsigned i = 0; i < map.bucket_count(); i++)
      {
         mfem::out << map.bucket_size(i) << " ";
      }
   }

private:
   std::unordered_map<NCMesh::PointMatrix, int, PointMatrixHash> map;
};


int NCMesh::ReorderFacePointMat(int v0, int v1, int v2, int v3,
                                int elem, const PointMatrix &pm,
                                PointMatrix &reordered) const
{
   const Element &el = elements[elem];
   int master[4] =
   {
      find_node(el, v0), find_node(el, v1), find_node(el, v2),
      (v3 >= 0) ? find_node(el, v3) : -1
   };
   int nfv = (v3 >= 0) ? 4 : 3;

   int local = find_local_face(el.Geom(), master[0], master[1], master[2]);
   const int* fv = GI[el.Geom()].faces[local];

   reordered.np = pm.np;
   for (int i = 0, j; i < nfv; i++)
   {
      for (j = 0; j < nfv; j++)
      {
         if (fv[i] == master[j])
         {
            reordered.points[i] = pm.points[j];
            break;
         }
      }
      MFEM_ASSERT(j != nfv, "node not found.");
   }
   return local;
}

void NCMesh::TraverseQuadFace(int vn0, int vn1, int vn2, int vn3,
                              const PointMatrix& pm, int level,
                              Face* eface[4], MatrixMap &matrix_map)
{
   if (level > 0)
   {
      // check if we made it to a face that is not split further
      Face* fa = faces.Find(vn0, vn1, vn2, vn3);
      if (fa)
      {
         // we have a slave face, add it to the list
         int elem = fa->GetSingleElement();
         face_list.slaves.Append(
            Slave(fa->index, elem, -1, Geometry::SQUARE));
         Slave &sl = face_list.slaves.Last();

         // reorder the point matrix according to slave face orientation
         PointMatrix pm_r;
         sl.local = ReorderFacePointMat(vn0, vn1, vn2, vn3, elem, pm, pm_r);;
         sl.matrix = matrix_map.GetIndex(pm_r);

         eface[0] = eface[2] = fa;
         eface[1] = eface[3] = fa;

         return;
      }
   }

   // we need to recurse deeper
   int mid[5];
   int split = QuadFaceSplitType(vn0, vn1, vn2, vn3, mid);

   Face *ef[2][4];
   if (split == 1) // "X" split face
   {
      Point pmid0(pm(0), pm(1)), pmid2(pm(2), pm(3));

      TraverseQuadFace(vn0, mid[0], mid[2], vn3,
                       PointMatrix(pm(0), pmid0, pmid2, pm(3)),
                       level+1, ef[0], matrix_map);

      TraverseQuadFace(mid[0], vn1, vn2, mid[2],
                       PointMatrix(pmid0, pm(1), pm(2), pmid2),
                       level+1, ef[1], matrix_map);

      eface[1] = ef[1][1];
      eface[3] = ef[0][3];
      eface[0] = eface[2] = NULL;
   }
   else if (split == 2) // "Y" split face
   {
      Point pmid1(pm(1), pm(2)), pmid3(pm(3), pm(0));

      TraverseQuadFace(vn0, vn1, mid[1], mid[3],
                       PointMatrix(pm(0), pm(1), pmid1, pmid3),
                       level+1, ef[0], matrix_map);

      TraverseQuadFace(mid[3], mid[1], vn2, vn3,
                       PointMatrix(pmid3, pmid1, pm(2), pm(3)),
                       level+1, ef[1], matrix_map);

      eface[0] = ef[0][0];
      eface[2] = ef[1][2];
      eface[1] = eface[3] = NULL;
   }

   // check for a prism edge constrained by the master face
   if (HavePrisms() && mid[4] >= 0)
   {
      Node& enode = nodes[mid[4]];
      if (enode.HasEdge())
      {
         // process the edge only if it's not shared by slave faces
         // within this master face (i.e. the edge is "hidden")
         const int fi[3][2] = {{0, 0}, {1, 3}, {2, 0}};
         if (!ef[0][fi[split][0]] && !ef[1][fi[split][1]])
         {
            MFEM_ASSERT(enode.edge_refc == 1, "");

            MeshId buf[4];
            Array<MeshId> eid(buf, 4);

            (split == 1) ? FindEdgeElements(mid[0], vn1, vn2, mid[2], eid)
            /*        */ : FindEdgeElements(mid[3], vn0, vn1, mid[1], eid);

            MFEM_ASSERT(eid.Size() > 0, "edge prism not found");
            MFEM_ASSERT(eid.Size() < 2, "non-unique edge prism");

            // create a slave face record with a degenerate point matrix
            face_list.slaves.Append(
               Slave(-1 - enode.edge_index,
                     eid[0].element, eid[0].local, Geometry::SQUARE));
            Slave &sl = face_list.slaves.Last();

            if (split == 1)
            {
               Point mid0(pm(0), pm(1)), mid2(pm(2), pm(3));
               int v1 = nodes[mid[0]].vert_index;
               int v2 = nodes[mid[2]].vert_index;
               sl.matrix =
                  matrix_map.GetIndex(
                     (v1 < v2) ? PointMatrix(mid0, mid2, mid2, mid0) :
                     /*       */ PointMatrix(mid2, mid0, mid0, mid2));
            }
            else
            {
               Point mid1(pm(1), pm(2)), mid3(pm(3), pm(0));
               int v1 = nodes[mid[1]].vert_index;
               int v2 = nodes[mid[3]].vert_index;
               sl.matrix =
                  matrix_map.GetIndex(
                     (v1 < v2) ? PointMatrix(mid1, mid3, mid3, mid1) :
                     /*       */ PointMatrix(mid3, mid1, mid1, mid3));
            }
         }
      }
   }
}

void NCMesh::TraverseTetEdge(int vn0, int vn1, const Point &p0, const Point &p1,
                             MatrixMap &matrix_map)
{
   int mid = nodes.FindId(vn0, vn1);
   if (mid < 0) { return; }

   const Node &nd = nodes[mid];
   if (nd.HasEdge())
   {
      // check if the edge is already a master in 'edge_list'
      int type;
      const MeshId &eid = edge_list.LookUp(nd.edge_index, &type);
      if (type == 1)
      {
         // in this case we need to add an edge-face constraint, because the
         // master edge is really a (face-)slave itself

         face_list.slaves.Append(
            Slave(-1 - eid.index, eid.element, eid.local, Geometry::TRIANGLE));

         int v0index = nodes[vn0].vert_index;
         int v1index = nodes[vn1].vert_index;

         face_list.slaves.Last().matrix =
            matrix_map.GetIndex((v0index < v1index) ? PointMatrix(p0, p1, p0)
                                /*               */ : PointMatrix(p1, p0, p1));

         return; // no need to continue deeper
      }
   }

   // recurse deeper
   Point pmid(p0, p1);
   TraverseTetEdge(vn0, mid, p0, pmid, matrix_map);
   TraverseTetEdge(mid, vn1, pmid, p1, matrix_map);
}

bool NCMesh::TraverseTriFace(int vn0, int vn1, int vn2,
                             const PointMatrix& pm, int level,
                             MatrixMap &matrix_map)
{
   if (level > 0)
   {
      // check if we made it to a face that is not split further
      Face* fa = faces.Find(vn0, vn1, vn2);
      if (fa)
      {
         // we have a slave face, add it to the list
         int elem = fa->GetSingleElement();
         face_list.slaves.Append(
            Slave(fa->index, elem, -1, Geometry::TRIANGLE));
         Slave &sl = face_list.slaves.Last();

         // reorder the point matrix according to slave face orientation
         PointMatrix pm_r;
         sl.local = ReorderFacePointMat(vn0, vn1, vn2, -1, elem, pm, pm_r);
         sl.matrix = matrix_map.GetIndex(pm_r);

         return true;
      }
   }

   int mid[3];
   if (TriFaceSplit(vn0, vn1, vn2, mid))
   {
      Point pmid0(pm(0), pm(1)), pmid1(pm(1), pm(2)), pmid2(pm(2), pm(0));
      bool b[4];

      b[0] = TraverseTriFace(vn0, mid[0], mid[2],
                             PointMatrix(pm(0), pmid0, pmid2),
                             level+1, matrix_map);

      b[1] = TraverseTriFace(mid[0], vn1, mid[1],
                             PointMatrix(pmid0, pm(1), pmid1),
                             level+1, matrix_map);

      b[2] = TraverseTriFace(mid[2], mid[1], vn2,
                             PointMatrix(pmid2, pmid1, pm(2)),
                             level+1, matrix_map);

      b[3] = TraverseTriFace(mid[1], mid[2], mid[0],
                             PointMatrix(pmid1, pmid2, pmid0),
                             level+1, matrix_map);

      // traverse possible tet edges constrained by the master face
      if (HaveTets() && !b[3])
      {
         if (!b[1]) { TraverseTetEdge(mid[0],mid[1], pmid0,pmid1, matrix_map); }
         if (!b[2]) { TraverseTetEdge(mid[1],mid[2], pmid1,pmid2, matrix_map); }
         if (!b[0]) { TraverseTetEdge(mid[2],mid[0], pmid2,pmid0, matrix_map); }
      }
   }

   return false;
}

void NCMesh::BuildFaceList()
{
   face_list.Clear();
   if (Dim < 3) { return; }

   if (HaveTets()) { GetEdgeList(); } // needed by TraverseTetEdge()

   boundary_faces.SetSize(0);

   Array<char> processed_faces(faces.NumIds());
   processed_faces = 0;

   MatrixMap matrix_maps[Geometry::NumGeom];

   // visit faces of leaf elements
   for (int i = 0; i < leaf_elements.Size(); i++)
   {
      int elem = leaf_elements[i];
      Element &el = elements[elem];
      MFEM_ASSERT(!el.ref_type, "not a leaf element.");

      GeomInfo& gi = GI[el.Geom()];
      for (int j = 0; j < gi.nf; j++)
      {
         // get nodes for this face
         int node[4];
         for (int k = 0; k < 4; k++)
         {
            node[k] = el.node[gi.faces[j][k]];
         }

         int face = faces.FindId(node[0], node[1], node[2], node[3]);
         MFEM_ASSERT(face >= 0, "face not found!");

         // tell ParNCMesh about the face
         ElementSharesFace(elem, j, face);

         // have we already processed this face? skip if yes
         if (processed_faces[face]) { continue; }
         processed_faces[face] = 1;

         int fgeom = (node[3] >= 0) ? Geometry::SQUARE : Geometry::TRIANGLE;

         Face &fa = faces[face];
         if (fa.elem[0] >= 0 && fa.elem[1] >= 0)
         {
            // this is a conforming face, add it to the list
            face_list.conforming.Append(MeshId(fa.index, elem, j, fgeom));
         }
         else
         {
            // this is either a master face or a slave face, but we can't
            // tell until we traverse the face refinement 'tree'...
            int sb = face_list.slaves.Size();
            if (fgeom == Geometry::SQUARE)
            {
               Face* dummy[4];
               TraverseQuadFace(node[0], node[1], node[2], node[3],
                                pm_quad_identity, 0, dummy, matrix_maps[fgeom]);
            }
            else
            {
               TraverseTriFace(node[0], node[1], node[2],
                               pm_tri_identity, 0, matrix_maps[fgeom]);
            }

            int se = face_list.slaves.Size();
            if (sb < se)
            {
               // found slaves, so this is a master face; add it to the list
               face_list.masters.Append(
                  Master(fa.index, elem, j, fgeom, sb, se));

               // also, set the master index for the slaves
               for (int i = sb; i < se; i++)
               {
                  face_list.slaves[i].master = fa.index;
               }
            }
         }

         if (fa.Boundary()) { boundary_faces.Append(face); }
      }
   }

   // export unique point matrices
   for (int i = 0; i < Geometry::NumGeom; i++)
   {
      matrix_maps[i].ExportMatrices(face_list.point_matrices[i]);
   }
}

void NCMesh::TraverseEdge(int vn0, int vn1, double t0, double t1, int flags,
                          int level, MatrixMap &matrix_map)
{
   int mid = nodes.FindId(vn0, vn1);
   if (mid < 0) { return; }

   Node &nd = nodes[mid];
   if (nd.HasEdge() && level > 0)
   {
      // we have a slave edge, add it to the list
      edge_list.slaves.Append(Slave(nd.edge_index, -1, -1, Geometry::SEGMENT));

      Slave &sl = edge_list.slaves.Last();
      sl.matrix = matrix_map.GetIndex(PointMatrix(Point(t0), Point(t1)));

      // handle slave edge orientation
      sl.edge_flags = flags;
      int v0index = nodes[vn0].vert_index;
      int v1index = nodes[vn1].vert_index;
      if (v0index > v1index) { sl.edge_flags |= 2; }
   }

   // recurse deeper
   double tmid = (t0 + t1) / 2;
   TraverseEdge(vn0, mid, t0, tmid, flags, level+1, matrix_map);
   TraverseEdge(mid, vn1, tmid, t1, flags, level+1, matrix_map);
}

void NCMesh::BuildEdgeList()
{
   edge_list.Clear();
   if (Dim < 3) { boundary_faces.SetSize(0); }

   Array<char> processed_edges(nodes.NumIds());
   processed_edges = 0;

   Array<int> edge_element(nodes.NumIds());
   Array<signed char> edge_local(nodes.NumIds());
   edge_local = -1;

   MatrixMap matrix_map;

   // visit edges of leaf elements
   for (int i = 0; i < leaf_elements.Size(); i++)
   {
      int elem = leaf_elements[i];
      Element &el = elements[elem];
      MFEM_ASSERT(!el.ref_type, "not a leaf element.");

      GeomInfo& gi = GI[el.Geom()];
      for (int j = 0; j < gi.ne; j++)
      {
         // get nodes for this edge
         const int* ev = gi.edges[j];
         int node[2] = { el.node[ev[0]], el.node[ev[1]] };

         int enode = nodes.FindId(node[0], node[1]);
         MFEM_ASSERT(enode >= 0, "edge node not found!");

         Node &nd = nodes[enode];
         MFEM_ASSERT(nd.HasEdge(), "edge not found!");

         // tell ParNCMesh about the edge
         ElementSharesEdge(elem, j, enode);

         // (2D only, store boundary faces)
         if (Dim <= 2)
         {
            int face = faces.FindId(node[0], node[0], node[1], node[1]);
            MFEM_ASSERT(face >= 0, "face not found!");
            if (faces[face].Boundary()) { boundary_faces.Append(face); }
         }

         // store element/local for later
         edge_element[nd.edge_index] = elem;
         edge_local[nd.edge_index] = j;

         // skip slave edges here, they will be reached from their masters
         if (GetEdgeMaster(enode) >= 0) { continue; }

         // have we already processed this edge? skip if yes
         if (processed_edges[enode]) { continue; }
         processed_edges[enode] = 1;

         // prepare edge interval for slave traversal, handle orientation
         double t0 = 0.0, t1 = 1.0;
         int v0index = nodes[node[0]].vert_index;
         int v1index = nodes[node[1]].vert_index;
         int flags = (v0index > v1index) ? 1 : 0;

         // try traversing the edge to find slave edges
         int sb = edge_list.slaves.Size();
         TraverseEdge(node[0], node[1], t0, t1, flags, 0, matrix_map);

         int se = edge_list.slaves.Size();
         if (sb < se)
         {
            // found slaves, this is a master face; add it to the list
            edge_list.masters.Append(
               Master(nd.edge_index, elem, j, Geometry::SEGMENT, sb, se));

            // also, set the master index for the slaves
            for (int i = sb; i < se; i++)
            {
               edge_list.slaves[i].master = nd.edge_index;
            }
         }
         else
         {
            // no slaves, this is a conforming edge
            edge_list.conforming.Append(MeshId(nd.edge_index, elem, j));
         }
      }
   }

   // fix up slave edge element/local
   for (int i = 0; i < edge_list.slaves.Size(); i++)
   {
      Slave &sl = edge_list.slaves[i];
      int local = edge_local[sl.index];
      if (local >= 0)
      {
         sl.local = local;
         sl.element = edge_element[sl.index];
      }
   }

   // export unique point matrices
   matrix_map.ExportMatrices(edge_list.point_matrices[Geometry::SEGMENT]);
}

void NCMesh::BuildVertexList()
{
   int total = NVertices + NGhostVertices;

   vertex_list.Clear();
   vertex_list.conforming.Reserve(total);

   Array<char> processed_vertices(total);
   processed_vertices = 0;

   // analogously to above, visit vertices of leaf elements
   for (int i = 0; i < leaf_elements.Size(); i++)
   {
      int elem = leaf_elements[i];
      Element &el = elements[elem];

      for (int j = 0; j < GI[el.Geom()].nv; j++)
      {
         int node = el.node[j];
         Node &nd = nodes[node];

         int index = nd.vert_index;
         if (index >= 0)
         {
            ElementSharesVertex(elem, j, node);

            if (processed_vertices[index]) { continue; }
            processed_vertices[index] = 1;

            vertex_list.conforming.Append(MeshId(index, elem, j));
         }
      }
   }
}

void NCMesh::NCList::OrientedPointMatrix(const Slave &slave,
                                         DenseMatrix &oriented_matrix) const
{
   oriented_matrix = *(point_matrices[slave.Geom()][slave.matrix]);

   if (slave.edge_flags)
   {
      MFEM_ASSERT(oriented_matrix.Height() == 1 &&
                  oriented_matrix.Width() == 2, "not an edge point matrix");

      if (slave.edge_flags & 1) // master inverted
      {
         oriented_matrix(0,0) = 1.0 - oriented_matrix(0,0);
         oriented_matrix(0,1) = 1.0 - oriented_matrix(0,1);
      }
      if (slave.edge_flags & 2) // slave inverted
      {
         std::swap(oriented_matrix(0,0), oriented_matrix(0,1));
      }
   }
}

void NCMesh::NCList::Clear()
{
   conforming.DeleteAll();
   masters.DeleteAll();
   slaves.DeleteAll();

   for (int i = 0; i < Geometry::NumGeom; i++)
   {
      for (int j = 0; j < point_matrices[i].Size(); j++)
      {
         delete point_matrices[i][j];
      }
      point_matrices[i].DeleteAll();
   }

   inv_index.DeleteAll();
}

long NCMesh::NCList::TotalSize() const
{
   return conforming.Size() + masters.Size() + slaves.Size();
}

const NCMesh::MeshId& NCMesh::NCList::LookUp(int index, int *type) const
{
   if (!inv_index.Size())
   {
      int max_index = -1;
      for (int i = 0; i < conforming.Size(); i++)
      {
         max_index = std::max(conforming[i].index, max_index);
      }
      for (int i = 0; i < masters.Size(); i++)
      {
         max_index = std::max(masters[i].index, max_index);
      }
      for (int i = 0; i < slaves.Size(); i++)
      {
         if (slaves[i].index < 0) { continue; }
         max_index = std::max(slaves[i].index, max_index);
      }

      inv_index.SetSize(max_index + 1);
      inv_index = -1;

      for (int i = 0; i < conforming.Size(); i++)
      {
         inv_index[conforming[i].index] = (i << 2);
      }
      for (int i = 0; i < masters.Size(); i++)
      {
         inv_index[masters[i].index] = (i << 2) + 1;
      }
      for (int i = 0; i < slaves.Size(); i++)
      {
         if (slaves[i].index < 0) { continue; }
         inv_index[slaves[i].index] = (i << 2) + 2;
      }
   }

   MFEM_ASSERT(index >= 0 && index < inv_index.Size(), "");
   int key = inv_index[index];

   if (!type)
   {
      MFEM_VERIFY(key >= 0, "entity not found.");
   }
   else // return entity type if requested, don't abort when not found
   {
      *type = (key >= 0) ? (key & 0x3) : -1;

      static MeshId invalid;
      if (*type < 0) { return invalid; } // not found
   }

   // return found entity MeshId
   switch (key & 0x3)
   {
      case 0: return conforming[key >> 2];
      case 1: return masters[key >> 2];
      case 2: return slaves[key >> 2];
      default: MFEM_ABORT("internal error"); return conforming[0];
   }
}


//// Neighbors /////////////////////////////////////////////////////////////////

void NCMesh::CollectEdgeVertices(int v0, int v1, Array<int> &indices)
{
   int mid = nodes.FindId(v0, v1);
   if (mid >= 0 && nodes[mid].HasVertex())
   {
      indices.Append(mid);

      CollectEdgeVertices(v0, mid, indices);
      CollectEdgeVertices(mid, v1, indices);
   }
}

void NCMesh::CollectTriFaceVertices(int v0, int v1, int v2, Array<int> &indices)
{
   int mid[3];
   if (TriFaceSplit(v0, v1, v2, mid))
   {
      for (int i = 0; i < 3; i++)
      {
         indices.Append(mid[i]);
      }

      CollectTriFaceVertices(v0, mid[0], mid[2], indices);
      CollectTriFaceVertices(mid[0], v1, mid[1], indices);
      CollectTriFaceVertices(mid[2], mid[1], v2, indices);
      CollectTriFaceVertices(mid[0], mid[1], mid[2], indices);

      if (HaveTets()) // possible edge-face contact
      {
         CollectEdgeVertices(mid[0], mid[1], indices);
         CollectEdgeVertices(mid[1], mid[2], indices);
         CollectEdgeVertices(mid[2], mid[0], indices);
      }
   }
}

void NCMesh::CollectQuadFaceVertices(int v0, int v1, int v2, int v3,
                                     Array<int> &indices)
{
   int mid[5];
   switch (QuadFaceSplitType(v0, v1, v2, v3, mid))
   {
      case 1:
         indices.Append(mid[0]);
         indices.Append(mid[2]);

         CollectQuadFaceVertices(v0, mid[0], mid[2], v3, indices);
         CollectQuadFaceVertices(mid[0], v1, v2, mid[2], indices);

         if (HavePrisms()) // possible edge-face contact
         {
            CollectEdgeVertices(mid[0], mid[2], indices);
         }
         break;

      case 2:
         indices.Append(mid[1]);
         indices.Append(mid[3]);

         CollectQuadFaceVertices(v0, v1, mid[1], mid[3], indices);
         CollectQuadFaceVertices(mid[3], mid[1], v2, v3, indices);

         if (HavePrisms()) // possible edge-face contact
         {
            CollectEdgeVertices(mid[1], mid[3], indices);
         }
         break;
   }
}

void NCMesh::BuildElementToVertexTable()
{
   int nrows = leaf_elements.Size();
   int* I = Memory<int>(nrows + 1);
   int** JJ = new int*[nrows];

   Array<int> indices;
   indices.Reserve(128);

   // collect vertices coinciding with each element, including hanging vertices
   for (int i = 0; i < leaf_elements.Size(); i++)
   {
      int elem = leaf_elements[i];
      Element &el = elements[elem];
      MFEM_ASSERT(!el.ref_type, "not a leaf element.");

      GeomInfo& gi = GI[el.Geom()];
      int* node = el.node;

      indices.SetSize(0);
      for (int j = 0; j < gi.ne; j++)
      {
         const int* ev = gi.edges[j];
         CollectEdgeVertices(node[ev[0]], node[ev[1]], indices);
      }

      if (Dim >= 3)
      {
         for (int j = 0; j < gi.nf; j++)
         {
            const int* fv = gi.faces[j];
            if (gi.nfv[j] == 4)
            {
               CollectQuadFaceVertices(node[fv[0]], node[fv[1]],
                                       node[fv[2]], node[fv[3]], indices);
            }
            else
            {
               CollectTriFaceVertices(node[fv[0]], node[fv[1]], node[fv[2]],
                                      indices);
            }
         }
      }

      // temporarily store one row of the table
      indices.Sort();
      indices.Unique();
      int size = indices.Size();
      I[i] = size;
      JJ[i] = new int[size];
      std::memcpy(JJ[i], indices.GetData(), size * sizeof(int));
   }

   // finalize the I array of the table
   int nnz = 0;
   for (int i = 0; i < nrows; i++)
   {
      int cnt = I[i];
      I[i] = nnz;
      nnz += cnt;
   }
   I[nrows] = nnz;

   // copy the temporarily stored rows into one J array
   int *J = Memory<int>(nnz);
   nnz = 0;
   for (int i = 0; i < nrows; i++)
   {
      int cnt = I[i+1] - I[i];
      std::memcpy(J+nnz, JJ[i], cnt * sizeof(int));
      delete [] JJ[i];
      nnz += cnt;
   }

   element_vertex.SetIJ(I, J, nrows);

   delete [] JJ;
}


void NCMesh::FindSetNeighbors(const Array<char> &elem_set,
                              Array<int> *neighbors,
                              Array<char> *neighbor_set)
{
   // If A is the element-to-vertex table (see 'element_vertex') listing all
   // vertices touching each element, including hanging vertices, then A*A^T is
   // the element-to-neighbor table. Multiplying the element set with A*A^T
   // gives the neighbor set. To save memory, this function only computes the
   // action of A*A^T, the product itself is not stored anywhere.

   // Optimization: the 'element_vertex' table does not store the obvious
   // corner nodes in it. The table is therefore empty for conforming meshes.

   UpdateElementToVertexTable();

   int nleaves = leaf_elements.Size();
   MFEM_VERIFY(elem_set.Size() == nleaves, "");
   MFEM_ASSERT(element_vertex.Size() == nleaves, "");

   // step 1: vertices = A^T * elem_set, i.e, find all vertices touching the
   // element set

   Array<char> vmark(nodes.NumIds());
   vmark = 0;

   for (int i = 0; i < nleaves; i++)
   {
      if (elem_set[i])
      {
         int *v = element_vertex.GetRow(i);
         int nv = element_vertex.RowSize(i);
         for (int j = 0; j < nv; j++)
         {
            vmark[v[j]] = 1;
         }

         Element &el = elements[leaf_elements[i]];
         nv = GI[el.Geom()].nv;
         for (int j = 0; j < nv; j++)
         {
            vmark[el.node[j]] = 1;
         }
      }
   }

   // step 2: neighbors = A * vertices, i.e., find all elements coinciding with
   // vertices from step 1; NOTE: in the result we don't include elements from
   // the original set

   if (neighbor_set)
   {
      neighbor_set->SetSize(nleaves);
      *neighbor_set = 0;
   }

   for (int i = 0; i < nleaves; i++)
   {
      if (!elem_set[i])
      {
         bool hit = false;

         int *v = element_vertex.GetRow(i);
         int nv = element_vertex.RowSize(i);
         for (int j = 0; j < nv; j++)
         {
            if (vmark[v[j]]) { hit = true; break; }
         }

         if (!hit)
         {
            Element &el = elements[leaf_elements[i]];
            nv = GI[el.Geom()].nv;
            for (int j = 0; j < nv; j++)
            {
               if (vmark[el.node[j]]) { hit = true; break; }
            }
         }

         if (hit)
         {
            if (neighbors) { neighbors->Append(leaf_elements[i]); }
            if (neighbor_set) { (*neighbor_set)[i] = 1; }
         }
      }
   }
}

static bool sorted_lists_intersect(const int* a, const int* b, int na, int nb)
{
   if (!na || !nb) { return false; }
   int a_last = a[na-1], b_last = b[nb-1];
   if (*b < *a) { goto l2; }  // woo-hoo! I always wanted to use a goto! :)
l1:
   if (a_last < *b) { return false; }
   while (*a < *b) { a++; }
   if (*a == *b) { return true; }
l2:
   if (b_last < *a) { return false; }
   while (*b < *a) { b++; }
   if (*a == *b) { return true; }
   goto l1;
}

void NCMesh::FindNeighbors(int elem, Array<int> &neighbors,
                           const Array<int> *search_set)
{
   // TODO future: this function is inefficient. For a single element, an
   // octree neighbor search algorithm would be better. However, the octree
   // neighbor algorithm is hard to get right in the multi-octree case due to
   // the different orientations of the octrees (i.e., the root elements).

   UpdateElementToVertexTable();

   // sorted list of all vertex nodes touching 'elem'
   Array<int> vert;
   vert.Reserve(128);

   // support for non-leaf 'elem', collect vertices of all children
   Array<int> stack;
   stack.Reserve(64);
   stack.Append(elem);

   while (stack.Size())
   {
      Element &el = elements[stack.Last()];
      stack.DeleteLast();

      if (!el.ref_type)
      {
         int *v = element_vertex.GetRow(el.index);
         int nv = element_vertex.RowSize(el.index);
         for (int i = 0; i < nv; i++)
         {
            vert.Append(v[i]);
         }

         nv = GI[el.Geom()].nv;
         for (int i = 0; i < nv; i++)
         {
            vert.Append(el.node[i]);
         }
      }
      else
      {
         for (int i = 0; i < 8 && el.child[i] >= 0; i++)
         {
            stack.Append(el.child[i]);
         }
      }
   }

   vert.Sort();
   vert.Unique();

   int *v1 = vert.GetData();
   int nv1 = vert.Size();

   if (!search_set) { search_set = &leaf_elements; }

   // test *all* potential neighbors from the search set
   for (int i = 0; i < search_set->Size(); i++)
   {
      int testme = (*search_set)[i];
      if (testme != elem)
      {
         Element &el = elements[testme];
         int *v2 = element_vertex.GetRow(el.index);
         int nv2 = element_vertex.RowSize(el.index);

         bool hit = sorted_lists_intersect(v1, v2, nv1, nv2);

         if (!hit)
         {
            int nv = GI[el.Geom()].nv;
            for (int j = 0; j < nv; j++)
            {
               hit = sorted_lists_intersect(&el.node[j], v1, 1, nv1);
               if (hit) { break; }
            }
         }

         if (hit) { neighbors.Append(testme); }
      }
   }
}

void NCMesh::NeighborExpand(const Array<int> &elems,
                            Array<int> &expanded,
                            const Array<int> *search_set)
{
   UpdateElementToVertexTable();

   Array<char> vmark(nodes.NumIds());
   vmark = 0;

   for (int i = 0; i < elems.Size(); i++)
   {
      Element &el = elements[elems[i]];

      int *v = element_vertex.GetRow(el.index);
      int nv = element_vertex.RowSize(el.index);
      for (int j = 0; j < nv; j++)
      {
         vmark[v[j]] = 1;
      }

      nv = GI[el.Geom()].nv;
      for (int j = 0; j < nv; j++)
      {
         vmark[el.node[j]] = 1;
      }
   }

   if (!search_set)
   {
      search_set = &leaf_elements;
   }

   expanded.SetSize(0);
   for (int i = 0; i < search_set->Size(); i++)
   {
      int testme = (*search_set)[i];
      Element &el = elements[testme];
      bool hit = false;

      int *v = element_vertex.GetRow(el.index);
      int nv = element_vertex.RowSize(el.index);
      for (int j = 0; j < nv; j++)
      {
         if (vmark[v[j]]) { hit = true; break; }
      }

      if (!hit)
      {
         nv = GI[el.Geom()].nv;
         for (int j = 0; j < nv; j++)
         {
            if (vmark[el.node[j]]) { hit = true; break; }
         }
      }

      if (hit) { expanded.Append(testme); }
   }
}

int NCMesh::GetVertexRootCoord(int elem, RefCoord coord[3]) const
{
   while (1)
   {
      const Element &el = elements[elem];
      if (el.parent < 0) { return elem; }

      const Element &pa = elements[el.parent];
      MFEM_ASSERT(pa.ref_type, "internal error");

      int ch = 0;
      while (ch < 8 && pa.child[ch] != elem) { ch++; }
      MFEM_ASSERT(ch < 8, "internal error");

      MFEM_ASSERT(geom_parent[el.Geom()], "unsupported geometry");
      const RefTrf &tr = geom_parent[el.Geom()][(int) pa.ref_type][ch];
      tr.Apply(coord, coord);

      elem = el.parent;
   }
}

static bool RefPointInside(Geometry::Type geom, const RefCoord pt[3])
{
   switch (geom)
   {
      case Geometry::SQUARE:
         return (pt[0] >= 0) && (pt[0] <= T_ONE) &&
                (pt[1] >= 0) && (pt[1] <= T_ONE);

      case Geometry::CUBE:
         return (pt[0] >= 0) && (pt[0] <= T_ONE) &&
                (pt[1] >= 0) && (pt[1] <= T_ONE) &&
                (pt[2] >= 0) && (pt[2] <= T_ONE);

      case Geometry::TRIANGLE:
         return (pt[0] >= 0) && (pt[1] >= 0) && (pt[0] + pt[1] <= T_ONE);

      case Geometry::PRISM:
         return (pt[0] >= 0) && (pt[1] >= 0) && (pt[0] + pt[1] <= T_ONE) &&
                (pt[2] >= 0) && (pt[2] <= T_ONE);

      default:
         MFEM_ABORT("unsupported geometry");
         return false;
   }
}

void NCMesh::CollectIncidentElements(int elem, const RefCoord coord[3],
                                     Array<int> &list) const
{
   const Element &el = elements[elem];
   if (!el.ref_type)
   {
      list.Append(elem);
      return;
   }

   RefCoord tcoord[3];
   for (int ch = 0; ch < 8 && el.child[ch] >= 0; ch++)
   {
      const RefTrf &tr = geom_child[el.Geom()][(int) el.ref_type][ch];
      tr.Apply(coord, tcoord);

      if (RefPointInside(el.Geom(), tcoord))
      {
         CollectIncidentElements(el.child[ch], tcoord, list);
      }
   }
}

void NCMesh::FindVertexCousins(int elem, int local, Array<int> &cousins) const
{
   const Element &el = elements[elem];

   RefCoord coord[3];
   MFEM_ASSERT(geom_corners[el.Geom()], "unsupported geometry");
   std::memcpy(coord, geom_corners[el.Geom()][local], sizeof(coord));

   int root = GetVertexRootCoord(elem, coord);

   cousins.SetSize(0);
   CollectIncidentElements(root, coord, cousins);
}


//// Coarse/fine transformations ///////////////////////////////////////////////

bool NCMesh::PointMatrix::operator==(const PointMatrix &pm) const
{
   MFEM_ASSERT(np == pm.np, "");
   for (int i = 0; i < np; i++)
   {
      MFEM_ASSERT(points[i].dim == pm.points[i].dim, "");
      for (int j = 0; j < points[i].dim; j++)
      {
         if (points[i].coord[j] != pm.points[i].coord[j]) { return false; }
      }
   }
   return true;
}

void NCMesh::PointMatrix::GetMatrix(DenseMatrix& point_matrix) const
{
   point_matrix.SetSize(points[0].dim, np);
   for (int i = 0; i < np; i++)
   {
      for (int j = 0; j < points[0].dim; j++)
      {
         point_matrix(j, i) = points[i].coord[j];
      }
   }
}

NCMesh::PointMatrix NCMesh::pm_tri_identity(
   Point(0, 0), Point(1, 0), Point(0, 1)
);
NCMesh::PointMatrix NCMesh::pm_quad_identity(
   Point(0, 0), Point(1, 0), Point(1, 1), Point(0, 1)
);
NCMesh::PointMatrix NCMesh::pm_tet_identity(
   Point(0, 0, 0), Point(1, 0, 0), Point(0, 1, 0), Point(0, 0, 1)
);
NCMesh::PointMatrix NCMesh::pm_prism_identity(
   Point(0, 0, 0), Point(1, 0, 0), Point(0, 1, 0),
   Point(0, 0, 1), Point(1, 0, 1), Point(0, 1, 1)
);
NCMesh::PointMatrix NCMesh::pm_hex_identity(
   Point(0, 0, 0), Point(1, 0, 0), Point(1, 1, 0), Point(0, 1, 0),
   Point(0, 0, 1), Point(1, 0, 1), Point(1, 1, 1), Point(0, 1, 1)
);

const NCMesh::PointMatrix& NCMesh::GetGeomIdentity(Geometry::Type geom)
{
   switch (geom)
   {
      case Geometry::TRIANGLE:    return pm_tri_identity;
      case Geometry::SQUARE:      return pm_quad_identity;
      case Geometry::TETRAHEDRON: return pm_tet_identity;
      case Geometry::PRISM:       return pm_prism_identity;
      case Geometry::CUBE:        return pm_hex_identity;
      default:
         MFEM_ABORT("unsupported geometry " << geom);
         return pm_tri_identity;
   }
}

void NCMesh::GetPointMatrix(Geometry::Type geom, const char* ref_path,
                            DenseMatrix& matrix)
{
   PointMatrix pm = GetGeomIdentity(geom);

   while (*ref_path)
   {
      int ref_type = *ref_path++;
      int child = *ref_path++;

      // TODO: do this with the new child transform tables

      if (geom == Geometry::CUBE)
      {
         if (ref_type == 1) // split along X axis
         {
            Point mid01(pm(0), pm(1)), mid23(pm(2), pm(3));
            Point mid67(pm(6), pm(7)), mid45(pm(4), pm(5));

            if (child == 0)
            {
               pm = PointMatrix(pm(0), mid01, mid23, pm(3),
                                pm(4), mid45, mid67, pm(7));
            }
            else if (child == 1)
            {
               pm = PointMatrix(mid01, pm(1), pm(2), mid23,
                                mid45, pm(5), pm(6), mid67);
            }
         }
         else if (ref_type == 2) // split along Y axis
         {
            Point mid12(pm(1), pm(2)), mid30(pm(3), pm(0));
            Point mid56(pm(5), pm(6)), mid74(pm(7), pm(4));

            if (child == 0)
            {
               pm = PointMatrix(pm(0), pm(1), mid12, mid30,
                                pm(4), pm(5), mid56, mid74);
            }
            else if (child == 1)
            {
               pm = PointMatrix(mid30, mid12, pm(2), pm(3),
                                mid74, mid56, pm(6), pm(7));
            }
         }
         else if (ref_type == 4) // split along Z axis
         {
            Point mid04(pm(0), pm(4)), mid15(pm(1), pm(5));
            Point mid26(pm(2), pm(6)), mid37(pm(3), pm(7));

            if (child == 0)
            {
               pm = PointMatrix(pm(0), pm(1), pm(2), pm(3),
                                mid04, mid15, mid26, mid37);
            }
            else if (child == 1)
            {
               pm = PointMatrix(mid04, mid15, mid26, mid37,
                                pm(4), pm(5), pm(6), pm(7));
            }
         }
         else if (ref_type == 3) // XY split
         {
            Point mid01(pm(0), pm(1)), mid12(pm(1), pm(2));
            Point mid23(pm(2), pm(3)), mid30(pm(3), pm(0));
            Point mid45(pm(4), pm(5)), mid56(pm(5), pm(6));
            Point mid67(pm(6), pm(7)), mid74(pm(7), pm(4));

            Point midf0(mid23, mid12, mid01, mid30);
            Point midf5(mid45, mid56, mid67, mid74);

            if (child == 0)
            {
               pm = PointMatrix(pm(0), mid01, midf0, mid30,
                                pm(4), mid45, midf5, mid74);
            }
            else if (child == 1)
            {
               pm = PointMatrix(mid01, pm(1), mid12, midf0,
                                mid45, pm(5), mid56, midf5);
            }
            else if (child == 2)
            {
               pm = PointMatrix(midf0, mid12, pm(2), mid23,
                                midf5, mid56, pm(6), mid67);
            }
            else if (child == 3)
            {
               pm = PointMatrix(mid30, midf0, mid23, pm(3),
                                mid74, midf5, mid67, pm(7));
            }
         }
         else if (ref_type == 5) // XZ split
         {
            Point mid01(pm(0), pm(1)), mid23(pm(2), pm(3));
            Point mid45(pm(4), pm(5)), mid67(pm(6), pm(7));
            Point mid04(pm(0), pm(4)), mid15(pm(1), pm(5));
            Point mid26(pm(2), pm(6)), mid37(pm(3), pm(7));

            Point midf1(mid01, mid15, mid45, mid04);
            Point midf3(mid23, mid37, mid67, mid26);

            if (child == 0)
            {
               pm = PointMatrix(pm(0), mid01, mid23, pm(3),
                                mid04, midf1, midf3, mid37);
            }
            else if (child == 1)
            {
               pm = PointMatrix(mid01, pm(1), pm(2), mid23,
                                midf1, mid15, mid26, midf3);
            }
            else if (child == 2)
            {
               pm = PointMatrix(midf1, mid15, mid26, midf3,
                                mid45, pm(5), pm(6), mid67);
            }
            else if (child == 3)
            {
               pm = PointMatrix(mid04, midf1, midf3, mid37,
                                pm(4), mid45, mid67, pm(7));
            }
         }
         else if (ref_type == 6) // YZ split
         {
            Point mid12(pm(1), pm(2)), mid30(pm(3), pm(0));
            Point mid56(pm(5), pm(6)), mid74(pm(7), pm(4));
            Point mid04(pm(0), pm(4)), mid15(pm(1), pm(5));
            Point mid26(pm(2), pm(6)), mid37(pm(3), pm(7));

            Point midf2(mid12, mid26, mid56, mid15);
            Point midf4(mid30, mid04, mid74, mid37);

            if (child == 0)
            {
               pm = PointMatrix(pm(0), pm(1), mid12, mid30,
                                mid04, mid15, midf2, midf4);
            }
            else if (child == 1)
            {
               pm = PointMatrix(mid30, mid12, pm(2), pm(3),
                                midf4, midf2, mid26, mid37);
            }
            else if (child == 2)
            {
               pm = PointMatrix(mid04, mid15, midf2, midf4,
                                pm(4), pm(5), mid56, mid74);
            }
            else if (child == 3)
            {
               pm = PointMatrix(midf4, midf2, mid26, mid37,
                                mid74, mid56, pm(6), pm(7));
            }
         }
         else if (ref_type == 7) // full isotropic refinement
         {
            Point mid01(pm(0), pm(1)), mid12(pm(1), pm(2));
            Point mid23(pm(2), pm(3)), mid30(pm(3), pm(0));
            Point mid45(pm(4), pm(5)), mid56(pm(5), pm(6));
            Point mid67(pm(6), pm(7)), mid74(pm(7), pm(4));
            Point mid04(pm(0), pm(4)), mid15(pm(1), pm(5));
            Point mid26(pm(2), pm(6)), mid37(pm(3), pm(7));

            Point midf0(mid23, mid12, mid01, mid30);
            Point midf1(mid01, mid15, mid45, mid04);
            Point midf2(mid12, mid26, mid56, mid15);
            Point midf3(mid23, mid37, mid67, mid26);
            Point midf4(mid30, mid04, mid74, mid37);
            Point midf5(mid45, mid56, mid67, mid74);

            Point midel(midf1, midf3);

            if (child == 0)
            {
               pm = PointMatrix(pm(0), mid01, midf0, mid30,
                                mid04, midf1, midel, midf4);
            }
            else if (child == 1)
            {
               pm = PointMatrix(mid01, pm(1), mid12, midf0,
                                midf1, mid15, midf2, midel);
            }
            else if (child == 2)
            {
               pm = PointMatrix(midf0, mid12, pm(2), mid23,
                                midel, midf2, mid26, midf3);
            }
            else if (child == 3)
            {
               pm = PointMatrix(mid30, midf0, mid23, pm(3),
                                midf4, midel, midf3, mid37);
            }
            else if (child == 4)
            {
               pm = PointMatrix(mid04, midf1, midel, midf4,
                                pm(4), mid45, midf5, mid74);
            }
            else if (child == 5)
            {
               pm = PointMatrix(midf1, mid15, midf2, midel,
                                mid45, pm(5), mid56, midf5);
            }
            else if (child == 6)
            {
               pm = PointMatrix(midel, midf2, mid26, midf3,
                                midf5, mid56, pm(6), mid67);
            }
            else if (child == 7)
            {
               pm = PointMatrix(midf4, midel, midf3, mid37,
                                mid74, midf5, mid67, pm(7));
            }
         }
      }
      else if (geom == Geometry::PRISM)
      {
         if (ref_type < 4) // XY split
         {
            Point mid01(pm(0), pm(1)), mid12(pm(1), pm(2));
            Point mid20(pm(2), pm(0)), mid34(pm(3), pm(4));
            Point mid45(pm(4), pm(5)), mid53(pm(5), pm(3));

            if (child == 0)
            {
               pm = PointMatrix(pm(0), mid01, mid20, pm(3), mid34, mid53);
            }
            else if (child == 1)
            {
               pm = PointMatrix(mid01, pm(1), mid12, mid34, pm(4), mid45);
            }
            else if (child == 2)
            {
               pm = PointMatrix(mid20, mid12, pm(2), mid53, mid45, pm(5));
            }
            else if (child == 3)
            {
               pm = PointMatrix(mid12, mid20, mid01, mid45, mid53, mid34);
            }
         }
         else if (ref_type == 4) // Z split
         {
            Point mid03(pm(0), pm(3)), mid14(pm(1), pm(4)), mid25(pm(2), pm(5));

            if (child == 0)
            {
               pm = PointMatrix(pm(0), pm(1), pm(2), mid03, mid14, mid25);
            }
            else if (child == 1)
            {
               pm = PointMatrix(mid03, mid14, mid25, pm(3), pm(4), pm(5));
            }
         }
         else if (ref_type > 4) // iso split
         {
            Point mid01(pm(0), pm(1)), mid12(pm(1), pm(2)), mid20(pm(2), pm(0));
            Point mid34(pm(3), pm(4)), mid45(pm(4), pm(5)), mid53(pm(5), pm(3));
            Point mid03(pm(0), pm(3)), mid14(pm(1), pm(4)), mid25(pm(2), pm(5));

            Point midf2(mid01, mid14, mid34, mid03);
            Point midf3(mid12, mid25, mid45, mid14);
            Point midf4(mid20, mid03, mid53, mid25);

            if (child == 0)
            {
               pm = PointMatrix(pm(0), mid01, mid20, mid03, midf2, midf4);
            }
            else if (child == 1)
            {
               pm = PointMatrix(mid01, pm(1), mid12, midf2, mid14, midf3);
            }
            else if (child == 2)
            {
               pm = PointMatrix(mid20, mid12, pm(2), midf4, midf3, mid25);
            }
            else if (child == 3)
            {
               pm = PointMatrix(mid12, mid20, mid01, midf3, midf4, midf2);
            }
            else if (child == 4)
            {
               pm = PointMatrix(mid03, midf2, midf4, pm(3), mid34, mid53);
            }
            else if (child == 5)
            {
               pm = PointMatrix(midf2, mid14, midf3, mid34, pm(4), mid45);
            }
            else if (child == 6)
            {
               pm = PointMatrix(midf4, midf3, mid25, mid53, mid45, pm(5));
            }
            else if (child == 7)
            {
               pm = PointMatrix(midf3, midf4, midf2, mid45, mid53, mid34);
            }
         }
      }
      else if (geom == Geometry::TETRAHEDRON)
      {
         Point mid01(pm(0), pm(1)), mid12(pm(1), pm(2)), mid02(pm(2), pm(0));
         Point mid03(pm(0), pm(3)), mid13(pm(1), pm(3)), mid23(pm(2), pm(3));

         if (child == 0)
         {
            pm = PointMatrix(pm(0), mid01, mid02, mid03);
         }
         else if (child == 1)
         {
            pm = PointMatrix(mid01, pm(1), mid12, mid13);
         }
         else if (child == 2)
         {
            pm = PointMatrix(mid02, mid12, pm(2), mid23);
         }
         else if (child == 3)
         {
            pm = PointMatrix(mid03, mid13, mid23, pm(3));
         }
         else if (child == 4)
         {
            pm = PointMatrix(mid01, mid23, mid02, mid03);
         }
         else if (child == 5)
         {
            pm = PointMatrix(mid01, mid23, mid03, mid13);
         }
         else if (child == 6)
         {
            pm = PointMatrix(mid01, mid23, mid13, mid12);
         }
         else if (child == 7)
         {
            pm = PointMatrix(mid01, mid23, mid12, mid02);
         }
      }
      else if (geom == Geometry::SQUARE)
      {
         if (ref_type == 1) // X split
         {
            Point mid01(pm(0), pm(1)), mid23(pm(2), pm(3));

            if (child == 0)
            {
               pm = PointMatrix(pm(0), mid01, mid23, pm(3));
            }
            else if (child == 1)
            {
               pm = PointMatrix(mid01, pm(1), pm(2), mid23);
            }
         }
         else if (ref_type == 2) // Y split
         {
            Point mid12(pm(1), pm(2)), mid30(pm(3), pm(0));

            if (child == 0)
            {
               pm = PointMatrix(pm(0), pm(1), mid12, mid30);
            }
            else if (child == 1)
            {
               pm = PointMatrix(mid30, mid12, pm(2), pm(3));
            }
         }
         else if (ref_type == 3) // iso split
         {
            Point mid01(pm(0), pm(1)), mid12(pm(1), pm(2));
            Point mid23(pm(2), pm(3)), mid30(pm(3), pm(0));
            Point midel(mid01, mid23);

            if (child == 0)
            {
               pm = PointMatrix(pm(0), mid01, midel, mid30);
            }
            else if (child == 1)
            {
               pm = PointMatrix(mid01, pm(1), mid12, midel);
            }
            else if (child == 2)
            {
               pm = PointMatrix(midel, mid12, pm(2), mid23);
            }
            else if (child == 3)
            {
               pm = PointMatrix(mid30, midel, mid23, pm(3));
            }
         }
      }
      else if (geom == Geometry::TRIANGLE)
      {
         Point mid01(pm(0), pm(1)), mid12(pm(1), pm(2)), mid20(pm(2), pm(0));

         if (child == 0)
         {
            pm = PointMatrix(pm(0), mid01, mid20);
         }
         else if (child == 1)
         {
            pm = PointMatrix(mid01, pm(1), mid12);
         }
         else if (child == 2)
         {
            pm = PointMatrix(mid20, mid12, pm(2));
         }
         else if (child == 3)
         {
            pm = PointMatrix(mid12, mid20, mid01);
         }
      }
   }

   // write the points to the matrix
   for (int i = 0; i < pm.np; i++)
   {
      for (int j = 0; j < pm(i).dim; j++)
      {
         matrix(j, i) = pm(i).coord[j];
      }
   }
}

void NCMesh::MarkCoarseLevel()
{
   coarse_elements.SetSize(leaf_elements.Size());
   coarse_elements.SetSize(0);

   for (int i = 0; i < leaf_elements.Size(); i++)
   {
      int elem = leaf_elements[i];
      if (!IsGhost(elements[elem])) { coarse_elements.Append(elem); }
   }

   transforms.embeddings.DeleteAll();
}

void NCMesh::TraverseRefinements(int elem, int coarse_index,
                                 std::string &ref_path, RefPathMap &map)
{
   Element &el = elements[elem];
   if (!el.ref_type)
   {
      int &matrix = map[ref_path];
      if (!matrix) { matrix = map.size(); }

      Embedding &emb = transforms.embeddings[el.index];
      emb.parent = coarse_index;
      emb.matrix = matrix - 1;
   }
   else
   {
      MFEM_ASSERT(el.tet_type == 0, "not implemented");

      ref_path.push_back(el.ref_type);
      ref_path.push_back(0);

      for (int i = 0; i < 8; i++)
      {
         if (el.child[i] >= 0)
         {
            ref_path[ref_path.length()-1] = i;
            TraverseRefinements(el.child[i], coarse_index, ref_path, map);
         }
      }
      ref_path.resize(ref_path.length()-2);
   }
}

const CoarseFineTransformations& NCMesh::GetRefinementTransforms()
{
   MFEM_VERIFY(coarse_elements.Size() || !leaf_elements.Size(),
               "GetRefinementTransforms() must be preceded by MarkCoarseLevel()"
               " and Refine().");

   if (!transforms.embeddings.Size())
   {
      transforms.Clear();
      transforms.embeddings.SetSize(leaf_elements.Size());

      std::string ref_path;
      ref_path.reserve(100);

      RefPathMap path_map[Geometry::NumGeom];
      for (int g = 0; g < Geometry::NumGeom; g++)
      {
         path_map[g][ref_path] = 1; // empty path == identity
      }

      int used_geoms = 0;
      for (int i = 0; i < coarse_elements.Size(); i++)
      {
         int geom = elements[coarse_elements[i]].geom;
         TraverseRefinements(coarse_elements[i], i, ref_path, path_map[geom]);
         used_geoms |= (1 << geom);
      }

      for (int g = 0; g < Geometry::NumGeom; g++)
      {
         if (used_geoms & (1 << g))
         {
            Geometry::Type geom = Geometry::Type(g);
            const PointMatrix &identity = GetGeomIdentity(geom);

            transforms.point_matrices[g]
            .SetSize(Dim, identity.np, path_map[g].size());

            // calculate the point matrices
            RefPathMap::iterator it;
            for (it = path_map[g].begin(); it != path_map[g].end(); ++it)
            {
               GetPointMatrix(geom, it->first.c_str(),
                              transforms.point_matrices[g](it->second-1));
            }
         }
      }
   }
   return transforms;
}

const CoarseFineTransformations& NCMesh::GetDerefinementTransforms()
{
   MFEM_VERIFY(transforms.embeddings.Size() || !leaf_elements.Size(),
               "GetDerefinementTransforms() must be preceded by Derefine().");

   if (!transforms.IsInitialized())
   {
      std::map<int, int> mat_no[Geometry::NumGeom];
      for (int g = 0; g < Geometry::NumGeom; g++)
      {
         mat_no[g][0] = 1; // 0 == identity
      }

      // assign numbers to the different matrices used
      for (int i = 0; i < transforms.embeddings.Size(); i++)
      {
         int code = transforms.embeddings[i].matrix;
         if (code)
         {
            int geom = code & 0xf; // see SetDerefMatrixCodes()
            int ref_type_child = code >> 4;

            int &matrix = mat_no[geom][ref_type_child];
            if (!matrix) { matrix = mat_no[geom].size(); }
            transforms.embeddings[i].matrix = matrix - 1;
         }
      }

      for (int g = 0; g < Geometry::NumGeom; g++)
      {
         if (Geoms & (1 << g))
         {
            Geometry::Type geom = Geometry::Type(g);
            const PointMatrix &identity = GetGeomIdentity(geom);

            transforms.point_matrices[geom]
            .SetSize(Dim, identity.np, mat_no[geom].size());

            // calculate point matrices
            for (auto it = mat_no[geom].begin(); it != mat_no[geom].end(); ++it)
            {
               char path[3] = { 0, 0, 0 };

               int code = it->first;
               if (code)
               {
                  path[0] = code >> 4;  // ref_type (see SetDerefMatrixCodes())
                  path[1] = code & 0xf; // child
               }

               GetPointMatrix(geom, path,
                              transforms.point_matrices[geom](it->second-1));
            }
         }
      }
   }
   return transforms;
}

namespace internal
{

// Used in CoarseFineTransformations::GetCoarseToFineMap() below.
struct RefType
{
   Geometry::Type geom;
   int num_children;
   const Pair<int,int> *children;

   RefType(Geometry::Type g, int n, const Pair<int,int> *c)
      : geom(g), num_children(n), children(c) { }

   bool operator<(const RefType &other) const
   {
      if (geom < other.geom) { return true; }
      if (geom > other.geom) { return false; }
      if (num_children < other.num_children) { return true; }
      if (num_children > other.num_children) { return false; }
      for (int i = 0; i < num_children; i++)
      {
         if (children[i].one < other.children[i].one) { return true; }
         if (children[i].one > other.children[i].one) { return false; }
      }
      return false; // everything is equal
   }
};

} // namespace internal

void CoarseFineTransformations::GetCoarseToFineMap(
   const mfem::Mesh &fine_mesh, Table &coarse_to_fine,
   Array<int> &coarse_to_ref_type, Table &ref_type_to_matrix,
   Array<mfem::Geometry::Type> &ref_type_to_geom) const
{
   const int fine_ne = embeddings.Size();
   int coarse_ne = -1;
   for (int i = 0; i < fine_ne; i++)
   {
      coarse_ne = std::max(coarse_ne, embeddings[i].parent);
   }
   coarse_ne++;

   coarse_to_ref_type.SetSize(coarse_ne);
   coarse_to_fine.SetDims(coarse_ne, fine_ne);

   Array<int> cf_i(coarse_to_fine.GetI(), coarse_ne+1);
   Array<Pair<int,int> > cf_j(fine_ne);
   cf_i = 0;
   for (int i = 0; i < fine_ne; i++)
   {
      cf_i[embeddings[i].parent+1]++;
   }
   cf_i.PartialSum();
   MFEM_ASSERT(cf_i.Last() == cf_j.Size(), "internal error");
   for (int i = 0; i < fine_ne; i++)
   {
      const Embedding &e = embeddings[i];
      cf_j[cf_i[e.parent]].one = e.matrix; // used as sort key below
      cf_j[cf_i[e.parent]].two = i;
      cf_i[e.parent]++;
   }
   std::copy_backward(cf_i.begin(), cf_i.end()-1, cf_i.end());
   cf_i[0] = 0;
   for (int i = 0; i < coarse_ne; i++)
   {
      std::sort(&cf_j[cf_i[i]], cf_j.GetData() + cf_i[i+1]);
   }
   for (int i = 0; i < fine_ne; i++)
   {
      coarse_to_fine.GetJ()[i] = cf_j[i].two;
   }

   using internal::RefType;
   using std::map;
   using std::pair;

   map<RefType,int> ref_type_map;
   for (int i = 0; i < coarse_ne; i++)
   {
      const int num_children = cf_i[i+1]-cf_i[i];
      MFEM_ASSERT(num_children > 0, "");
      const int fine_el = cf_j[cf_i[i]].two;
      // Assuming the coarse and the fine elements have the same geometry:
      const Geometry::Type geom = fine_mesh.GetElementBaseGeometry(fine_el);
      const RefType ref_type(geom, num_children, &cf_j[cf_i[i]]);
      pair<map<RefType,int>::iterator,bool> res =
         ref_type_map.insert(
            pair<const RefType,int>(ref_type, (int)ref_type_map.size()));
      coarse_to_ref_type[i] = res.first->second;
   }

   ref_type_to_matrix.MakeI((int)ref_type_map.size());
   ref_type_to_geom.SetSize((int)ref_type_map.size());
   for (map<RefType,int>::iterator it = ref_type_map.begin();
        it != ref_type_map.end(); ++it)
   {
      ref_type_to_matrix.AddColumnsInRow(it->second, it->first.num_children);
      ref_type_to_geom[it->second] = it->first.geom;
   }

   ref_type_to_matrix.MakeJ();
   for (map<RefType,int>::iterator it = ref_type_map.begin();
        it != ref_type_map.end(); ++it)
   {
      const RefType &rt = it->first;
      for (int j = 0; j < rt.num_children; j++)
      {
         ref_type_to_matrix.AddConnection(it->second, rt.children[j].one);
      }
   }
   ref_type_to_matrix.ShiftUpI();
}

void NCMesh::ClearTransforms()
{
   coarse_elements.DeleteAll();
   transforms.Clear();
}

void CoarseFineTransformations::Clear()
{
   for (int i = 0; i < Geometry::NumGeom; i++)
   {
      point_matrices[i].SetSize(0, 0, 0);
   }
   embeddings.DeleteAll();
}

bool CoarseFineTransformations::IsInitialized() const
{
   // return true if point matrices are present for any geometry
   for (int i = 0; i < Geometry::NumGeom; i++)
   {
      if (point_matrices[i].SizeK()) { return true; }
   }
   return false;
}


//// SFC Ordering //////////////////////////////////////////////////////////////

static int sgn(int x)
{
   return (x < 0) ? -1 : (x > 0) ? 1 : 0;
}

static void HilbertSfc2D(int x, int y, int ax, int ay, int bx, int by,
                         Array<int> &coords)
{
   int w = std::abs(ax + ay);
   int h = std::abs(bx + by);

   int dax = sgn(ax), day = sgn(ay); // unit major direction ("right")
   int dbx = sgn(bx), dby = sgn(by); // unit orthogonal direction ("up")

   if (h == 1) // trivial row fill
   {
      for (int i = 0; i < w; i++, x += dax, y += day)
      {
         coords.Append(x);
         coords.Append(y);
      }
      return;
   }
   if (w == 1) // trivial column fill
   {
      for (int i = 0; i < h; i++, x += dbx, y += dby)
      {
         coords.Append(x);
         coords.Append(y);
      }
      return;
   }

   int ax2 = ax/2, ay2 = ay/2;
   int bx2 = bx/2, by2 = by/2;

   int w2 = std::abs(ax2 + ay2);
   int h2 = std::abs(bx2 + by2);

   if (2*w > 3*h) // long case: split in two parts only
   {
      if ((w2 & 0x1) && (w > 2))
      {
         ax2 += dax, ay2 += day; // prefer even steps
      }

      HilbertSfc2D(x, y, ax2, ay2, bx, by, coords);
      HilbertSfc2D(x+ax2, y+ay2, ax-ax2, ay-ay2, bx, by, coords);
   }
   else // standard case: one step up, one long horizontal step, one step down
   {
      if ((h2 & 0x1) && (h > 2))
      {
         bx2 += dbx, by2 += dby; // prefer even steps
      }

      HilbertSfc2D(x, y, bx2, by2, ax2, ay2, coords);
      HilbertSfc2D(x+bx2, y+by2, ax, ay, bx-bx2, by-by2, coords);
      HilbertSfc2D(x+(ax-dax)+(bx2-dbx), y+(ay-day)+(by2-dby),
                   -bx2, -by2, -(ax-ax2), -(ay-ay2), coords);
   }
}

static void HilbertSfc3D(int x, int y, int z,
                         int ax, int ay, int az,
                         int bx, int by, int bz,
                         int cx, int cy, int cz,
                         Array<int> &coords)
{
   int w = std::abs(ax + ay + az);
   int h = std::abs(bx + by + bz);
   int d = std::abs(cx + cy + cz);

   int dax = sgn(ax), day = sgn(ay), daz = sgn(az); // unit major dir ("right")
   int dbx = sgn(bx), dby = sgn(by), dbz = sgn(bz); // unit ortho dir ("forward")
   int dcx = sgn(cx), dcy = sgn(cy), dcz = sgn(cz); // unit ortho dir ("up")

   // trivial row/column fills
   if (h == 1 && d == 1)
   {
      for (int i = 0; i < w; i++, x += dax, y += day, z += daz)
      {
         coords.Append(x);
         coords.Append(y);
         coords.Append(z);
      }
      return;
   }
   if (w == 1 && d == 1)
   {
      for (int i = 0; i < h; i++, x += dbx, y += dby, z += dbz)
      {
         coords.Append(x);
         coords.Append(y);
         coords.Append(z);
      }
      return;
   }
   if (w == 1 && h == 1)
   {
      for (int i = 0; i < d; i++, x += dcx, y += dcy, z += dcz)
      {
         coords.Append(x);
         coords.Append(y);
         coords.Append(z);
      }
      return;
   }

   int ax2 = ax/2, ay2 = ay/2, az2 = az/2;
   int bx2 = bx/2, by2 = by/2, bz2 = bz/2;
   int cx2 = cx/2, cy2 = cy/2, cz2 = cz/2;

   int w2 = std::abs(ax2 + ay2 + az2);
   int h2 = std::abs(bx2 + by2 + bz2);
   int d2 = std::abs(cx2 + cy2 + cz2);

   // prefer even steps
   if ((w2 & 0x1) && (w > 2))
   {
      ax2 += dax, ay2 += day, az2 += daz;
   }
   if ((h2 & 0x1) && (h > 2))
   {
      bx2 += dbx, by2 += dby, bz2 += dbz;
   }
   if ((d2 & 0x1) && (d > 2))
   {
      cx2 += dcx, cy2 += dcy, cz2 += dcz;
   }

   // wide case, split in w only
   if ((2*w > 3*h) && (2*w > 3*d))
   {
      HilbertSfc3D(x, y, z,
                   ax2, ay2, az2,
                   bx, by, bz,
                   cx, cy, cz, coords);

      HilbertSfc3D(x+ax2, y+ay2, z+az2,
                   ax-ax2, ay-ay2, az-az2,
                   bx, by, bz,
                   cx, cy, cz, coords);
   }
   // do not split in d
   else if (3*h > 4*d)
   {
      HilbertSfc3D(x, y, z,
                   bx2, by2, bz2,
                   cx, cy, cz,
                   ax2, ay2, az2, coords);

      HilbertSfc3D(x+bx2, y+by2, z+bz2,
                   ax, ay, az,
                   bx-bx2, by-by2, bz-bz2,
                   cx, cy, cz, coords);

      HilbertSfc3D(x+(ax-dax)+(bx2-dbx),
                   y+(ay-day)+(by2-dby),
                   z+(az-daz)+(bz2-dbz),
                   -bx2, -by2, -bz2,
                   cx, cy, cz,
                   -(ax-ax2), -(ay-ay2), -(az-az2), coords);
   }
   // do not split in h
   else if (3*d > 4*h)
   {
      HilbertSfc3D(x, y, z,
                   cx2, cy2, cz2,
                   ax2, ay2, az2,
                   bx, by, bz, coords);

      HilbertSfc3D(x+cx2, y+cy2, z+cz2,
                   ax, ay, az,
                   bx, by, bz,
                   cx-cx2, cy-cy2, cz-cz2, coords);

      HilbertSfc3D(x+(ax-dax)+(cx2-dcx),
                   y+(ay-day)+(cy2-dcy),
                   z+(az-daz)+(cz2-dcz),
                   -cx2, -cy2, -cz2,
                   -(ax-ax2), -(ay-ay2), -(az-az2),
                   bx, by, bz, coords);
   }
   // regular case, split in all w/h/d
   else
   {
      HilbertSfc3D(x, y, z,
                   bx2, by2, bz2,
                   cx2, cy2, cz2,
                   ax2, ay2, az2, coords);

      HilbertSfc3D(x+bx2, y+by2, z+bz2,
                   cx, cy, cz,
                   ax2, ay2, az2,
                   bx-bx2, by-by2, bz-bz2, coords);

      HilbertSfc3D(x+(bx2-dbx)+(cx-dcx),
                   y+(by2-dby)+(cy-dcy),
                   z+(bz2-dbz)+(cz-dcz),
                   ax, ay, az,
                   -bx2, -by2, -bz2,
                   -(cx-cx2), -(cy-cy2), -(cz-cz2), coords);

      HilbertSfc3D(x+(ax-dax)+bx2+(cx-dcx),
                   y+(ay-day)+by2+(cy-dcy),
                   z+(az-daz)+bz2+(cz-dcz),
                   -cx, -cy, -cz,
                   -(ax-ax2), -(ay-ay2), -(az-az2),
                   bx-bx2, by-by2, bz-bz2, coords);

      HilbertSfc3D(x+(ax-dax)+(bx2-dbx),
                   y+(ay-day)+(by2-dby),
                   z+(az-daz)+(bz2-dbz),
                   -bx2, -by2, -bz2,
                   cx2, cy2, cz2,
                   -(ax-ax2), -(ay-ay2), -(az-az2), coords);
   }
}

void NCMesh::GridSfcOrdering2D(int width, int height, Array<int> &coords)
{
   coords.SetSize(0);
   coords.Reserve(2*width*height);

   if (width >= height)
   {
      HilbertSfc2D(0, 0, width, 0, 0, height, coords);
   }
   else
   {
      HilbertSfc2D(0, 0, 0, height, width, 0, coords);
   }
}

void NCMesh::GridSfcOrdering3D(int width, int height, int depth,
                               Array<int> &coords)
{
   coords.SetSize(0);
   coords.Reserve(3*width*height*depth);

   if (width >= height && width >= depth)
   {
      HilbertSfc3D(0, 0, 0,
                   width, 0, 0,
                   0, height, 0,
                   0, 0, depth, coords);
   }
   else if (height >= width && height >= depth)
   {
      HilbertSfc3D(0, 0, 0,
                   0, height, 0,
                   width, 0, 0,
                   0, 0, depth, coords);
   }
   else // depth >= width && depth >= height
   {
      HilbertSfc3D(0, 0, 0,
                   0, 0, depth,
                   width, 0, 0,
                   0, height, 0, coords);
   }
}


//// Utility ///////////////////////////////////////////////////////////////////

void NCMesh::GetEdgeVertices(const MeshId &edge_id, int vert_index[2],
                             bool oriented) const
{
   const Element &el = elements[edge_id.element];
   const GeomInfo& gi = GI[el.Geom()];
   const int* ev = gi.edges[(int) edge_id.local];

   int n0 = el.node[ev[0]], n1 = el.node[ev[1]];
   if (n0 > n1) { std::swap(n0, n1); }

   vert_index[0] = nodes[n0].vert_index;
   vert_index[1] = nodes[n1].vert_index;

   if (oriented && vert_index[0] > vert_index[1])
   {
      std::swap(vert_index[0], vert_index[1]);
   }
}

int NCMesh::GetEdgeNCOrientation(const NCMesh::MeshId &edge_id) const
{
   const Element &el = elements[edge_id.element];
   const GeomInfo& gi = GI[el.Geom()];
   const int* ev = gi.edges[(int) edge_id.local];

   int v0 = nodes[el.node[ev[0]]].vert_index;
   int v1 = nodes[el.node[ev[1]]].vert_index;

   return ((v0 < v1 && ev[0] > ev[1]) || (v0 > v1 && ev[0] < ev[1])) ? -1 : 1;
}

int NCMesh::GetFaceVerticesEdges(const MeshId &face_id,
                                 int vert_index[4], int edge_index[4],
                                 int edge_orientation[4]) const
{
   MFEM_ASSERT(Dim >= 3, "");

   const Element &el = elements[face_id.element];
   const GeomInfo& gi = GI[el.Geom()];

   const int *fv = gi.faces[(int) face_id.local];
   const int nfv = gi.nfv[(int) face_id.local];

   vert_index[3] = edge_index[3] = -1;
   edge_orientation[3] = 0;

   for (int i = 0; i < nfv; i++)
   {
      vert_index[i] = nodes[el.node[fv[i]]].vert_index;
   }

   for (int i = 0; i < nfv; i++)
   {
      int j = i+1;
      if (j >= nfv) { j = 0; }

      int n1 = el.node[fv[i]];
      int n2 = el.node[fv[j]];

      const Node* en = nodes.Find(n1, n2);
      MFEM_ASSERT(en != NULL, "edge not found.");

      edge_index[i] = en->edge_index;
      edge_orientation[i] = (vert_index[i] < vert_index[j]) ? 1 : -1;
   }

   return nfv;
}

int NCMesh::GetEdgeMaster(int node) const
{
   MFEM_ASSERT(node >= 0, "edge node not found.");
   const Node &nd = nodes[node];

   int p1 = nd.p1, p2 = nd.p2;
   MFEM_ASSERT(p1 != p2, "invalid edge node.");

   const Node &n1 = nodes[p1], &n2 = nodes[p2];

   int n1p1 = n1.p1, n1p2 = n1.p2;
   int n2p1 = n2.p1, n2p2 = n2.p2;

   if ((n2p1 != n2p2) && (p1 == n2p1 || p1 == n2p2))
   {
      // n1 is parent of n2:
      // (n1)--(nd)--(n2)------(*)
      if (n2.HasEdge()) { return p2; }
      else { return GetEdgeMaster(p2); }
   }

   if ((n1p1 != n1p2) && (p2 == n1p1 || p2 == n1p2))
   {
      // n2 is parent of n1:
      // (n2)--(nd)--(n1)------(*)
      if (n1.HasEdge()) { return p1; }
      else { return GetEdgeMaster(p1); }
   }

   return -1;
}

int NCMesh::GetEdgeMaster(int v1, int v2) const
{
   int node = nodes.FindId(vertex_nodeId[v1], vertex_nodeId[v2]);
   MFEM_ASSERT(node >= 0 && nodes[node].HasEdge(), "(v1, v2) is not an edge.");

   int master = GetEdgeMaster(node);
   return (master >= 0) ? nodes[master].edge_index : -1;
}

int NCMesh::GetElementDepth(int i) const
{
   int elem = leaf_elements[i];
   int depth = 0, parent;
   while ((parent = elements[elem].parent) != -1)
   {
      elem = parent;
      depth++;
   }
   return depth;
}

int NCMesh::GetElementSizeReduction(int i) const
{
   int elem = leaf_elements[i];
   int parent, reduction = 1;
   while ((parent = elements[elem].parent) != -1)
   {
      if (elements[parent].ref_type & 1) { reduction *= 2; }
      if (elements[parent].ref_type & 2) { reduction *= 2; }
      if (elements[parent].ref_type & 4) { reduction *= 2; }
      elem = parent;
   }
   return reduction;
}

void NCMesh::GetElementFacesAttributes(int i,
                                       Array<int> &faces,
                                       Array<int> &fattr) const
{
   const Element &el = elements[leaf_elements[i]];
   const GeomInfo& gi = GI[el.Geom()];

   faces.SetSize(gi.nf);
   fattr.SetSize(gi.nf);

   for (int i = 0; i < gi.nf; i++)
   {
      const int* fv = gi.faces[i];
      const Face *face = this->faces.Find(el.node[fv[0]], el.node[fv[1]],
                                          el.node[fv[2]], el.node[fv[3]]);
      MFEM_ASSERT(face, "face not found");
      faces[i] = face->index;
      fattr[i] = face->attribute;
   }
}

void NCMesh::FindFaceNodes(int face, int node[4])
{
   // Obtain face nodes from one of its elements (note that face->p1, p2, p3
   // cannot be used directly since they are not in order and p4 is missing).

   Face &fa = faces[face];

   int elem = fa.elem[0];
   if (elem < 0) { elem = fa.elem[1]; }
   MFEM_ASSERT(elem >= 0, "Face has no elements?");

   Element &el = elements[elem];
   int f = find_local_face(el.Geom(),
                           find_node(el, fa.p1),
                           find_node(el, fa.p2),
                           find_node(el, fa.p3));

   const int* fv = GI[el.Geom()].faces[f];
   for (int i = 0; i < 4; i++)
   {
      node[i] = el.node[fv[i]];
   }
}

void NCMesh::GetBoundaryClosure(const Array<int> &bdr_attr_is_ess,
                                Array<int> &bdr_vertices, Array<int> &bdr_edges)
{
   bdr_vertices.SetSize(0);
   bdr_edges.SetSize(0);

   if (Dim == 3)
   {
      GetFaceList(); // make sure 'boundary_faces' is up to date

      for (int i = 0; i < boundary_faces.Size(); i++)
      {
         int face = boundary_faces[i];
         if (bdr_attr_is_ess[faces[face].attribute - 1])
         {
            int node[4];
            FindFaceNodes(face, node);
            int nfv = (node[3] < 0) ? 3 : 4;

            for (int j = 0; j < nfv; j++)
            {
               bdr_vertices.Append(nodes[node[j]].vert_index);

               int enode = nodes.FindId(node[j], node[(j+1) % nfv]);
               MFEM_ASSERT(enode >= 0 && nodes[enode].HasEdge(), "Edge not found.");
               bdr_edges.Append(nodes[enode].edge_index);

               while ((enode = GetEdgeMaster(enode)) >= 0)
               {
                  // append master edges that may not be accessible from any
                  // boundary element, this happens in 3D in re-entrant corners
                  bdr_edges.Append(nodes[enode].edge_index);
               }
            }
         }
      }
   }
   else if (Dim == 2)
   {
      GetEdgeList(); // make sure 'boundary_faces' is up to date

      for (int i = 0; i < boundary_faces.Size(); i++)
      {
         int face = boundary_faces[i];
         Face &fc = faces[face];
         if (bdr_attr_is_ess[fc.attribute - 1])
         {
            bdr_vertices.Append(nodes[fc.p1].vert_index);
            bdr_vertices.Append(nodes[fc.p3].vert_index);
         }
      }
   }

   bdr_vertices.Sort();
   bdr_vertices.Unique();

   bdr_edges.Sort();
   bdr_edges.Unique();
}

static int max4(int a, int b, int c, int d)
{
   return std::max(std::max(a, b), std::max(c, d));
}
static int max6(int a, int b, int c, int d, int e, int f)
{
   return std::max(max4(a, b, c, d), std::max(e, f));
}
static int max8(int a, int b, int c, int d, int e, int f, int g, int h)
{
   return std::max(max4(a, b, c, d), max4(e, f, g, h));
}

int NCMesh::EdgeSplitLevel(int vn1, int vn2) const
{
   int mid = nodes.FindId(vn1, vn2);
   if (mid < 0 || !nodes[mid].HasVertex()) { return 0; }
   return 1 + std::max(EdgeSplitLevel(vn1, mid), EdgeSplitLevel(mid, vn2));
}

int NCMesh::TriFaceSplitLevel(int vn1, int vn2, int vn3) const
{
   int mid[3];
   if (TriFaceSplit(vn1, vn2, vn3, mid) &&
       faces.FindId(vn1, vn2, vn3) < 0)
   {
      return 1 + max4(TriFaceSplitLevel(vn1, mid[0], mid[2]),
                      TriFaceSplitLevel(mid[0], vn2, mid[1]),
                      TriFaceSplitLevel(mid[2], mid[1], vn3),
                      TriFaceSplitLevel(mid[0], mid[1], mid[2]));
   }
   else // not split
   {
      return 0;
   }
}

void NCMesh::QuadFaceSplitLevel(int vn1, int vn2, int vn3, int vn4,
                                int& h_level, int& v_level) const
{
   int hl1, hl2, vl1, vl2;
   int mid[5];

   switch (QuadFaceSplitType(vn1, vn2, vn3, vn4, mid))
   {
      case 0: // not split
         h_level = v_level = 0;
         break;

      case 1: // vertical
         QuadFaceSplitLevel(vn1, mid[0], mid[2], vn4, hl1, vl1);
         QuadFaceSplitLevel(mid[0], vn2, vn3, mid[2], hl2, vl2);
         h_level = std::max(hl1, hl2);
         v_level = std::max(vl1, vl2) + 1;
         break;

      default: // horizontal
         QuadFaceSplitLevel(vn1, vn2, mid[1], mid[3], hl1, vl1);
         QuadFaceSplitLevel(mid[3], mid[1], vn3, vn4, hl2, vl2);
         h_level = std::max(hl1, hl2) + 1;
         v_level = std::max(vl1, vl2);
   }
}

void NCMesh::CountSplits(int elem, int splits[3]) const
{
   const Element &el = elements[elem];
   const int* node = el.node;
   GeomInfo& gi = GI[el.Geom()];

   int elevel[12];
   for (int i = 0; i < gi.ne; i++)
   {
      const int* ev = gi.edges[i];
      elevel[i] = EdgeSplitLevel(node[ev[0]], node[ev[1]]);
   }

   int flevel[6][2];
   if (Dim >= 3)
   {
      for (int i = 0; i < gi.nf; i++)
      {
         const int* fv = gi.faces[i];
         if (gi.nfv[i] == 4)
         {
            QuadFaceSplitLevel(node[fv[0]], node[fv[1]],
                               node[fv[2]], node[fv[3]],
                               flevel[i][1], flevel[i][0]);
         }
         else
         {
            flevel[i][1] = 0;
            flevel[i][0] =
               TriFaceSplitLevel(node[fv[0]], node[fv[1]], node[fv[2]]);
         }
      }
   }

   if (el.Geom() == Geometry::CUBE)
   {
      splits[0] = max8(flevel[0][0], flevel[1][0], flevel[3][0], flevel[5][0],
                       elevel[0], elevel[2], elevel[4], elevel[6]);

      splits[1] = max8(flevel[0][1], flevel[2][0], flevel[4][0], flevel[5][1],
                       elevel[1], elevel[3], elevel[5], elevel[7]);

      splits[2] = max8(flevel[1][1], flevel[2][1], flevel[3][1], flevel[4][1],
                       elevel[8], elevel[9], elevel[10], elevel[11]);
   }
   else if (el.Geom() == Geometry::PRISM)
   {
      splits[0] = splits[1] =
                     std::max(
                        max6(flevel[0][0], flevel[1][0], 0,
                             flevel[2][0], flevel[3][0], flevel[4][0]),
                        max6(elevel[0], elevel[1], elevel[2],
                             elevel[3], elevel[4], elevel[5]));

      splits[2] = max6(flevel[2][1], flevel[3][1], flevel[4][1],
                       elevel[6], elevel[7], elevel[8]);
   }
   else if (el.Geom() == Geometry::TETRAHEDRON)
   {
      splits[0] = std::max(
                     max4(flevel[0][0], flevel[1][0], flevel[2][0], flevel[3][0]),
                     max6(elevel[0], elevel[1], elevel[2],
                          elevel[3], elevel[4], elevel[5]));

      splits[1] = splits[0];
      splits[2] = splits[0];
   }
   else if (el.Geom() == Geometry::SQUARE)
   {
      splits[0] = std::max(elevel[0], elevel[2]);
      splits[1] = std::max(elevel[1], elevel[3]);
   }
   else if (el.Geom() == Geometry::TRIANGLE)
   {
      splits[0] = std::max(elevel[0], std::max(elevel[1], elevel[2]));
      splits[1] = splits[0];
   }
   else
   {
      MFEM_ABORT("Unsupported element geometry.");
   }
}

void NCMesh::GetLimitRefinements(Array<Refinement> &refinements, int max_level)
{
   for (int i = 0; i < leaf_elements.Size(); i++)
   {
      if (IsGhost(elements[leaf_elements[i]])) { break; } // TODO: NElements

      int splits[3];
      CountSplits(leaf_elements[i], splits);

      char ref_type = 0;
      for (int k = 0; k < Dim; k++)
      {
         if (splits[k] > max_level)
         {
            ref_type |= (1 << k);
         }
      }

      if (ref_type)
      {
         if (Iso)
         {
            // iso meshes should only be modified by iso refinements
            ref_type = 7;
         }
         refinements.Append(Refinement(i, ref_type));
      }
   }
}

void NCMesh::LimitNCLevel(int max_nc_level)
{
   MFEM_VERIFY(max_nc_level >= 1, "'max_nc_level' must be 1 or greater.");

   while (1)
   {
      Array<Refinement> refinements;
      GetLimitRefinements(refinements, max_nc_level);

      if (!refinements.Size()) { break; }

      Refine(refinements);
   }
}


//// I/O ////////////////////////////////////////////////////////////////////////

int NCMesh::PrintVertexParents(std::ostream *out) const
{
   if (!out)
   {
      // count vertex nodes with parents
      int nv = 0;
      for (auto node = nodes.cbegin(); node != nodes.cend(); ++node)
      {
         if (node->HasVertex() && node->p1 != node->p2) { nv++; }
      }
      return nv;
   }
   else
   {
      // print the relations
      for (auto node = nodes.cbegin(); node != nodes.cend(); ++node)
      {
         if (node->HasVertex() && node->p1 != node->p2)
         {
            MFEM_ASSERT(nodes[node->p1].HasVertex(), "");
            MFEM_ASSERT(nodes[node->p2].HasVertex(), "");

            (*out) << node.index() << " " << node->p1 << " " << node->p2 << "\n";
         }
      }
      return 0;
   }
}

void NCMesh::LoadVertexParents(std::istream &input)
{
   int nv;
   input >> nv;
   while (nv--)
   {
      int id, p1, p2;
      input >> id >> p1 >> p2;
      MFEM_VERIFY(input, "problem reading vertex parents.");

      MFEM_VERIFY(nodes.IdExists(id), "vertex " << id << " not found.");
      MFEM_VERIFY(nodes.IdExists(p1), "parent " << p1 << " not found.");
      MFEM_VERIFY(nodes.IdExists(p2), "parent " << p2 << " not found.");

      int check = nodes.FindId(p1, p2);
      MFEM_VERIFY(check < 0, "parents (" << p1 << ", " << p2 << ") already "
                  "assigned to node " << check);

      // assign new parents for the node
      nodes.Reparent(id, p1, p2);
   }
}

int NCMesh::PrintBoundary(std::ostream *out) const
{
   static const int nfv2geom[5] =
   {
      Geometry::INVALID, Geometry::POINT, Geometry::SEGMENT,
      Geometry::TRIANGLE, Geometry::SQUARE
   };
   int deg = (Dim == 2) ? 2 : 1; // for degenerate faces in 2D

   int count = 0;
   for (int i = 0; i < elements.Size(); i++)
   {
      const Element &el = elements[i];
      if (!el.IsLeaf()) { continue; }

      GeomInfo& gi = GI[el.Geom()];
      for (int k = 0; k < gi.nf; k++)
      {
         const int* fv = gi.faces[k];
         const int nfv = gi.nfv[k];
         const Face* face = faces.Find(el.node[fv[0]], el.node[fv[1]],
                                       el.node[fv[2]], el.node[fv[3]]);
         MFEM_ASSERT(face != NULL, "face not found");
         if (face->Boundary())
         {
            if (!out) { count++; continue; }

            (*out) << face->attribute << " " << nfv2geom[nfv];
            for (int j = 0; j < nfv; j++)
            {
               (*out) << " " << el.node[fv[j*deg]];
            }
            (*out) << "\n";
         }
      }
   }
   return count;
}

void NCMesh::LoadBoundary(std::istream &input)
{
   int nb, attr, geom;
   input >> nb;
   for (int i = 0; i < nb; i++)
   {
      input >> attr >> geom;

      int v1, v2, v3, v4;
      if (geom == Geometry::SQUARE)
      {
         input >> v1 >> v2 >> v3 >> v4;
         Face* face = faces.Get(v1, v2, v3, v4);
         face->attribute = attr;
      }
      else if (geom == Geometry::TRIANGLE)
      {
         input >> v1 >> v2 >> v3;
         Face* face = faces.Get(v1, v2, v3);
         face->attribute = attr;
      }
      else if (geom == Geometry::SEGMENT)
      {
         input >> v1 >> v2;
         Face* face = faces.Get(v1, v1, v2, v2);
         face->attribute = attr;
      }
      else
      {
         MFEM_ABORT("unsupported boundary element geometry: " << geom);
      }
   }
}

void NCMesh::PrintCoordinates(std::ostream &out) const
{
   int nv = coordinates.Size()/3;
   out << nv << "\n";
   if (!nv) { return; }

   out << spaceDim << "\n";
   for (int i = 0; i < nv; i++)
   {
      out << coordinates[3*i];
      for (int j = 1; j < spaceDim; j++)
      {
         out << " " << coordinates[3*i + j];
      }
      out << "\n";
   }
}

void NCMesh::LoadCoordinates(std::istream &input)
{
   int nv;
   input >> nv;
   if (!nv) { return; }

   input >> spaceDim;

   coordinates.SetSize(nv * 3);
   coordinates = 0.0;

   for (int i = 0; i < nv; i++)
   {
      for (int j = 0; j < spaceDim; j++)
      {
         input >> coordinates[3*i + j];
         MFEM_VERIFY(input.good(), "unexpected EOF");
      }
   }
}

bool NCMesh::ZeroRootStates() const
{
   for (int i = 0; i < root_state.Size(); i++)
   {
      if (root_state[i]) { return false; }
   }
   return true;
}

void NCMesh::Print(std::ostream &out) const
{
   out << "MFEM NC mesh v1.0\n\n"
       "# NCMesh supported geometry types:\n"
       "# TRIANGLE    = 2\n"
       "# SQUARE      = 3\n"
       "# TETRAHEDRON = 4\n"
       "# CUBE        = 5\n"
       "# PRISM       = 6\n";

   out << "\ndimension\n" << Dim << "\n";

#ifndef MFEM_USE_MPI
   if (MyRank != 0) // don't print this section in serial: default rank is 0
#endif
   {
      out << "\nrank\n" << MyRank << "\n";
   }

   out << "\n# rank attr geom ref_type nodes/children";
   out << "\nelements\n" << elements.Size() << "\n";

   for (int i = 0; i < elements.Size(); i++)
   {
      const Element &el = elements[i];
      out << el.rank << " " << el.attribute << " ";
      if (el.parent == -2) { out << "-1\n"; continue; } // unused element

      out << int(el.geom) << " " << int(el.ref_type);
      for (int j = 0; j < 8 && el.node[j] >= 0; j++)
      {
         out << " " << el.node[j];
      }
      out << "\n";
   }

   int nb = PrintBoundary(NULL);
   if (nb)
   {
      out << "\n# attr geom nodes";
      out << "\nboundary\n" << nb << "\n";

      PrintBoundary(&out);
   }

   int nvp = PrintVertexParents(NULL);
   if (nvp)
   {
      out << "\n# vert_id p1 p2";
      out << "\nvertex_parents\n" << nvp << "\n";

      PrintVertexParents(&out);
   }

   if (!ZeroRootStates()) // root_state section is optional
   {
      out << "\n# root element orientation";
      out << "\nroot_state\n" << root_state.Size() << "\n";

      for (int i = 0; i < root_state.Size(); i++)
      {
         out << root_state[i] << "\n";
      }
   }

   if (coordinates.Size())
   {
      out << "\n# top-level node coordinates";
      out << "\ncoordinates\n";

      PrintCoordinates(out);
   }
   else
   {
      // 'nodes' will be printed one level up by Mesh::Printer()
   }
}

void NCMesh::InitRootElements()
{
   // initialize Element::parent
   for (int i = 0; i < elements.Size(); i++)
   {
      Element &el = elements[i];
      if (el.ref_type)
      {
         for (int j = 0; j < 8 && el.child[j] >= 0; j++)
         {
            int child = el.child[j];
            MFEM_VERIFY(child < elements.Size(), "invalid mesh file: "
                        "element " << i << " references invalid child " << child);
            elements[child].parent = i;
         }
      }
   }

   // count the root elements
   int nroots = 0;
   while (nroots < elements.Size() &&
          elements[nroots].parent == -1)
   {
      nroots++;
   }
   MFEM_VERIFY(nroots, "invalid mesh file: no root elements found.");

   // check that only the first 'nroot' elements are roots (have no parent)
   for (int i = nroots; i < elements.Size(); i++)
   {
      MFEM_VERIFY(elements[i].parent != -1,
                  "invalid mesh file: only the first M elements can be roots. "
                  "Found element " << i << " with no parent.");
   }

   // default root state is zero
   root_state.SetSize(nroots);
   root_state = 0;
}

int NCMesh::CountTopLevelNodes() const
{
   int ntop = 0;
   for (auto node = nodes.cbegin(); node != nodes.cend(); ++node)
   {
      if (node->p1 == node->p2) { ntop = node.index() + 1; }
   }
   return ntop;
}

NCMesh::NCMesh(std::istream &input, int version, int &curved)
   : spaceDim(0), MyRank(0), Iso(true)
{
   if (version == 1) // old MFEM mesh v1.1 format
   {
      LoadLegacyFormat(input, curved);
      return;
   }

   MFEM_ASSERT(version == 10, "");
   std::string ident;
   int count;

   // load dimension
   skip_comment_lines(input, '#');
   input >> ident;
   MFEM_VERIFY(ident == "dimension", "invalid mesh file: " << ident);
   input >> Dim;

   // load rank, if present
   skip_comment_lines(input, '#');
   input >> ident;
   if (ident == "rank")
   {
      input >> MyRank;
      MFEM_VERIFY(MyRank >= 0, "invalid rank");

      skip_comment_lines(input, '#');
      input >> ident;
   }

   // load elements
   MFEM_VERIFY(ident == "elements", "invalid mesh file: " << ident);
   input >> count;
   for (int i = 0; i < count; i++)
   {
      int rank, attr, geom, ref_type;
      input >> rank >> attr >> geom;

      Geometry::Type type = Geometry::Type(geom);
      elements.Append(Element(type, attr));

      MFEM_ASSERT(elements.Size() == i+1, "");
      Element &el = elements[i];
      el.rank = rank;

      if (geom >= 0)
      {
         CheckSupportedGeom(type);
         GI[geom].InitGeom(type);

         input >> ref_type;
         MFEM_VERIFY(ref_type >= 0 && ref_type < 8, "");
         el.ref_type = ref_type;

         if (ref_type) // refined element
         {
            for (int j = 0; j < ref_type_num_children[ref_type]; j++)
            {
               input >> el.child[j];
            }
            if (Dim == 3 && ref_type != 7) { Iso = false; }
         }
         else // leaf element
         {
            for (int j = 0; j < GI[geom].nv; j++)
            {
               int id;
               input >> id;
               el.node[j] = id;
               nodes.Alloc(id, id, id);
               // NOTE: nodes that won't get parents assigned will
               // stay hashed with p1 == p2 == id (top-level nodes)
            }
         }
      }
      else
      {
         el.parent = -2; // mark as unused
         free_element_ids.Append(i);
      }
   }

   InitRootElements();
   InitGeomFlags();

   skip_comment_lines(input, '#');
   input >> ident;

   // load boundary
   if (ident == "boundary")
   {
      LoadBoundary(input);

      skip_comment_lines(input, '#');
      input >> ident;
   }

   // load vertex hierarchy
   if (ident == "vertex_parents")
   {
      LoadVertexParents(input);

      skip_comment_lines(input, '#');
      input >> ident;
   }

   // load root states
   if (ident == "root_state")
   {
      input >> count;
      MFEM_VERIFY(count <= root_state.Size(), "too many root states");
      for (int i = 0; i < count; i++)
      {
         input >> root_state[i];
      }

      skip_comment_lines(input, '#');
      input >> ident;
   }

   // load coordinates or nodes
   if (ident == "coordinates")
   {
      LoadCoordinates(input);

      MFEM_VERIFY(coordinates.Size()/3 >= CountTopLevelNodes(),
                  "invalid mesh file: not all top-level nodes are covered by "
                  "the 'coordinates' section of the mesh file.");
   }
   else if (ident == "nodes")
   {
      coordinates.SetSize(0); // this means the mesh is curved

      // prepare to read the nodes
      input >> std::ws;
      curved = 1;
   }
   else
   {
      MFEM_ABORT("invalid mesh file: either 'coordinates' or "
                 "'nodes' must be present");
   }

   // create edge nodes and faces
   nodes.UpdateUnused();
   for (int i = 0; i < elements.Size(); i++)
   {
      if (elements[i].IsLeaf())
      {
         ReferenceElement(i);
         RegisterFaces(i);
      }
   }

   Update();
}

void NCMesh::CopyElements(int elem,
                          const BlockArray<Element> &tmp_elements,
                          Array<int> &index_map)
{
   Element &el = elements[elem];
   if (el.ref_type)
   {
      for (int i = 0; i < 8 && el.child[i] >= 0; i++)
      {
         int old_id = el.child[i];
         // here, we do not use the content of 'free_element_ids', if any
         int new_id = elements.Append(tmp_elements[old_id]);
         index_map[old_id] = new_id;
         el.child[i] = new_id;
         elements[new_id].parent = elem;
         CopyElements(new_id, tmp_elements, index_map);
      }
   }
}

void NCMesh::LoadCoarseElements(std::istream &input)
{
   int ne;
   input >> ne;

   bool iso = true;

   // load the coarse elements
   while (ne--)
   {
      int ref_type;
      input >> ref_type;

      int elem = AddElement(Element(Geometry::INVALID, 0));
      Element &el = elements[elem];
      el.ref_type = ref_type;

      if (Dim == 3 && ref_type != 7) { iso = false; }

      // load child IDs and make parent-child links
      int nch = ref_type_num_children[ref_type];
      for (int i = 0, id; i < nch; i++)
      {
         input >> id;
         MFEM_VERIFY(id >= 0, "");
         MFEM_VERIFY(id < leaf_elements.Size() ||
                     id < elements.Size()-free_element_ids.Size(),
                     "coarse element cannot be referenced before it is "
                     "defined (id=" << id << ").");

         Element &child = elements[id];
         MFEM_VERIFY(child.parent == -1,
                     "element " << id << " cannot have two parents.");

         el.child[i] = id;
         child.parent = elem;

         if (!i) // copy geom and attribute from first child
         {
            el.geom = child.geom;
            el.attribute = child.attribute;
         }
      }
   }

   // prepare for reordering the elements
   BlockArray<Element> tmp_elements;
   elements.Swap(tmp_elements);
   free_element_ids.SetSize(0);

   Array<int> index_map(tmp_elements.Size());
   index_map = -1;

   // copy roots, they need to be at the beginning of 'elements'
   int root_count = 0;
   for (auto el = tmp_elements.begin(); el != tmp_elements.end(); ++el)
   {
      if (el->parent == -1)
      {
         int new_id = elements.Append(*el); // same as AddElement()
         index_map[el.index()] = new_id;
         root_count++;
      }
   }

   // copy the rest of the hierarchy
   for (int i = 0; i < root_count; i++)
   {
      CopyElements(i, tmp_elements, index_map);
   }

   // we also need to renumber element links in Face::elem[]
   for (auto face = faces.begin(); face != faces.end(); ++face)
   {
      for (int i = 0; i < 2; i++)
      {
         if (face->elem[i] >= 0)
         {
            face->elem[i] = index_map[face->elem[i]];
            MFEM_ASSERT(face->elem[i] >= 0, "");
         }
      }
   }

   // set the Iso flag (must be false if there are 3D aniso refinements)
   Iso = iso;

   InitRootState(root_count);
}

void NCMesh::LoadLegacyFormat(std::istream &input, int &curved)
{
   MFEM_ASSERT(elements.Size() == 0, "");
   MFEM_ASSERT(nodes.Size() == 0, "");

   std::string ident;
   int count, attr, geom;

   // load dimension
   skip_comment_lines(input, '#');
   input >> ident;
   MFEM_VERIFY(ident == "dimension", "invalid mesh file");
   input >> Dim;

   // load elements
   skip_comment_lines(input, '#');
   input >> ident;
   MFEM_VERIFY(ident == "elements", "invalid mesh file");

   input >> count;
   for (int i = 0; i < count; i++)
   {
      input >> attr >> geom;

      Geometry::Type type = Geometry::Type(geom);
      CheckSupportedGeom(type);
      GI[geom].InitGeom(type);

      int id = AddElement(Element(type, attr));
      MFEM_ASSERT(id == i, "");

      Element &el = elements[id];
      for (int j = 0; j < GI[geom].nv; j++)
      {
         int id;
         input >> id;
         el.node[j] = id;
         nodes.Alloc(id, id, id); // see comment in NCMesh::NCMesh
      }
   }

   // load boundary
   skip_comment_lines(input, '#');
   input >> ident;
   MFEM_VERIFY(ident == "boundary", "invalid mesh file");

   LoadBoundary(input);

   // load vertex hierarchy
   skip_comment_lines(input, '#');
   input >> ident;
   if (ident == "vertex_parents")
   {
      LoadVertexParents(input);

      skip_comment_lines(input, '#');
      input >> ident;
   }

   // load element hierarchy
   if (ident == "coarse_elements")
   {
      LoadCoarseElements(input);

      skip_comment_lines(input, '#');
      input >> ident;
   }
   else
   {
      // no element hierarchy -> all elements are roots
      InitRootState(elements.Size());
   }
   InitGeomFlags();

   // load vertices
   MFEM_VERIFY(ident == "vertices", "invalid mesh file");
   input >> count;
   input >> std::ws >> ident;
   if (ident != "nodes")
   {
      spaceDim = atoi(ident.c_str());

      coordinates.SetSize(3*count);
      coordinates = 0.0;

      for (int i = 0; i < count; i++)
      {
         for (int j = 0; j < spaceDim; j++)
         {
            input >> coordinates[3*i + j];
            MFEM_VERIFY(input.good(), "unexpected EOF");
         }
      }

      // truncate extra coordinates (legacy vertices section is longer)
      int ntop = CountTopLevelNodes();
      if (3*ntop < coordinates.Size())
      {
         coordinates.SetSize(3*ntop);
      }
   }
   else
   {
      coordinates.SetSize(0);

      // prepare to read the nodes
      input >> std::ws;
      curved = 1;
   }

   // create edge nodes and faces
   nodes.UpdateUnused();
   for (int i = 0; i < elements.Size(); i++)
   {
      if (elements[i].IsLeaf())
      {
         ReferenceElement(i);
         RegisterFaces(i);
      }
   }

   Update();
}

void NCMesh::LegacyToNewVertexOrdering(Array<int> &order) const
{
   order.SetSize(NVertices);
   order = -1;

   int count = 0;
   for (auto node = nodes.cbegin(); node != nodes.cend(); ++node)
   {
      if (node->HasVertex())
      {
         MFEM_ASSERT(node.index() >= 0, "");
         MFEM_ASSERT(node.index() < order.Size(), "");
         MFEM_ASSERT(order[node.index()] == -1, "");

         order[node.index()] = node->vert_index;
         count++;
      }
   }
   MFEM_ASSERT(count == order.Size(), "");
}


////////////////////////////////////////////////////////////////////////////////

void NCMesh::Trim()
{
   vertex_list.Clear();
   face_list.Clear();
   edge_list.Clear();

   boundary_faces.DeleteAll();
   element_vertex.Clear();

   ClearTransforms();

   // TODO future: consider trimming unused blocks at the end of 'elements' and
   // maybe also of 'nodes' and 'faces'.
}

long NCMesh::NCList::MemoryUsage() const
{
   int pm_size = 0;
   for (int i = 0; i < Geometry::NumGeom; i++)
   {
      for (int j = 0; j < point_matrices[i].Size(); i++)
      {
         pm_size += point_matrices[i][j]->MemoryUsage();
      }
      pm_size += point_matrices[i].MemoryUsage();
   }

   return conforming.MemoryUsage() +
          masters.MemoryUsage() +
          slaves.MemoryUsage() +
          pm_size;
}

long CoarseFineTransformations::MemoryUsage() const
{
   long mem = embeddings.MemoryUsage();
   for (int i = 0; i < Geometry::NumGeom; i++)
   {
      mem += point_matrices[i].MemoryUsage();
   }
   return mem;
}

long NCMesh::MemoryUsage() const
{
   return nodes.MemoryUsage() +
          faces.MemoryUsage() +
          elements.MemoryUsage() +
          free_element_ids.MemoryUsage() +
          root_state.MemoryUsage() +
          coordinates.MemoryUsage() +
          leaf_elements.MemoryUsage() +
          leaf_sfc_index.MemoryUsage() +
          vertex_nodeId.MemoryUsage() +
          face_list.MemoryUsage() +
          edge_list.MemoryUsage() +
          vertex_list.MemoryUsage() +
          boundary_faces.MemoryUsage() +
          element_vertex.MemoryUsage() +
          ref_stack.MemoryUsage() +
          derefinements.MemoryUsage() +
          transforms.MemoryUsage() +
          coarse_elements.MemoryUsage() +
          sizeof(*this);
}

int NCMesh::PrintMemoryDetail() const
{
   nodes.PrintMemoryDetail(); mfem::out << " nodes\n";
   faces.PrintMemoryDetail(); mfem::out << " faces\n";

   mfem::out << elements.MemoryUsage() << " elements\n"
             << free_element_ids.MemoryUsage() << " free_element_ids\n"
             << root_state.MemoryUsage() << " root_state\n"
             << coordinates.MemoryUsage() << " top_vertex_pos\n"
             << leaf_elements.MemoryUsage() << " leaf_elements\n"
             << leaf_sfc_index.MemoryUsage() << " leaf_sfc_index\n"
             << vertex_nodeId.MemoryUsage() << " vertex_nodeId\n"
             << face_list.MemoryUsage() << " face_list\n"
             << edge_list.MemoryUsage() << " edge_list\n"
             << vertex_list.MemoryUsage() << " vertex_list\n"
             << boundary_faces.MemoryUsage() << " boundary_faces\n"
             << element_vertex.MemoryUsage() << " element_vertex\n"
             << ref_stack.MemoryUsage() << " ref_stack\n"
             << derefinements.MemoryUsage() << " derefinements\n"
             << transforms.MemoryUsage() << " transforms\n"
             << coarse_elements.MemoryUsage() << " coarse_elements\n"
             << sizeof(*this) << " NCMesh"
             << std::endl;

   return elements.Size() - free_element_ids.Size();
}

#ifdef MFEM_DEBUG
void NCMesh::DebugLeafOrder(std::ostream &out) const
{
   tmp_vertex = new TmpVertex[nodes.NumIds()];
   for (int i = 0; i < leaf_elements.Size(); i++)
   {
      const Element* elem = &elements[leaf_elements[i]];
      for (int j = 0; j < Dim; j++)
      {
         double sum = 0.0;
         int count = 0;
         for (int k = 0; k < 8; k++)
         {
            if (elem->node[k] >= 0)
            {
               sum += CalcVertexPos(elem->node[k])[j];
               count++;
            }
         }
         out << sum / count << " ";
      }
      out << "\n";
   }
   delete [] tmp_vertex;
}

void NCMesh::DebugDump(std::ostream &out) const
{
   // dump nodes
   tmp_vertex = new TmpVertex[nodes.NumIds()];
   out << nodes.Size() << "\n";
   for (auto node = nodes.cbegin(); node != nodes.cend(); ++node)
   {
      const double *pos = CalcVertexPos(node.index());
      out << node.index() << " "
          << pos[0] << " " << pos[1] << " " << pos[2] << " "
          << node->p1 << " " << node->p2 << " "
          << node->vert_index << " " << node->edge_index << " "
          << 0 << "\n";
   }
   delete [] tmp_vertex;
   out << "\n";

   // dump elements
   int nleaves = 0;
   for (int i = 0; i < elements.Size(); i++)
   {
      if (elements[i].IsLeaf()) { nleaves++; }
   }
   out << nleaves << "\n";
   for (int i = 0; i < elements.Size(); i++)
   {
      const Element &el = elements[i];
      if (el.IsLeaf())
      {
         const GeomInfo& gi = GI[el.Geom()];
         out << gi.nv << " ";
         for (int j = 0; j < gi.nv; j++)
         {
            out << el.node[j] << " ";
         }
         out << el.attribute << " " << el.rank << " " << i << "\n";
      }
   }
   out << "\n";

   // dump faces
   out << faces.Size() << "\n";
   for (auto face = faces.cbegin(); face != faces.cend(); ++face)
   {
      int elem = face->elem[0];
      if (elem < 0) { elem = face->elem[1]; }
      MFEM_ASSERT(elem >= 0, "");
      const Element &el = elements[elem];

      int lf = find_local_face(el.Geom(),
                               find_node(el, face->p1),
                               find_node(el, face->p2),
                               find_node(el, face->p3));

      const int* fv = GI[el.Geom()].faces[lf];
      const int nfv = GI[el.Geom()].nfv[lf];

      out << nfv;
      for (int i = 0; i < nfv; i++)
      {
         out << " " << el.node[fv[i]];
      }
      //out << " # face " << face.index() << ", index " << face->index << "\n";
      out << "\n";
   }
}
#endif

} // namespace mfem<|MERGE_RESOLUTION|>--- conflicted
+++ resolved
@@ -1957,15 +1957,9 @@
    //      and simplifies ParNCMesh.
 
    // STEP 1: begin by splitting vertices into 4 classes:
-<<<<<<< HEAD
-   //   - owned top-level vertices (code -1)
-   //   - owned non-top level vertices (code -2)
-   //   - ghost (non-owned) vertices (code -3)
-=======
    //   - local top-level vertices (code -1)
    //   - local non-top level vertices (code -2)
    //   - ghost (non-local) vertices (code -3)
->>>>>>> c40d97d2
    //   - vertices beyond the ghost layer (code -4)
 
    for (auto node = nodes.begin(); node != nodes.end(); ++node)
@@ -1981,19 +1975,11 @@
          Node &nd = nodes[el.node[j]];
          if (el.rank == MyRank)
          {
-<<<<<<< HEAD
-            if (nd.p1 == nd.p2) // owned top-level vertex
+            if (nd.p1 == nd.p2) // local top-level vertex
             {
                if (nd.vert_index < -1) { nd.vert_index = -1; }
             }
-            else // owned non-top-level vertex
-=======
-            if (nd.p1 == nd.p2) // local top-level vertex
-            {
-               if (nd.vert_index < -1) { nd.vert_index = -1; }
-            }
             else // local non-top-level vertex
->>>>>>> c40d97d2
             {
                if (nd.vert_index < -2) { nd.vert_index = -2; }
             }
@@ -2005,11 +1991,7 @@
       }
    }
 
-<<<<<<< HEAD
-   // STEP 2: assign indices of top-level owned vertices, in original order
-=======
    // STEP 2: assign indices of top-level local vertices, in original order
->>>>>>> c40d97d2
 
    NVertices = 0;
    for (auto node = nodes.begin(); node != nodes.end(); ++node)
@@ -2020,13 +2002,8 @@
       }
    }
 
-<<<<<<< HEAD
-   // STEP 3: go over all elements (owned and ghost) in SFC order and assign
-   // remaining owned vertices in that order.
-=======
    // STEP 3: go over all elements (local and ghost) in SFC order and assign
    // remaining local vertices in that order.
->>>>>>> c40d97d2
 
    Array<int> sfc_order(leaf_elements.Size());
    for (int i = 0; i < sfc_order.Size(); i++)
