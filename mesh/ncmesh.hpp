--- conflicted
+++ resolved
@@ -383,14 +383,9 @@
    void GetElementFacesAttributes(int i, Array<int> &faces,
                                   Array<int> &fattr) const;
 
-<<<<<<< HEAD
-   /// I/O: Print the "vertex_parents" section of the mesh file (ver. >= 1.1).
-   void PrintVertexParents(std::ostream &out) const;
-=======
 
    /// I/O: Print the mesh in "MFEM NC mesh v1.0" format.
    void Print(std::ostream &out) const;
->>>>>>> bf542247
 
    /// I/O: Return true if the mesh was loaded from the legacy v1.1 format.
    bool IsLegacyLoaded() const { return Legacy; }
@@ -519,23 +514,10 @@
        NOTE: the first M items of 'elements' is the coarse mesh. */
    Array<int> root_state;
 
-<<<<<<< HEAD
-   /// coordinates of top-level vertices (organized as triples)
-   Array<double> top_vertex_pos;
-
-   // Node/edge/Face/Element sets defined on the coarse mesh
-   NCEntitySets * ncent_sets;
-
-   typedef HashTable<Node>::iterator node_iterator;
-   typedef HashTable<Face>::iterator face_iterator;
-   typedef HashTable<Node>::const_iterator node_const_iterator;
-   typedef HashTable<Face>::const_iterator face_const_iterator;
-   typedef BlockArray<Element>::iterator elem_iterator;
-=======
    /** Coordinates of top-level vertices (organized as triples). If empty,
        the Mesh is curved (Nodes != NULL) and NCMesh is topology-only. */
    Array<double> coordinates;
->>>>>>> bf542247
+
 
 
    // secondary data
@@ -567,6 +549,8 @@
 
    Table element_vertex; ///< leaf-element to vertex table, see FindSetNeighbors
 
+   // Node/edge/Face/Element sets defined on the coarse mesh
+   NCEntitySets * ncent_sets;
 
    void UpdateLeafElements();
    void UpdateVertices(); ///< update Vertex::index and vertex_nodeId
@@ -967,13 +951,9 @@
 #endif
 
    friend class ParNCMesh; // for ParNCMesh::ElementSet
-<<<<<<< HEAD
    friend class ParNCEntitySets;
-   friend struct CompareRanks;
-=======
    friend struct MatrixMap;
    friend struct PointMatrixHash;
->>>>>>> bf542247
 };
 
 }
