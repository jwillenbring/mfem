--- conflicted
+++ resolved
@@ -399,7 +399,6 @@
       device_mem_type = MemoryType::DEVICE_DEBUG;
    }
 
-<<<<<<< HEAD
    // Enable the DEBUG pool mode when requested
    if (debug && device_option && !strcmp(device_option, "pool"))
    {
@@ -427,10 +426,9 @@
          device_mem_type = MemoryType::HOST_ARENA;
       }
    }
-=======
+
    MFEM_VERIFY(!device || IsDeviceMemory(device_mem_type),
                "invalid device memory configuration!");
->>>>>>> bb2a80ed
 
    // Update the memory manager with the new settings
    mm.Configure(host_mem_type, device_mem_type);
