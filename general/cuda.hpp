--- conflicted
+++ resolved
@@ -97,12 +97,10 @@
 /// Copies memory from Device to Host
 void* CuMemcpyDtoHAsync(void *h_dst, const void *d_src, size_t bytes);
 
-<<<<<<< HEAD
 void CuGetLastError();
-=======
+
 /// Get the number of CUDA devices
 int CuGetDeviceCount();
->>>>>>> 632857c1
 
 } // namespace mfem
 
