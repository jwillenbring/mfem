// Copyright (c) 2010-2020, Lawrence Livermore National Security, LLC. Produced
// at the Lawrence Livermore National Laboratory. All Rights reserved. See files
// LICENSE and NOTICE for details. LLNL-CODE-806117.
//
// This file is part of the MFEM library. For more information and source code
// availability visit https://mfem.org.
//
// MFEM is free software; you can redistribute it and/or modify it under the
// terms of the BSD-3 license. We welcome feedback and contributions, see file
// CONTRIBUTING.md for details.

#ifndef MFEM_MEM_MANAGER_HPP
#define MFEM_MEM_MANAGER_HPP

#include "globals.hpp"
#include "error.hpp"
#include <cstring> // std::memcpy
#include <type_traits> // std::is_const

namespace mfem
{

// Implementation of MFEM's lightweight device/host memory manager designed to
// work seamlessly with the OCCA, RAJA, and other kernels supported by MFEM.

/// Memory types supported by MFEM.
enum class MemoryType
{
   HOST,           ///< Host memory; using new[] and delete[]
   HOST_32,        ///< Host memory; aligned at 32 bytes
   HOST_64,        ///< Host memory; aligned at 64 bytes
   HOST_DEBUG,     ///< Host memory; allocated from a "host-debug" pool
   HOST_UMPIRE,    ///< Host memory; using Umpire
   MANAGED,        /**< Managed memory; using CUDA or HIP *MallocManaged
                        and *Free */
   DEVICE,         ///< Device memory; using CUDA or HIP *Malloc and *Free
   DEVICE_DEBUG,   /**< Pseudo-device memory; allocated on host from a
                        "device-debug" pool */
   DEVICE_UMPIRE,  ///< Device memory; using Umpire
   SIZE            ///< Number of host and device memory types
};

/// Static casts to 'int' and sizes of some useful memory types.
constexpr int MemoryTypeSize = static_cast<int>(MemoryType::SIZE);
constexpr int HostMemoryType = static_cast<int>(MemoryType::HOST);
constexpr int HostMemoryTypeSize = static_cast<int>(MemoryType::DEVICE);
constexpr int DeviceMemoryType = static_cast<int>(MemoryType::MANAGED);
constexpr int DeviceMemoryTypeSize = MemoryTypeSize - DeviceMemoryType;

/// Memory type names, used during Device:: configuration.
extern const char *MemoryTypeName[MemoryTypeSize];

/// Memory classes identify sets of memory types.
/** This type is used by kernels that can work with multiple MemoryType%s.
 *  For example, kernels that can use DEVICE or MANAGED memory types should
 *  use MemoryClass::DEVICE for their inputs. */
enum class MemoryClass
{
   HOST,    /**< Memory types: { HOST, HOST_32, HOST_64, HOST_DEBUG,
                                 HOST_UMPIRE, MANAGED } */
   HOST_32, ///< Memory types: { HOST_32, HOST_64, HOST_DEBUG }
   HOST_64, ///< Memory types: { HOST_64, HOST_DEBUG }
   DEVICE,  ///< Memory types: { DEVICE, DEVICE_DEBUG, DEVICE_UMPIRE, MANAGED }
   MANAGED  ///< Memory types: { MANAGED }
};

/// Return true if the given memory type is in MemoryClass::HOST.
inline bool IsHostMemory(MemoryType mt) { return mt <= MemoryType::MANAGED; }
inline bool IsDeviceMemory(MemoryType mt) { return mt >= MemoryType::MANAGED; }

/// Return a suitable MemoryType for a given MemoryClass.
MemoryType GetMemoryType(MemoryClass mc);

/// Return a suitable MemoryClass from a pair of MemoryClass%es.
/** Note: this operation is commutative, i.e. a*b = b*a, associative, i.e.
    (a*b)*c = a*(b*c), and has an identity element: MemoryClass::HOST.

    Currently, the operation is defined as a*b := max(a,b) where the max
    operation is based on the enumeration ordering:

    HOST < HOST_32 < HOST_64 < DEVICE < MANAGED. */
MemoryClass operator*(MemoryClass mc1, MemoryClass mc2);

/// Class used by MFEM to store pointers to host and/or device memory.
/** The template class parameter, T, must be a plain-old-data (POD) type.

    In many respects this class behaves like a pointer:
    * When destroyed, a Memory object does NOT automatically delete any
      allocated memory.
    * Only the method Delete() will deallocate a Memory object.
    * Other methods that modify the object (e.g. New(), Wrap(), etc) will simply
      overwrite the old contents.
    * One difference with a pointer is that a const Memory object does not allow
      modification of the content (unlike e.g. a const pointer).

    A Memory object stores up to two different pointers: one host pointer (with
    MemoryType from MemoryClass::HOST) and one device pointer (currently one of
    MemoryType: DEVICE, DEVICE_DEBUG, DEVICE_UMPIRE or MANAGED).

    A Memory object can hold (wrap) an externally allocated pointer with any
    given MemoryType.

    Access to the content of the Memory object can be requested with any given
    MemoryClass through the methods ReadWrite(), Read(), and Write().
    Requesting such access may result in additional (internally handled)
    memory allocation and/or memory copy.
    * When ReadWrite() is called, the returned pointer becomes the only
      valid pointer.
    * When Read() is called, the returned pointer becomes valid, however
      the other pointer (host or device) may remain valid as well.
    * When Write() is called, the returned pointer becomes the only valid
      pointer, however, unlike ReadWrite(), no memory copy will be performed.

    The host memory (pointer from MemoryClass::HOST) can be accessed through the
    inline methods: `operator[]()`, `operator*()`, the implicit conversion
    functions `operator T*()`, `operator const T*()`, and the explicit
    conversion template functions `operator U*()`,  `operator const U*()` (with
    any suitable type U). In certain cases, using these methods may have
    undefined behavior, e.g. if the host pointer is not currently valid. */
template <typename T>
class Memory
{
protected:
   friend class MemoryManager;
   friend void MemoryPrintFlags(unsigned flags);

   enum FlagMask: unsigned
   {
      REGISTERED    = 1 << 0, /**< The host pointer is registered with the
                                   MemoryManager */
      OWNS_HOST     = 1 << 1, ///< The host pointer will be deleted by Delete()
      OWNS_DEVICE   = 1 << 2, /**< The device pointer will be deleted by
                                   Delete() */
      OWNS_INTERNAL = 1 << 3, ///< Ownership flag for internal Memory data
      VALID_HOST    = 1 << 4, ///< Host pointer is valid
      VALID_DEVICE  = 1 << 5, ///< %Device pointer is valid
      USE_DEVICE    = 1 << 6, /**< Internal device flag, see e.g.
                                   Vector::UseDevice() */
      ALIAS         = 1 << 7  ///< Pointer is an alias
   };

   /// Pointer to host memory. Not owned.
   /** The type of the pointer is given by the field #h_mt; it can be any type
       from MemoryClass::HOST. */
   T *h_ptr;
   int capacity; ///< Size of the allocated memory
   MemoryType h_mt; ///< Host memory type
   mutable unsigned flags; ///< Bit flags defined from the #FlagMask enum
   // 'flags' is mutable so that it can be modified in Set{Host,Device}PtrOwner,
   // Copy{From,To}, {ReadWrite,Read,Write}.

public:
   /// Default constructor: no initialization.
   Memory() { }

   /// Copy constructor: default.
   Memory(const Memory &orig) = default;

   /// Move constructor: default.
   Memory(Memory &&orig) = default;

   /// Copy-assignment operator: default.
   Memory &operator=(const Memory &orig) = default;

   /// Move-assignment operator: default.
   Memory &operator=(Memory &&orig) = default;

   /// Allocate host memory for @a size entries.
   /** The allocation uses the current host memory type returned by
       MemoryManager::GetHostMemoryType(). */
   explicit Memory(int size) { New(size); }

   /** @brief Allocate memory for @a size entries with the given MemoryType
       @a mt. */
   /** The newly allocated memory is not initialized, however the given
       MemoryType is still set as valid. */
   Memory(int size, MemoryType mt) { New(size, mt); }

   /** @brief Wrap an externally allocated host pointer, @a ptr with the current
       host memory type returned by MemoryManager::GetHostMemoryType(). */
   /** The parameter @a own determines whether @a ptr will be deleted when the
       method Delete() is called. */
   explicit Memory(T *ptr, int size, bool own) { Wrap(ptr, size, own); }

   /// Wrap an externally allocated pointer, @a ptr, of the given MemoryType.
   /** The new memory object will have the given MemoryType set as valid.

       The given @a ptr must be allocated appropriately for the given
       MemoryType.

       The parameter @a own determines whether @a ptr will be deleted when the
       method Delete() is called. */
   Memory(T *ptr, int size, MemoryType mt, bool own)
   { Wrap(ptr, size, mt, own); }

   /** @brief Alias constructor. Create a Memory object that points inside the
       Memory object @a base. */
   /** The new Memory object uses the same MemoryType(s) as @a base. */
   Memory(const Memory &base, int offset, int size)
   { MakeAlias(base, offset, size); }

   /// Destructor: default.
   /** @note The destructor will NOT delete the current memory. */
   ~Memory() = default;

   /** @brief Return true if the host pointer is owned. Ownership indicates
       whether the pointer will be deleted by the method Delete(). */
   bool OwnsHostPtr() const { return flags & OWNS_HOST; }

   /** @brief Set/clear the ownership flag for the host pointer. Ownership
       indicates whether the pointer will be deleted by the method Delete(). */
   void SetHostPtrOwner(bool own) const
   { flags = own ? (flags | OWNS_HOST) : (flags & ~OWNS_HOST); }

   /** @brief Return true if the device pointer is owned. Ownership indicates
       whether the pointer will be deleted by the method Delete(). */
   bool OwnsDevicePtr() const { return flags & OWNS_DEVICE; }

   /** @brief Set/clear the ownership flag for the device pointer. Ownership
       indicates whether the pointer will be deleted by the method Delete(). */
   void SetDevicePtrOwner(bool own) const
   { flags = own ? (flags | OWNS_DEVICE) : (flags & ~OWNS_DEVICE); }

   /** @brief Clear the ownership flags for the host and device pointers, as
       well as any internal data allocated by the Memory object. */
   void ClearOwnerFlags() const
   { flags = flags & ~(OWNS_HOST | OWNS_DEVICE | OWNS_INTERNAL); }

   /// Read the internal device flag.
   bool UseDevice() const { return flags & USE_DEVICE; }

   /// Set the internal device flag.
   void UseDevice(bool use_dev) const
   { flags = use_dev ? (flags | USE_DEVICE) : (flags & ~USE_DEVICE); }

   /// Return the size of the allocated memory.
   int Capacity() const { return capacity; }

   /// Reset the memory to be empty, ensuring that Delete() will be a no-op.
   /** This is the Memory class equivalent to setting a pointer to NULL, see
       Empty().

       @note The current memory is NOT deleted by this method. */
   void Reset();

   /// Reset the memory and set the host memory type.
   void Reset(MemoryType host_mt);

   /// Return true if the Memory object is empty, see Reset().
   /** Default-constructed objects are uninitialized, so they are not guaranteed
       to be empty. */
   bool Empty() const { return h_ptr == NULL; }

   /** @brief Allocate host memory for @a size entries with the current host
       memory type returned by MemoryManager::GetHostMemoryType(). */
   /** @note The current memory is NOT deleted by this method. */
   inline void New(int size);

   /// Allocate memory for @a size entries with the given MemoryType.
   /** The newly allocated memory is not initialized, however the given
       MemoryType is still set as valid.

       @note The current memory is NOT deleted by this method. */
   inline void New(int size, MemoryType mt);

   /** @brief Wrap an externally allocated host pointer, @a ptr with the current
       host memory type returned by MemoryManager::GetHostMemoryType(). */
   /** The parameter @a own determines whether @a ptr will be deleted when the
       method Delete() is called.

       @note The current memory is NOT deleted by this method. */
   inline void Wrap(T *ptr, int size, bool own);

   /// Wrap an externally allocated pointer, @a ptr, of the given MemoryType.
   /** The new memory object will have the given MemoryType set as valid.

       The given @a ptr must be allocated appropriately for the given
       MemoryType.

       The parameter @a own determines whether @a ptr will be deleted when the
       method Delete() is called.

       @note The current memory is NOT deleted by this method. */
   inline void Wrap(T *ptr, int size, MemoryType mt, bool own);

   /// Create a memory object that points inside the memory object @a base.
   /** The new Memory object uses the same MemoryType(s) as @a base.

       @note The current memory is NOT deleted by this method. */
   inline void MakeAlias(const Memory &base, int offset, int size);

   /** @brief Delete the owned pointers. The Memory is not reset by this method,
       i.e. it will, generally, not be Empty() after this call. */
   inline void Delete();

   /// Array subscript operator for host memory.
   inline T &operator[](int idx);

   /// Array subscript operator for host memory, const version.
   inline const T &operator[](int idx) const;

   /// Direct access to the host memory as T* (implicit conversion).
   /** When the type T is const-qualified, this method can be used only if the
       host pointer is currently valid (the device pointer may be valid or
       invalid).

       When the type T is not const-qualified, this method can be used only if
       the host pointer is the only valid pointer.

       When the Memory is empty, this method can be used and it returns NULL. */
   inline operator T*();

   /// Direct access to the host memory as const T* (implicit conversion).
   /** This method can be used only if the host pointer is currently valid (the
       device pointer may be valid or invalid).

       When the Memory is empty, this method can be used and it returns NULL. */
   inline operator const T*() const;

   /// Direct access to the host memory via explicit typecast.
   /** A pointer to type T must be reinterpret_cast-able to a pointer to type U.
       In particular, this method cannot be used to cast away const-ness from
       the base type T.

       When the type U is const-qualified, this method can be used only if the
       host pointer is currently valid (the device pointer may be valid or
       invalid).

       When the type U is not const-qualified, this method can be used only if
       the host pointer is the only valid pointer.

       When the Memory is empty, this method can be used and it returns NULL. */
   template <typename U>
   inline explicit operator U*();

   /// Direct access to the host memory via explicit typecast, const version.
   /** A pointer to type T must be reinterpret_cast-able to a pointer to type
       const U.

       This method can be used only if the host pointer is currently valid (the
       device pointer may be valid or invalid).

       When the Memory is empty, this method can be used and it returns NULL. */
   template <typename U>
   inline explicit operator const U*() const;

   /// Get read-write access to the memory with the given MemoryClass.
   /** If only read or only write access is needed, then the methods
       Read() or Write() should be used instead of this method.

       The parameter @a size must not exceed the Capacity(). */
   inline T *ReadWrite(MemoryClass mc, int size);

   /// Get read-only access to the memory with the given MemoryClass.
   /** The parameter @a size must not exceed the Capacity(). */
   inline const T *Read(MemoryClass mc, int size) const;

   /// Get write-only access to the memory with the given MemoryClass.
   /** The parameter @a size must not exceed the Capacity().

       The contents of the returned pointer is undefined, unless it was
       validated by a previous call to Read() or ReadWrite() with
       the same MemoryClass. */
   inline T *Write(MemoryClass mc, int size);

   /// Copy the host/device pointer validity flags from @a other to @a *this.
   /** This method synchronizes the pointer validity flags of two Memory objects
       that use the same host/device pointers, or when @a *this is an alias
       (sub-Memory) of @a other. Typically, this method should be called after
       @a other is manipulated in a way that changes its pointer validity flags
       (e.g. it was moved from device to host memory). */
   inline void Sync(const Memory &other) const;

   /** @brief Update the alias Memory @a *this to match the memory location (all
       valid locations) of its base Memory, @a base. */
   /** This method is useful when alias Memory is moved and manipulated in a
       different memory space. Such operations render the pointer validity flags
       of the base incorrect. Calling this method will ensure that @a base is
       up-to-date. Note that this is achieved by moving/copying @a *this (if
       necessary), and not @a base. */
   inline void SyncAlias(const Memory &base, int alias_size) const;

   /** @brief Return a MemoryType that is currently valid. If both the host and
       the device pointers are currently valid, then the device memory type is
       returned. */
   inline MemoryType GetMemoryType() const;

   /// Copy @a size entries from @a src to @a *this.
   /** The given @a size should not exceed the Capacity() of the source @a src
       and the destination, @a *this. */
   inline void CopyFrom(const Memory &src, int size);

   /// Copy @a size entries from the host pointer @a src to @a *this.
   /** The given @a size should not exceed the Capacity() of @a *this. */
   inline void CopyFromHost(const T *src, int size);

   /// Copy @a size entries from @a *this to @a dest.
   /** The given @a size should not exceed the Capacity() of @a *this and the
       destination, @a dest. */
   inline void CopyTo(Memory &dest, int size) const
   { dest.CopyFrom(*this, size); }

   /// Copy @a size entries from @a *this to the host pointer @a dest.
   /** The given @a size should not exceed the Capacity() of @a *this. */
   inline void CopyToHost(T *dest, int size) const;

   /// Print the internal flags.
   /** This method can be useful for debugging. It is explicitly instantiated
       for Memory<T> with T = int and T = double. */
   inline void PrintFlags() const;

   /// If both the host and the device data are valid, compare their contents.
   /** This method can be useful for debugging. It is explicitly instantiated
       for Memory<T> with T = int and T = double. */
   inline int CompareHostAndDevice(int size) const;
};


/** The memory manager class.  Host side pointers are inserted into this 
    manager which keeps track of the associated device pointer, and where
    the data currently resides. */
class MemoryManager
{
private:

   typedef MemoryType MemType;
   typedef Memory<int> Mem;

   template <typename T> friend class Memory;

   /// Host memory type set during the Setup.
   static MemoryType host_mem_type;

   /// Device memory type set during the Setup.
   static MemoryType device_mem_type;

   /// Allow to detect if a global memory manager instance exists.
   static bool exists;

   /// Return true if the global memory manager instance exists.
   static bool Exists() { return exists; }

   /// Host and device allocator names for Umpire.
#ifdef MFEM_USE_UMPIRE
   static const char *h_umpire_name;
   static const char *d_umpire_name;
#endif

private: // Static methods used by the Memory<T> class

   /// Allocate and register a new pointer. Return the host pointer.
   /// h_tmp must be already allocated using new T[] if mt is a pure device
   /// memory type, e.g. CUDA (mt will not be HOST).
   static void *New_(void *h_tmp, size_t bytes, MemoryType mt, unsigned &flags);

   /// Register an external pointer of the given MemoryType.
   /// Return the host pointer.
   static void *Register_(void *ptr, void *h_ptr, size_t bytes, MemoryType mt,
                          bool own, bool alias, unsigned &flags);

   /// Register an alias. Note: base_h_ptr may be an alias.
   static void Alias_(void *base_h_ptr, size_t offset, size_t bytes,
                      unsigned base_flags, unsigned &flags);

   /// Un-register and free memory identified by its host pointer. Returns the
   /// memory type of the host pointer.
   static MemoryType Delete_(void *h_ptr, MemoryType mt, unsigned flags);

   /// Check if the memory types given the memory class are valid
   static bool MemoryClassCheck_(MemoryClass mc, void *h_ptr,
                                 MemoryType h_mt, size_t bytes, unsigned flags);

   /// Return the dual memory type of the given one.
   static MemoryType GetDualMemoryType_(MemoryType mt);

   /// Return a pointer to the memory identified by the host pointer h_ptr for
   /// access with the given MemoryClass.
   static void *ReadWrite_(void *h_ptr, MemoryType h_mt, MemoryClass mc,
                           size_t bytes, unsigned &flags);

   static const void *Read_(void *h_ptr, MemoryType h_mt,  MemoryClass mc,
                            size_t bytes, unsigned &flags);

   static void *Write_(void *h_ptr, MemoryType h_mt,  MemoryClass mc,
                       size_t bytes, unsigned &flags);

   static void SyncAlias_(const void *base_h_ptr, void *alias_h_ptr,
                          size_t alias_bytes, unsigned base_flags,
                          unsigned &alias_flags);

   /// Return the type the of the currently valid memory.
   /// If more than one types are valid, return a device type.
   static MemoryType GetDeviceMemoryType_(void *h_ptr);

   /// Return the type the of the host memory.
   static MemoryType GetHostMemoryType_(void *h_ptr);

   /// Verify that h_mt and h_ptr's h_mt (memory or alias) are equal.
   static void CheckHostMemoryType_(MemoryType h_mt, void *h_ptr);

   /// Copy entries from valid memory type to valid memory type.
   ///  Both dest_h_ptr and src_h_ptr are registered host pointers.
   static void Copy_(void *dest_h_ptr, const void *src_h_ptr, size_t bytes,
                     unsigned src_flags, unsigned &dest_flags);

   /// Copy entries from valid memory type to host memory, where dest_h_ptr is
   /// not a registered host pointer and src_h_ptr is a registered host pointer.
   static void CopyToHost_(void *dest_h_ptr, const void *src_h_ptr,
                           size_t bytes, unsigned src_flags);

   /// Copy entries from host memory to valid memory type, where dest_h_ptr is a
   /// registered host pointer and src_h_ptr is not a registered host pointer.
   static void CopyFromHost_(void *dest_h_ptr, const void *src_h_ptr,
                             size_t bytes, unsigned &dest_flags);

   /// Check if the host pointer has been registered in the memory manager.
   static bool IsKnown_(const void *h_ptr);

   /** @brief Check if the host pointer has been registered as an alias in the
       memory manager. */
   static bool IsAlias_(const void *h_ptr);

   /// Compare the contents of the host and the device memory.
   static int CompareHostAndDevice_(void *h_ptr, size_t size, unsigned flags);

<<<<<<< HEAD
   /// Adds the host side address @a ptr and size @a bytes in the map to be managed.
   void *Insert(void *ptr, const std::size_t bytes);
=======
private:
>>>>>>> 4134e949

   /// Insert a host address in the memory map
   void Insert(void *h_ptr, size_t bytes, MemoryType h_mt,  MemoryType d_mt);

   /// Insert a device and the host addresses in the memory map
   void InsertDevice(void *d_ptr, void *h_ptr, size_t bytes,
                     MemoryType h_mt,  MemoryType d_mt);

   /// Insert an alias in the alias map
   void InsertAlias(const void *base_ptr, void *alias_ptr,
                    const size_t bytes, const bool base_is_alias);

   /// Erase an address from the memory map, as well as all its aliases
   void Erase(void *h_ptr, bool free_dev_ptr = true);

   /// Erase an alias from the aliases map
   void EraseAlias(void *alias_ptr);

   /// Return the corresponding device pointer of h_ptr,
   /// allocating and moving the data if needed
   void *GetDevicePtr(const void *h_ptr, size_t bytes, bool copy_data);

   /// Return the corresponding device pointer of alias_ptr,
   /// allocating and moving the data if needed
   void *GetAliasDevicePtr(const void *alias_ptr, size_t bytes, bool copy_data);

   /// Return the corresponding host pointer of d_ptr,
   /// allocating and moving the data if needed
   void *GetHostPtr(const void *d_ptr, size_t bytes, bool copy_data);

   /// Return the corresponding host pointer of alias_ptr,
   /// allocating and moving the data if needed
   void *GetAliasHostPtr(const void *alias_ptr, size_t bytes, bool copy_data);

public:
   MemoryManager();
   ~MemoryManager();

   /// Initialize the memory manager.
   void Init();

   /// Configure the Memory manager with given default host and device types
   /// This method will be called when configuring a device.
   void Configure(const MemoryType h_mt, const MemoryType d_mt);

#ifdef MFEM_USE_UMPIRE
   /// Set the host and device UMpire allocator names
   void SetUmpireAllocatorNames(const char *h_name, const char *d_name);
   const char *GetUmpireAllocatorHostName() { return h_umpire_name; }
   const char *GetUmpireAllocatorDeviceName() { return d_umpire_name; }
#endif

   /// Free all the device memories
   void Destroy();

<<<<<<< HEAD
   /// Return true if a global memory manager instance exists.
   static bool Exists() { return exists; }
=======
   /// Return true if the pointer is known by the memory manager
   bool IsKnown(const void *h_ptr) { return IsKnown_(h_ptr); }
>>>>>>> 4134e949

   /// Return true if the pointer is known by the memory manager as an alias
   bool IsAlias(const void *h_ptr) { return IsAlias_(h_ptr); }

   /// Check if the host pointer has been registered in the memory manager
   void RegisterCheck(void *h_ptr);

   /// Prints all pointers known by the memory manager,
   /// returning the number of printed pointers
   int PrintPtrs(std::ostream &out = mfem::out);

   /// Prints all aliases known by the memory manager
   /// returning the number of printed pointers
   int PrintAliases(std::ostream &out = mfem::out);

   static MemoryType GetHostMemoryType() { return host_mem_type; }
   static MemoryType GetDeviceMemoryType() { return device_mem_type; }
};


// Inline methods

template <typename T>
inline void Memory<T>::Reset()
{
   h_ptr = NULL;
   h_mt = MemoryManager::host_mem_type;
   capacity = 0;
   flags = 0;
}

template <typename T>
inline void Memory<T>::Reset(MemoryType host_mt)
{
   h_ptr = NULL;
   h_mt = host_mt;
   capacity = 0;
   flags = 0;
}

template <typename T>
inline void Memory<T>::New(int size)
{
   capacity = size;
   flags = OWNS_HOST | VALID_HOST;
   h_mt = MemoryManager::host_mem_type;
   h_ptr = (h_mt == MemoryType::HOST) ? new T[size] :
           (T*)MemoryManager::New_(nullptr, size*sizeof(T), h_mt, flags);
}

template <typename T>
inline void Memory<T>::New(int size, MemoryType mt)
{
   capacity = size;
   const size_t bytes = size*sizeof(T);
   const bool mt_host = mt == MemoryType::HOST;
   if (mt_host) { flags = OWNS_HOST | VALID_HOST; }
   h_mt = IsHostMemory(mt) ? mt : MemoryManager::GetDualMemoryType_(mt);
   T *h_tmp = (h_mt == MemoryType::HOST) ? new T[size] : nullptr;
   h_ptr = (mt_host) ? h_tmp: (T*)MemoryManager::New_(h_tmp, bytes, mt, flags);
}

template <typename T>
inline void Memory<T>::Wrap(T *ptr, int size, bool own)
{
   h_ptr = ptr;
   capacity = size;
   const size_t bytes = size*sizeof(T);
   flags = (own ? OWNS_HOST : 0) | VALID_HOST;
   h_mt = MemoryManager::host_mem_type;
#ifdef MFEM_DEBUG
   if (own && MemoryManager::Exists())
   { MFEM_VERIFY(h_mt == MemoryManager::GetHostMemoryType_(h_ptr),""); }
#endif
   if (own && h_mt != MemoryType::HOST)
   { MemoryManager::Register_(ptr, ptr, bytes, h_mt, own, false, flags); }
}

template <typename T>
inline void Memory<T>::Wrap(T *ptr, int size, MemoryType mt, bool own)
{
   capacity = size;
   if (IsHostMemory(mt))
   {
      h_mt = mt;
      h_ptr = ptr;
      if (mt == MemoryType::HOST || !own)
      {
         // Skip restration
         flags = (own ? OWNS_HOST : 0) | VALID_HOST;
         return;
      }
   }
   else
   {
      h_mt = MemoryManager::GetDualMemoryType_(mt);
      h_ptr = (h_mt == MemoryType::HOST) ? new T[size] : nullptr;
   }
   flags = 0;
   h_ptr = (T*)MemoryManager::Register_(ptr, h_ptr, size*sizeof(T), mt,
                                        own, false, flags);
}

template <typename T>
inline void Memory<T>::MakeAlias(const Memory &base, int offset, int size)
{
   capacity = size;
   h_mt = base.h_mt;
   h_ptr = base.h_ptr + offset;
   if (!(base.flags & REGISTERED))
   { flags = (base.flags | ALIAS) & ~(OWNS_HOST | OWNS_DEVICE); }
   else
   {
      const size_t s_bytes = size*sizeof(T);
      const size_t o_bytes = offset*sizeof(T);
      MemoryManager::Alias_(base.h_ptr, o_bytes, s_bytes, base.flags, flags);
   }
}

template <typename T>
inline void Memory<T>::Delete()
{
   const bool registered = flags & REGISTERED;
   const bool mt_host = h_mt == MemoryType::HOST;
   const bool std_delete = !registered && mt_host;

   if (std_delete ||
       MemoryManager::Delete_((void*)h_ptr, h_mt, flags) == MemoryType::HOST)
   {
      if (flags & OWNS_HOST) { delete [] h_ptr; }
   }
}

template <typename T>
inline T &Memory<T>::operator[](int idx)
{
   MFEM_ASSERT((flags & VALID_HOST) && !(flags & VALID_DEVICE),
               "invalid host pointer access");
   return h_ptr[idx];
}

template <typename T>
inline const T &Memory<T>::operator[](int idx) const
{
   MFEM_ASSERT((flags & VALID_HOST), "invalid host pointer access");
   return h_ptr[idx];
}

template <typename T>
inline Memory<T>::operator T*()
{
   MFEM_ASSERT(Empty() ||
               ((flags & VALID_HOST) &&
                (std::is_const<T>::value || !(flags & VALID_DEVICE))),
               "invalid host pointer access");
   return h_ptr;
}

template <typename T>
inline Memory<T>::operator const T*() const
{
   MFEM_ASSERT(Empty() || (flags & VALID_HOST), "invalid host pointer access");
   return h_ptr;
}

template <typename T> template <typename U>
inline Memory<T>::operator U*()
{
   MFEM_ASSERT(Empty() ||
               ((flags & VALID_HOST) &&
                (std::is_const<U>::value || !(flags & VALID_DEVICE))),
               "invalid host pointer access");
   return reinterpret_cast<U*>(h_ptr);
}

template <typename T> template <typename U>
inline Memory<T>::operator const U*() const
{
   MFEM_ASSERT(Empty() || (flags & VALID_HOST), "invalid host pointer access");
   return reinterpret_cast<U*>(h_ptr);
}

template <typename T>
inline T *Memory<T>::ReadWrite(MemoryClass mc, int size)
{
   const size_t bytes = size * sizeof(T);
   if (!(flags & REGISTERED))
   {
      if (mc == MemoryClass::HOST) { return h_ptr; }
      MemoryManager::Register_(h_ptr, nullptr, capacity*sizeof(T), h_mt,
                               flags & OWNS_HOST, flags & ALIAS, flags);
   }
   return (T*)MemoryManager::ReadWrite_(h_ptr, h_mt, mc, bytes, flags);
}

template <typename T>
inline const T *Memory<T>::Read(MemoryClass mc, int size) const
{
   const size_t bytes = size * sizeof(T);
   if (!(flags & REGISTERED))
   {
      if (mc == MemoryClass::HOST) { return h_ptr; }
      MemoryManager::Register_(h_ptr, nullptr, capacity*sizeof(T), h_mt,
                               flags & OWNS_HOST, flags & ALIAS, flags);
   }
   return (const T*)MemoryManager::Read_(h_ptr, h_mt, mc, bytes, flags);
}

template <typename T>
inline T *Memory<T>::Write(MemoryClass mc, int size)
{
   const size_t bytes = size * sizeof(T);
   if (!(flags & REGISTERED))
   {
      if (mc == MemoryClass::HOST) { return h_ptr; }
      MemoryManager::Register_(h_ptr, nullptr, capacity*sizeof(T), h_mt,
                               flags & OWNS_HOST, flags & ALIAS, flags);
   }
   return (T*)MemoryManager::Write_(h_ptr, h_mt, mc, bytes, flags);
}

template <typename T>
inline void Memory<T>::Sync(const Memory &other) const
{
   if (!(flags & REGISTERED) && (other.flags & REGISTERED))
   {
      MFEM_ASSERT(h_ptr == other.h_ptr &&
                  (flags & ALIAS) == (other.flags & ALIAS),
                  "invalid input");
      flags = (flags | REGISTERED) & ~(OWNS_DEVICE | OWNS_INTERNAL);
   }
   flags = (flags & ~(VALID_HOST | VALID_DEVICE)) |
           (other.flags & (VALID_HOST | VALID_DEVICE));
}

template <typename T>
inline void Memory<T>::SyncAlias(const Memory &base, int alias_size) const
{
   // Assuming that if *this is registered then base is also registered.
   MFEM_ASSERT(!(flags & REGISTERED) || (base.flags & REGISTERED),
               "invalid base state");
   if (!(base.flags & REGISTERED)) { return; }
   MemoryManager::SyncAlias_(base.h_ptr, h_ptr, alias_size*sizeof(T),
                             base.flags, flags);
}

template <typename T>
inline MemoryType Memory<T>::GetMemoryType() const
{
   if (!(flags & VALID_DEVICE)) { return h_mt; }
   return MemoryManager::GetDeviceMemoryType_(h_ptr);
}

template <typename T>
inline void Memory<T>::CopyFrom(const Memory &src, int size)
{
   if (!(flags & REGISTERED) && !(src.flags & REGISTERED))
   {
      if (h_ptr != src.h_ptr && size != 0)
      {
         MFEM_ASSERT(h_ptr + size <= src || src + size <= h_ptr,
                     "data overlaps!");
         std::memcpy(h_ptr, src, size*sizeof(T));
      }
      // *this is not registered, so (flags & VALID_HOST) must be true
   }
   else
   {
      MemoryManager::Copy_(h_ptr, src.h_ptr, size*sizeof(T), src.flags, flags);
   }
}

template <typename T>
inline void Memory<T>::CopyFromHost(const T *src, int size)
{
   if (!(flags & REGISTERED))
   {
      if (h_ptr != src && size != 0)
      {
         MFEM_ASSERT(h_ptr + size <= src || src + size <= h_ptr,
                     "data overlaps!");
         std::memcpy(h_ptr, src, size*sizeof(T));
      }
      // *this is not registered, so (flags & VALID_HOST) must be true
   }
   else
   {
      MemoryManager::CopyFromHost_(h_ptr, src, size*sizeof(T), flags);
   }
}

template <typename T>
inline void Memory<T>::CopyToHost(T *dest, int size) const
{
   if (!(flags & REGISTERED))
   {
      if (h_ptr != dest && size != 0)
      {
         MFEM_ASSERT(h_ptr + size <= dest || dest + size <= h_ptr,
                     "data overlaps!");
         std::memcpy(dest, h_ptr, size*sizeof(T));
      }
   }
   else
   {
      MemoryManager::CopyToHost_(dest, h_ptr, size*sizeof(T), flags);
   }
}


/** @brief Print the state of a Memory object based on its internal flags.
    Useful in a debugger. See also Memory<T>::PrintFlags(). */
extern void MemoryPrintFlags(unsigned flags);


template <typename T>
inline void Memory<T>::PrintFlags() const
{
   MemoryPrintFlags(flags);
}

template <typename T>
inline int Memory<T>::CompareHostAndDevice(int size) const
{
   if (!(flags & VALID_HOST) || !(flags & VALID_DEVICE)) { return 0; }
   return MemoryManager::CompareHostAndDevice_(h_ptr, size*sizeof(T), flags);
}


/// The (single) global memory manager object
extern MemoryManager mm;

} // namespace mfem

#endif // MFEM_MEM_MANAGER_HPP<|MERGE_RESOLUTION|>--- conflicted
+++ resolved
@@ -523,14 +523,9 @@
    /// Compare the contents of the host and the device memory.
    static int CompareHostAndDevice_(void *h_ptr, size_t size, unsigned flags);
 
-<<<<<<< HEAD
-   /// Adds the host side address @a ptr and size @a bytes in the map to be managed.
-   void *Insert(void *ptr, const std::size_t bytes);
-=======
 private:
->>>>>>> 4134e949
-
-   /// Insert a host address in the memory map
+
+   /// Insert a host address @a h_ptr and size *a bytes in the memory map to be managed
    void Insert(void *h_ptr, size_t bytes, MemoryType h_mt,  MemoryType d_mt);
 
    /// Insert a device and the host addresses in the memory map
@@ -584,13 +579,8 @@
    /// Free all the device memories
    void Destroy();
 
-<<<<<<< HEAD
-   /// Return true if a global memory manager instance exists.
-   static bool Exists() { return exists; }
-=======
    /// Return true if the pointer is known by the memory manager
    bool IsKnown(const void *h_ptr) { return IsKnown_(h_ptr); }
->>>>>>> 4134e949
 
    /// Return true if the pointer is known by the memory manager as an alias
    bool IsAlias(const void *h_ptr) { return IsAlias_(h_ptr); }
