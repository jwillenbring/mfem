--- conflicted
+++ resolved
@@ -77,11 +77,7 @@
 {
    // 1. Parse command-line options.
    const char *mesh_file = "../../data/fichera.mesh";
-<<<<<<< HEAD
-   //const char *mesh_file = "../../data/inline-quad.mesh";
-=======
    int ref_levels = -1;
->>>>>>> fd809e44
    int order = sol_p;
    const char *basis_type = "G"; // Gauss-Lobatto
    bool static_cond = false;
@@ -184,18 +180,10 @@
    //    elements, or as specified on the command line with the option
    //    '--refine'.
    {
-<<<<<<< HEAD
-     if (ref_levels==-1)
-       ref_levels =
-         (int)floor(log(50000./mesh->GetNE())/log(2.)/dim);
-     for (int l = 0; l < ref_levels; l++)
-       {
-=======
       ref_levels = (ref_levels != -1) ? ref_levels :
                    (int)floor(log(50000./mesh->GetNE())/log(2.)/dim);
       for (int l = 0; l < ref_levels; l++)
       {
->>>>>>> fd809e44
          mesh->UniformRefinement();
        }
    }
