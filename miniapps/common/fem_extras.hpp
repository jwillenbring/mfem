--- conflicted
+++ resolved
@@ -66,7 +66,6 @@
 };
 
 
-<<<<<<< HEAD
 /** The L2_FESpace class is a FiniteElementSpace which automatically
     allocates and destroys its own FiniteElementCollection, in this
     case an L2_FECollection object.
@@ -110,7 +109,7 @@
    DiscreteDivOperator(FiniteElementSpace *dfes,
                        FiniteElementSpace *rfes);
 };
-=======
+
 /// Visualize the given mesh object, using a GLVis server on the
 /// specified host and port. Set the visualization window title, and optionally,
 /// its geometry.
@@ -118,7 +117,6 @@
                    Mesh &mesh, const char *title,
                    int x = 0, int y = 0, int w = 400, int h = 400,
                    const char *keys = NULL);
->>>>>>> dd899e1f
 
 /// Visualize the given grid function, using a GLVis server on the
 /// specified host and port. Set the visualization window title, and optionally,
@@ -126,12 +124,7 @@
 void VisualizeField(socketstream &sock, const char *vishost, int visport,
                     GridFunction &gf, const char *title,
                     int x = 0, int y = 0, int w = 400, int h = 400,
-<<<<<<< HEAD
-                    const char *keys = NULL,
-                    bool vec = false);
-=======
                     const char *keys = NULL, bool vec = false);
->>>>>>> dd899e1f
 
 } // namespace miniapps
 
