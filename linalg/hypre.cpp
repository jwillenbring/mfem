// Copyright (c) 2010-2021, Lawrence Livermore National Security, LLC. Produced
// at the Lawrence Livermore National Laboratory. All Rights reserved. See files
// LICENSE and NOTICE for details. LLNL-CODE-806117.
//
// This file is part of the MFEM library. For more information and source code
// availability visit https://mfem.org.
//
// MFEM is free software; you can redistribute it and/or modify it under the
// terms of the BSD-3 license. We welcome feedback and contributions, see file
// CONTRIBUTING.md for details.

#include "../config/config.hpp"

#ifdef MFEM_USE_MPI

#include "linalg.hpp"
#include "../fem/fem.hpp"
#include "../general/forall.hpp"

#include <fstream>
#include <iomanip>
#include <cmath>
#include <cstdlib>

#ifdef MFEM_USE_SUNDIALS
#include <nvector/nvector_parallel.h>
#endif

using namespace std;

namespace mfem
{

template<typename TargetT, typename SourceT>
static TargetT *DuplicateAs(const SourceT *array, int size,
                            bool cplusplus = true)
{
   TargetT *target_array = cplusplus ? (TargetT*) Memory<TargetT>(size)
                           /*     */ : mfem_hypre_TAlloc_host(TargetT, size);
   for (int i = 0; i < size; i++)
   {
      target_array[i] = array[i];
   }
   return target_array;
}


/// Return true if the @a src Memory can be used with the MemoryClass @a mc.
/** If this function returns true then src.{Read,Write,ReadWrite} can be called
    safely with the MemoryClass @a mc. */
template <typename T>
bool CanShallowCopy(const Memory<T> &src, MemoryClass mc)
{
   MemoryType src_h_mt = src.GetHostMemoryType();
   MemoryType src_d_mt = src.GetDeviceMemoryType();
   if (src_d_mt == MemoryType::DEFAULT)
   {
      src_d_mt = MemoryManager::GetDualMemoryType(src_h_mt);
   }
   return (MemoryClassContainsType(mc, src_h_mt) ||
           MemoryClassContainsType(mc, src_d_mt));
}


inline void HypreParVector::_SetDataAndSize_()
{
   hypre_Vector *x_loc = hypre_ParVectorLocalVector(x);
#ifndef HYPRE_USING_CUDA
   SetDataAndSize(hypre_VectorData(x_loc),
                  internal::to_int(hypre_VectorSize(x_loc)));
#else
   size = internal::to_int(hypre_VectorSize(x_loc));
   MemoryType mt = (hypre_VectorMemoryLocation(x_loc) == HYPRE_MEMORY_HOST
                    ? MemoryType::HOST : GetHypreMemoryType());
   if (hypre_VectorData(x_loc) != NULL)
   {
      data.Wrap(hypre_VectorData(x_loc), size, mt, false);
   }
   else
   {
      data.Reset();
   }
#endif
}

HypreParVector::HypreParVector(MPI_Comm comm, HYPRE_BigInt glob_size,
                               HYPRE_BigInt *col) : Vector()
{
   x = hypre_ParVectorCreate(comm,glob_size,col);
   hypre_ParVectorInitialize(x);
   hypre_ParVectorSetPartitioningOwner(x,0);
   // The data will be destroyed by hypre (this is the default)
   hypre_ParVectorSetDataOwner(x,1);
   hypre_SeqVectorSetDataOwner(hypre_ParVectorLocalVector(x),1);
   _SetDataAndSize_();
   own_ParVector = 1;
}

HypreParVector::HypreParVector(MPI_Comm comm, HYPRE_BigInt glob_size,
                               double *data_, HYPRE_BigInt *col,
                               bool is_device_ptr)
   : Vector()
{
   x = hypre_ParVectorCreate(comm,glob_size,col);
   hypre_ParVectorSetDataOwner(x,1); // owns the seq vector
   hypre_Vector *x_loc = hypre_ParVectorLocalVector(x);
   hypre_SeqVectorSetDataOwner(x_loc,0);
   hypre_ParVectorSetPartitioningOwner(x,0);
   double tmp = 0.0;
   hypre_VectorData(x_loc) = &tmp;
#ifdef HYPRE_USING_CUDA
   hypre_VectorMemoryLocation(x_loc) =
      is_device_ptr ? HYPRE_MEMORY_DEVICE : HYPRE_MEMORY_HOST;
#else
   (void)is_device_ptr;
#endif
   // If hypre_ParVectorLocalVector(x) and &tmp are non-NULL,
   // hypre_ParVectorInitialize(x) does not allocate memory!
   hypre_ParVectorInitialize(x);
   // Set the internal data array to the one passed in
   hypre_VectorData(x_loc) = data_;
   _SetDataAndSize_();
   own_ParVector = 1;
}

HypreParVector::HypreParVector(const HypreParVector &y) : Vector()
{
   x = hypre_ParVectorCreate(y.x -> comm, y.x -> global_size,
                             y.x -> partitioning);
   hypre_ParVectorInitialize(x);
   hypre_ParVectorSetPartitioningOwner(x,0);
   hypre_ParVectorSetDataOwner(x,1);
   hypre_SeqVectorSetDataOwner(hypre_ParVectorLocalVector(x),1);
   _SetDataAndSize_();
   own_ParVector = 1;
}

HypreParVector::HypreParVector(const HypreParMatrix &A,
                               int transpose) : Vector()
{
   if (!transpose)
   {
      x = hypre_ParVectorInDomainOf(const_cast<HypreParMatrix&>(A));
   }
   else
   {
      x = hypre_ParVectorInRangeOf(const_cast<HypreParMatrix&>(A));
   }
   _SetDataAndSize_();
   own_ParVector = 1;
}

HypreParVector::HypreParVector(HYPRE_ParVector y) : Vector()
{
   x = (hypre_ParVector *) y;
   _SetDataAndSize_();
   own_ParVector = 0;
}

HypreParVector::HypreParVector(ParFiniteElementSpace *pfes)
{
   x = hypre_ParVectorCreate(pfes->GetComm(), pfes->GlobalTrueVSize(),
                             pfes->GetTrueDofOffsets());
   hypre_ParVectorInitialize(x);
   hypre_ParVectorSetPartitioningOwner(x,0);
   // The data will be destroyed by hypre (this is the default)
   hypre_ParVectorSetDataOwner(x,1);
   hypre_SeqVectorSetDataOwner(hypre_ParVectorLocalVector(x),1);
   _SetDataAndSize_();
   own_ParVector = 1;
}

void HypreParVector::WrapHypreParVector(hypre_ParVector *y, bool owner)
{
   if (own_ParVector) { hypre_ParVectorDestroy(x); }
   Destroy();
   x = y;
   _SetDataAndSize_();
   own_ParVector = owner;
}

Vector * HypreParVector::GlobalVector() const
{
   hypre_Vector *hv = hypre_ParVectorToVectorAll(*this);
   Vector *v = new Vector(hv->data, internal::to_int(hv->size));
   v->MakeDataOwner();
   hypre_SeqVectorSetDataOwner(hv,0);
   hypre_SeqVectorDestroy(hv);
   return v;
}

HypreParVector& HypreParVector::operator=(double d)
{
   Vector::operator=(d);
   return *this;
}

HypreParVector& HypreParVector::operator=(const HypreParVector &y)
{
#ifdef MFEM_DEBUG
   if (size != y.Size())
   {
      mfem_error("HypreParVector::operator=");
   }
#endif

   Vector::operator=(y);
   return *this;
}

void HypreParVector::SetData(double *data_)
{
   hypre_VectorData(hypre_ParVectorLocalVector(x)) = data_;
   Vector::SetData(data_);
}

void HypreParVector::HypreRead() const
{
   hypre_Vector *x_loc = hypre_ParVectorLocalVector(x);
   hypre_VectorData(x_loc) =
      const_cast<double*>(data.Read(GetHypreMemoryClass(), size));
#ifdef HYPRE_USING_CUDA
   hypre_VectorMemoryLocation(x_loc) = HYPRE_MEMORY_DEVICE;
#endif
}

void HypreParVector::HypreReadWrite()
{
   hypre_Vector *x_loc = hypre_ParVectorLocalVector(x);
   hypre_VectorData(x_loc) = data.ReadWrite(GetHypreMemoryClass(), size);
#ifdef HYPRE_USING_CUDA
   hypre_VectorMemoryLocation(x_loc) = HYPRE_MEMORY_DEVICE;
#endif
}

void HypreParVector::HypreWrite()
{
   hypre_Vector *x_loc = hypre_ParVectorLocalVector(x);
   hypre_VectorData(x_loc) = data.Write(GetHypreMemoryClass(), size);
#ifdef HYPRE_USING_CUDA
   hypre_VectorMemoryLocation(x_loc) = HYPRE_MEMORY_DEVICE;
#endif
}

void HypreParVector::WrapMemoryRead(const Memory<double> &mem)
{
   MFEM_ASSERT(CanShallowCopy(mem, GetHypreMemoryClass()), "");
   MFEM_ASSERT(mem.Capacity() >= size, "");

   data.Delete();
   hypre_Vector *x_loc = hypre_ParVectorLocalVector(x);
   hypre_VectorData(x_loc) =
      const_cast<double*>(mem.Read(GetHypreMemoryClass(), size));
#ifdef HYPRE_USING_CUDA
   hypre_VectorMemoryLocation(x_loc) = HYPRE_MEMORY_DEVICE;
#endif
   data.MakeAlias(mem, 0, size);
}

void HypreParVector::WrapMemoryReadWrite(Memory<double> &mem)
{
   MFEM_ASSERT(CanShallowCopy(mem, GetHypreMemoryClass()), "");
   MFEM_ASSERT(mem.Capacity() >= size, "");

   data.Delete();
   hypre_Vector *x_loc = hypre_ParVectorLocalVector(x);
   hypre_VectorData(x_loc) = mem.ReadWrite(GetHypreMemoryClass(), size);
#ifdef HYPRE_USING_CUDA
   hypre_VectorMemoryLocation(x_loc) = HYPRE_MEMORY_DEVICE;
#endif
   data.MakeAlias(mem, 0, size);
}

void HypreParVector::WrapMemoryWrite(Memory<double> &mem)
{
   MFEM_ASSERT(CanShallowCopy(mem, GetHypreMemoryClass()), "");
   MFEM_ASSERT(mem.Capacity() >= size, "");

   data.Delete();
   hypre_Vector *x_loc = hypre_ParVectorLocalVector(x);
   hypre_VectorData(x_loc) = mem.Write(GetHypreMemoryClass(), size);
#ifdef HYPRE_USING_CUDA
   hypre_VectorMemoryLocation(x_loc) = HYPRE_MEMORY_DEVICE;
#endif
   data.MakeAlias(mem, 0, size);
}

HYPRE_Int HypreParVector::Randomize(HYPRE_Int seed)
{
   return hypre_ParVectorSetRandomValues(x,seed);
}

void HypreParVector::Print(const char *fname) const
{
   hypre_ParVectorPrint(x,fname);
}

HypreParVector::~HypreParVector()
{
   if (own_ParVector)
   {
      hypre_ParVectorDestroy(x);
   }
}

#ifdef MFEM_USE_SUNDIALS

N_Vector HypreParVector::ToNVector()
{
   return N_VMake_Parallel(GetComm(), Size(), GlobalSize(), GetData());
}

#endif // MFEM_USE_SUNDIALS


double InnerProduct(HypreParVector *x, HypreParVector *y)
{
   return hypre_ParVectorInnerProd(*x, *y);
}

double InnerProduct(HypreParVector &x, HypreParVector &y)
{
   return hypre_ParVectorInnerProd(x, y);
}


double ParNormlp(const Vector &vec, double p, MPI_Comm comm)
{
   double norm = 0.0;
   if (p == 1.0)
   {
      double loc_norm = vec.Norml1();
      MPI_Allreduce(&loc_norm, &norm, 1, MPI_DOUBLE, MPI_SUM, comm);
   }
   if (p == 2.0)
   {
      double loc_norm = vec*vec;
      MPI_Allreduce(&loc_norm, &norm, 1, MPI_DOUBLE, MPI_SUM, comm);
      norm = sqrt(norm);
   }
   if (p < infinity())
   {
      double sum = 0.0;
      for (int i = 0; i < vec.Size(); i++)
      {
         sum += pow(fabs(vec(i)), p);
      }
      MPI_Allreduce(&sum, &norm, 1, MPI_DOUBLE, MPI_SUM, comm);
      norm = pow(norm, 1.0/p);
   }
   else
   {
      double loc_norm = vec.Normlinf();
      MPI_Allreduce(&loc_norm, &norm, 1, MPI_DOUBLE, MPI_MAX, comm);
   }
   return norm;
}

/** @brief Shallow or deep copy @a src to @a dst with the goal to make the
    array @a src accessible through @a dst with the MemoryClass @a dst_mc. If
    one of the host/device MemoryType%s of @a src is contained in @a dst_mc,
    then a shallow copy will be used and @a dst will simply be an alias of
    @a src. Otherwise, @a dst will be properly allocated and @a src will be deep
    copied to @a dst. */
/** If @a dst_owner is set to true and shallow copy is being used, then @a dst
    will not be an alias of @a src; instead, @a src is copied to @a dst and all
    ownership flags of @a src are reset.

    In both cases (deep or shallow copy), when @a dst is no longer needed,
    dst.Delete() must be called to ensure all associated memory allocations are
    freed.

    The input contents of @a dst, if any, is not used and it is overwritten by
    this function. In particular, @a dst should be empty or deleted before
    calling this function. */
template <typename T>
void CopyMemory(Memory<T> &src, Memory<T> &dst, MemoryClass dst_mc,
                bool dst_owner)
{
   if (CanShallowCopy(src, dst_mc))
   {
      // shallow copy
      if (!dst_owner)
      {
         src.Read(dst_mc, src.Capacity());  // Registers src if on host only
         dst.MakeAlias(src, 0, src.Capacity());
      }
      else
      {
         dst = src;
         src.ClearOwnerFlags();
      }
   }
   else
   {
      // deep copy
      dst.New(src.Capacity(), GetMemoryType(dst_mc));
      dst.CopyFrom(src, src.Capacity());
   }
}

/** @brief Deep copy and convert @a src to @a dst with the goal to make the
    array @a src accessible through @a dst with the MemoryClass @a dst_mc and
    convert it from type SrcT to type DstT. */
/** When @a dst is no longer needed, dst.Delete() must be called to ensure all
    associated memory allocations are freed.

    The input contents of @a dst, if any, is not used and it is overwritten by
    this function. In particular, @a dst should be empty or deleted before
    calling this function. */
template <typename SrcT, typename DstT>
void CopyConvertMemory(Memory<SrcT> &src, MemoryClass dst_mc, Memory<DstT> &dst)
{
   auto capacity = src.Capacity();
   dst.New(capacity, GetMemoryType(dst_mc));
   // Perform the copy using the configured mfem Device
   auto src_p = mfem::Read(src, capacity);
   auto dst_p = mfem::Write(dst, capacity);
   MFEM_FORALL(i, capacity, dst_p[i] = src_p[i];);
}


void HypreParMatrix::Init()
{
   A = NULL;
   X = Y = NULL;
   auxX.Reset(); auxY.Reset();
   diagOwner = offdOwner = colMapOwner = -1;
   ParCSROwner = 1;
   mem_diag.I.Reset();
   mem_diag.J.Reset();
   mem_diag.data.Reset();
   mem_offd.I.Reset();
   mem_offd.J.Reset();
   mem_offd.data.Reset();
}

void HypreParMatrix::Read(MemoryClass mc) const
{
   hypre_CSRMatrix *diag = hypre_ParCSRMatrixDiag(A);
   hypre_CSRMatrix *offd = hypre_ParCSRMatrixOffd(A);
   const int num_rows = NumRows();
   const int diag_nnz = internal::to_int(diag->num_nonzeros);
   const int offd_nnz = internal::to_int(offd->num_nonzeros);
   diag->i = const_cast<HYPRE_Int*>(mem_diag.I.Read(mc, num_rows+1));
   diag->j = const_cast<HYPRE_Int*>(mem_diag.J.Read(mc, diag_nnz));
   diag->data = const_cast<double*>(mem_diag.data.Read(mc, diag_nnz));
   offd->i = const_cast<HYPRE_Int*>(mem_offd.I.Read(mc, num_rows+1));
   offd->j = const_cast<HYPRE_Int*>(mem_offd.J.Read(mc, offd_nnz));
   offd->data = const_cast<double*>(mem_offd.data.Read(mc, offd_nnz));
#if MFEM_HYPRE_VERSION >= 21800
   decltype(diag->memory_location) ml =
      (mc != GetHypreMemoryClass() ? HYPRE_MEMORY_HOST : HYPRE_MEMORY_DEVICE);
   diag->memory_location = ml;
   offd->memory_location = ml;
#endif
}

void HypreParMatrix::ReadWrite(MemoryClass mc)
{
   hypre_CSRMatrix *diag = hypre_ParCSRMatrixDiag(A);
   hypre_CSRMatrix *offd = hypre_ParCSRMatrixOffd(A);
   const int num_rows = NumRows();
   const int diag_nnz = internal::to_int(diag->num_nonzeros);
   const int offd_nnz = internal::to_int(offd->num_nonzeros);
   diag->i = mem_diag.I.ReadWrite(mc, num_rows+1);
   diag->j = mem_diag.J.ReadWrite(mc, diag_nnz);
   diag->data = mem_diag.data.ReadWrite(mc, diag_nnz);
   offd->i = mem_offd.I.ReadWrite(mc, num_rows+1);
   offd->j = mem_offd.J.ReadWrite(mc, offd_nnz);
   offd->data = mem_offd.data.ReadWrite(mc, offd_nnz);
#if MFEM_HYPRE_VERSION >= 21800
   decltype(diag->memory_location) ml =
      (mc != GetHypreMemoryClass() ? HYPRE_MEMORY_HOST : HYPRE_MEMORY_DEVICE);
   diag->memory_location = ml;
   offd->memory_location = ml;
#endif
}

void HypreParMatrix::Write(MemoryClass mc, bool set_diag, bool set_offd)
{
   hypre_CSRMatrix *diag = hypre_ParCSRMatrixDiag(A);
   hypre_CSRMatrix *offd = hypre_ParCSRMatrixOffd(A);
   if (set_diag)
   {
      diag->i = mem_diag.I.Write(mc, mem_diag.I.Capacity());
      diag->j = mem_diag.J.Write(mc, mem_diag.J.Capacity());
      diag->data = mem_diag.data.Write(mc, mem_diag.data.Capacity());
   }
   if (set_offd)
   {
      offd->i = mem_offd.I.Write(mc, mem_offd.I.Capacity());
      offd->j = mem_offd.J.Write(mc, mem_offd.J.Capacity());
      offd->data = mem_offd.data.Write(mc, mem_offd.data.Capacity());
   }
#if MFEM_HYPRE_VERSION >= 21800
   decltype(diag->memory_location) ml =
      (mc != GetHypreMemoryClass() ? HYPRE_MEMORY_HOST : HYPRE_MEMORY_DEVICE);
   if (set_diag) { diag->memory_location = ml; }
   if (set_offd) { offd->memory_location = ml; }
#endif
}

HypreParMatrix::HypreParMatrix()
{
   Init();
   height = width = 0;
}

void HypreParMatrix::WrapHypreParCSRMatrix(hypre_ParCSRMatrix *a, bool owner)
{
   Destroy();
   Init();
   A = a;
   ParCSROwner = owner;
   height = GetNumRows();
   width = GetNumCols();
#if MFEM_HYPRE_VERSION >= 21800
   MemoryType diag_mt = (A->diag->memory_location == HYPRE_MEMORY_HOST
                         ? MemoryType::HOST : GetHypreMemoryType());
   MemoryType offd_mt = (A->offd->memory_location == HYPRE_MEMORY_HOST
                         ? MemoryType::HOST : GetHypreMemoryType());
#else
   const MemoryType diag_mt = MemoryType::HOST;
   const MemoryType offd_mt = MemoryType::HOST;
#endif
   diagOwner = HypreCsrToMem(A->diag, diag_mt, false, mem_diag);
   offdOwner = HypreCsrToMem(A->offd, offd_mt, false, mem_offd);
   HypreRead();
}

signed char HypreParMatrix::CopyCSR(SparseMatrix *csr,
                                    MemoryIJData &mem_csr,
                                    hypre_CSRMatrix *hypre_csr,
                                    bool mem_owner)
{
   const MemoryClass hypre_mc = GetHypreMemoryClass();
#ifndef HYPRE_BIGINT
   // code for the case HYPRE_Int == int
   CopyMemory(csr->GetMemoryI(), mem_csr.I, hypre_mc, mem_owner);
   CopyMemory(csr->GetMemoryJ(), mem_csr.J, hypre_mc, mem_owner);
#else
   // code for the case HYPRE_Int == long long int
   CopyConvertMemory(csr->GetMemoryI(), hypre_mc, mem_csr.I);
   CopyConvertMemory(csr->GetMemoryJ(), hypre_mc, mem_csr.J);
#endif
   CopyMemory(csr->GetMemoryData(), mem_csr.data, hypre_mc, mem_owner);

   const int num_rows = csr->Height();
   const int nnz = csr->NumNonZeroElems();
   hypre_csr->i = const_cast<HYPRE_Int*>(mem_csr.I.Read(hypre_mc, num_rows+1));
   hypre_csr->j = const_cast<HYPRE_Int*>(mem_csr.J.Read(hypre_mc, nnz));
   hypre_csr->data = const_cast<double*>(mem_csr.data.Read(hypre_mc, nnz));

   MFEM_ASSERT(mem_csr.I.OwnsHostPtr() == mem_csr.J.OwnsHostPtr(),
               "invalid state: host ownership for I and J differ!");
   return (mem_csr.I.OwnsHostPtr()    ? 1 : 0) +
          (mem_csr.data.OwnsHostPtr() ? 2 : 0);
}

signed char HypreParMatrix::CopyBoolCSR(Table *bool_csr,
                                        MemoryIJData &mem_csr,
                                        hypre_CSRMatrix *hypre_csr)
{
   const MemoryClass hypre_mc = GetHypreMemoryClass();
#ifndef HYPRE_BIGINT
   // code for the case HYPRE_Int == int
   CopyMemory(bool_csr->GetIMemory(), mem_csr.I, hypre_mc, false);
   CopyMemory(bool_csr->GetJMemory(), mem_csr.J, hypre_mc, false);
#else
   // code for the case HYPRE_Int == long long int
   CopyConvertMemory(bool_csr->GetIMemory(), hypre_mc, mem_csr.I);
   CopyConvertMemory(bool_csr->GetJMemory(), hypre_mc, mem_csr.J);
#endif
   const int num_rows = bool_csr->Size();
   const int nnz = bool_csr->Size_of_connections();
   mem_csr.data.New(nnz, GetHypreMemoryType());
   double *data = mfem::HostWrite(mem_csr.data, nnz);
   for (int i = 0; i < nnz; i++)
   {
      data[i] = 1.0;
   }
   hypre_csr->i = const_cast<HYPRE_Int*>(mem_csr.I.Read(hypre_mc, num_rows+1));
   hypre_csr->j = const_cast<HYPRE_Int*>(mem_csr.J.Read(hypre_mc, nnz));
   hypre_csr->data = const_cast<double*>(mem_csr.data.Read(hypre_mc, nnz));

   MFEM_ASSERT(mem_csr.I.OwnsHostPtr() == mem_csr.J.OwnsHostPtr(),
               "invalid state: host ownership for I and J differ!");
   return (mem_csr.I.OwnsHostPtr()    ? 1 : 0) +
          (mem_csr.data.OwnsHostPtr() ? 2 : 0);
}

void HypreParMatrix::CopyCSR_J(hypre_CSRMatrix *hypre_csr, int *J)
{
   HYPRE_Int nnz = hypre_CSRMatrixNumNonzeros(hypre_csr);
#if MFEM_HYPRE_VERSION >= 21600
   if (hypre_CSRMatrixBigJ(hypre_csr))
   {
      for (HYPRE_Int j = 0; j < nnz; j++)
      {
         J[j] = internal::to_int(hypre_CSRMatrixBigJ(hypre_csr)[j]);
      }
      return;
   }
#endif
   for (HYPRE_Int j = 0; j < nnz; j++)
   {
      J[j] = internal::to_int(hypre_CSRMatrixJ(hypre_csr)[j]);
   }
}

// static method
signed char HypreParMatrix::HypreCsrToMem(hypre_CSRMatrix *h_mat,
                                          MemoryType h_mat_mt,
                                          bool own_ija,
                                          MemoryIJData &mem)
{
   const int nr1 = internal::to_int(h_mat->num_rows) + 1;
   const int nnz = internal::to_int(h_mat->num_nonzeros);
   mem.I.Wrap(h_mat->i, nr1, h_mat_mt, own_ija);
   mem.J.Wrap(h_mat->j, nnz, h_mat_mt, own_ija);
   mem.data.Wrap(h_mat->data, nnz, h_mat_mt, own_ija);
   const MemoryClass hypre_mc = GetHypreMemoryClass();
   if (!CanShallowCopy(mem.I, hypre_mc))
   {
      const MemoryType hypre_mt = GetHypreMemoryType();
      MemoryIJData h_mem;
      h_mem.I.New(nr1, hypre_mt);
      h_mem.I.CopyFrom(mem.I, nr1);
      mem.I.Delete();
      h_mem.J.New(nnz, hypre_mt);
      h_mem.J.CopyFrom(mem.J, nnz);
      mem.J.Delete();
      h_mem.data.New(nnz, hypre_mt);
      h_mem.data.CopyFrom(mem.data, nnz);
      mem.data.Delete();
      mem = h_mem;
      if (!own_ija)
      {
         // FIXME: Even if own_ija == false, it does not necessarily mean we
         // need to delete h_mat->{i,j,data} even if h_mat->owns_data == true.

         // h_mat owns i; owns j,data if h_mat->owns_data
#if MFEM_HYPRE_VERSION < 21400
         hypre_TFree(h_mat->i);
#elif MFEM_HYPRE_VERSION < 21800
         hypre_TFree(h_mat->i, HYPRE_MEMORY_SHARED);
#else
         hypre_TFree(h_mat->i, h_mat->memory_location);
#endif
         if (h_mat->owns_data)
         {
#if MFEM_HYPRE_VERSION < 21400
            hypre_TFree(h_mat->j);
            hypre_TFree(h_mat->data);
#elif MFEM_HYPRE_VERSION < 21800
            hypre_TFree(h_mat->j, HYPRE_MEMORY_SHARED);
            hypre_TFree(h_mat->data, HYPRE_MEMORY_SHARED);
#else
            hypre_TFree(h_mat->j, h_mat->memory_location);
            hypre_TFree(h_mat->data, h_mat->memory_location);
#endif
         }
      }
      h_mat->i = mem.I.ReadWrite(hypre_mc, nr1);
      h_mat->j = mem.J.ReadWrite(hypre_mc, nnz);
      h_mat->data = mem.data.ReadWrite(hypre_mc, nnz);
      h_mat->owns_data = 0;
#if MFEM_HYPRE_VERSION >= 21800
      h_mat->memory_location = HYPRE_MEMORY_DEVICE;
#endif
      return 3;
   }
   return own_ija ? 3 : (h_mat_mt == GetHypreMemoryType() ? -2 : -1);
}

// Square block-diagonal constructor (4 arguments, v1)
HypreParMatrix::HypreParMatrix(MPI_Comm comm, HYPRE_BigInt glob_size,
                               HYPRE_BigInt *row_starts, SparseMatrix *diag)
   : Operator(diag->Height(), diag->Width())
{
   Init();
   A = hypre_ParCSRMatrixCreate(comm, glob_size, glob_size, row_starts,
                                row_starts, 0, diag->NumNonZeroElems(), 0);
   hypre_ParCSRMatrixSetDataOwner(A,1);
   hypre_ParCSRMatrixSetRowStartsOwner(A,0);
   hypre_ParCSRMatrixSetColStartsOwner(A,0);

   hypre_CSRMatrixSetDataOwner(A->diag,0);
   diagOwner = CopyCSR(diag, mem_diag, A->diag, false);
   hypre_CSRMatrixSetRownnz(A->diag);

   hypre_CSRMatrixSetDataOwner(A->offd,1);
   hypre_CSRMatrixI(A->offd) = mfem_hypre_CTAlloc(HYPRE_Int, diag->Height()+1);
   offdOwner = HypreCsrToMem(A->offd, GetHypreMemoryType(), false, mem_offd);

   /* Don't need to call these, since they allocate memory only
      if it was not already allocated */
   // hypre_CSRMatrixInitialize(A->diag);
   // hypre_ParCSRMatrixInitialize(A);

   hypre_ParCSRMatrixSetNumNonzeros(A);

   /* Make sure that the first entry in each row is the diagonal one. */
   hypre_CSRMatrixReorder(hypre_ParCSRMatrixDiag(A));

   // FIXME:
#ifdef HYPRE_BIGINT
   CopyCSR_J(A->diag, diag->GetJ());
#endif

   hypre_MatvecCommPkgCreate(A);
}

// Rectangular block-diagonal constructor (6 arguments, v1)
HypreParMatrix::HypreParMatrix(MPI_Comm comm,
                               HYPRE_BigInt global_num_rows,
                               HYPRE_BigInt global_num_cols,
                               HYPRE_BigInt *row_starts,
                               HYPRE_BigInt *col_starts,
                               SparseMatrix *diag)
   : Operator(diag->Height(), diag->Width())
{
   Init();
   A = hypre_ParCSRMatrixCreate(comm, global_num_rows, global_num_cols,
                                row_starts, col_starts,
                                0, diag->NumNonZeroElems(), 0);
   hypre_ParCSRMatrixSetDataOwner(A,1);
   hypre_ParCSRMatrixSetRowStartsOwner(A,0);
   hypre_ParCSRMatrixSetColStartsOwner(A,0);

   hypre_CSRMatrixSetDataOwner(A->diag,0);
   diagOwner = CopyCSR(diag, mem_diag, A->diag, false);
   hypre_CSRMatrixSetRownnz(A->diag);

   hypre_CSRMatrixSetDataOwner(A->offd,1);
   hypre_CSRMatrixI(A->offd) = mfem_hypre_CTAlloc(HYPRE_Int, diag->Height()+1);
   offdOwner = HypreCsrToMem(A->offd, GetHypreMemoryType(), false, mem_offd);

   hypre_ParCSRMatrixSetNumNonzeros(A);

   /* Make sure that the first entry in each row is the diagonal one. */
   if (row_starts == col_starts)
   {
      hypre_CSRMatrixReorder(hypre_ParCSRMatrixDiag(A));
      // FIXME:
#ifdef HYPRE_BIGINT
      CopyCSR_J(A->diag, diag->GetJ());
#endif
   }

   hypre_MatvecCommPkgCreate(A);
}

// General rectangular constructor with diagonal and off-diagonal (8+1
// arguments)
HypreParMatrix::HypreParMatrix(MPI_Comm comm,
                               HYPRE_BigInt global_num_rows,
                               HYPRE_BigInt global_num_cols,
                               HYPRE_BigInt *row_starts,
                               HYPRE_BigInt *col_starts,
                               SparseMatrix *diag, SparseMatrix *offd,
                               HYPRE_BigInt *cmap,
                               bool own_diag_offd)
   : Operator(diag->Height(), diag->Width())
{
   Init();
   A = hypre_ParCSRMatrixCreate(comm, global_num_rows, global_num_cols,
                                row_starts, col_starts,
                                offd->Width(), diag->NumNonZeroElems(),
                                offd->NumNonZeroElems());
   hypre_ParCSRMatrixSetDataOwner(A,1);
   hypre_ParCSRMatrixSetRowStartsOwner(A,0);
   hypre_ParCSRMatrixSetColStartsOwner(A,0);

   hypre_CSRMatrixSetDataOwner(A->diag,0);
   diagOwner = CopyCSR(diag, mem_diag, A->diag, own_diag_offd);
   if (own_diag_offd) { delete diag; }
   hypre_CSRMatrixSetRownnz(A->diag);

   hypre_CSRMatrixSetDataOwner(A->offd,0);
   offdOwner = CopyCSR(offd, mem_offd, A->offd, own_diag_offd);
   if (own_diag_offd) { delete offd; }
   hypre_CSRMatrixSetRownnz(A->offd);

   hypre_ParCSRMatrixColMapOffd(A) = cmap;
   // Prevent hypre from destroying A->col_map_offd
   colMapOwner = 0;

   hypre_ParCSRMatrixSetNumNonzeros(A);

   /* Make sure that the first entry in each row is the diagonal one. */
   if (row_starts == col_starts)
   {
      hypre_CSRMatrixReorder(hypre_ParCSRMatrixDiag(A));
      // FIXME:
#ifdef HYPRE_BIGINT
      CopyCSR_J(A->diag, diag->GetJ());
#endif
   }

   hypre_MatvecCommPkgCreate(A);
}

// General rectangular constructor with diagonal and off-diagonal (13+1
// arguments)
HypreParMatrix::HypreParMatrix(
   MPI_Comm comm,
   HYPRE_BigInt global_num_rows, HYPRE_BigInt global_num_cols,
   HYPRE_BigInt *row_starts, HYPRE_BigInt *col_starts,
   HYPRE_Int *diag_i, HYPRE_Int *diag_j, double *diag_data,
   HYPRE_Int *offd_i, HYPRE_Int *offd_j, double *offd_data,
   HYPRE_Int offd_num_cols, HYPRE_BigInt *offd_col_map,
   bool hypre_arrays)
{
   Init();
   A = hypre_ParCSRMatrixCreate(comm, global_num_rows, global_num_cols,
                                row_starts, col_starts, offd_num_cols, 0, 0);
   hypre_ParCSRMatrixSetDataOwner(A,1);
   hypre_ParCSRMatrixSetRowStartsOwner(A,0);
   hypre_ParCSRMatrixSetColStartsOwner(A,0);

   HYPRE_Int local_num_rows = hypre_CSRMatrixNumRows(A->diag);

   hypre_CSRMatrixSetDataOwner(A->diag, hypre_arrays);
   hypre_CSRMatrixI(A->diag) = diag_i;
   hypre_CSRMatrixJ(A->diag) = diag_j;
   hypre_CSRMatrixData(A->diag) = diag_data;
   hypre_CSRMatrixNumNonzeros(A->diag) = diag_i[local_num_rows];
#ifdef HYPRE_USING_CUDA
   hypre_CSRMatrixMemoryLocation(A->diag) = HYPRE_MEMORY_HOST;
#endif
   hypre_CSRMatrixSetRownnz(A->diag);

   hypre_CSRMatrixSetDataOwner(A->offd, hypre_arrays);
   hypre_CSRMatrixI(A->offd) = offd_i;
   hypre_CSRMatrixJ(A->offd) = offd_j;
   hypre_CSRMatrixData(A->offd) = offd_data;
   hypre_CSRMatrixNumNonzeros(A->offd) = offd_i[local_num_rows];
#ifdef HYPRE_USING_CUDA
   hypre_CSRMatrixMemoryLocation(A->offd) = HYPRE_MEMORY_HOST;
#endif
   hypre_CSRMatrixSetRownnz(A->offd);

   hypre_ParCSRMatrixColMapOffd(A) = offd_col_map;
   // Prevent hypre from destroying A->col_map_offd, own A->col_map_offd
   colMapOwner = hypre_arrays ? -1 : 1;

   hypre_ParCSRMatrixSetNumNonzeros(A);

   /* Make sure that the first entry in each row is the diagonal one. */
   if (row_starts == col_starts)
   {
      hypre_CSRMatrixReorder(hypre_ParCSRMatrixDiag(A));
   }

   hypre_MatvecCommPkgCreate(A);

   height = GetNumRows();
   width = GetNumCols();

   if (!hypre_arrays)
   {
      const MemoryType host_mt = Device::GetHostMemoryType();
      diagOwner = HypreCsrToMem(A->diag, host_mt, true, mem_diag);
      offdOwner = HypreCsrToMem(A->offd, host_mt, true, mem_offd);
   }
   else
   {
      const MemoryType host_mt = MemoryType::HOST;
      diagOwner = HypreCsrToMem(A->diag, host_mt, false, mem_diag);
      offdOwner = HypreCsrToMem(A->offd, host_mt, false, mem_offd);
   }
   HypreRead();
}

// Constructor from a CSR matrix on rank 0 (4 arguments, v2)
HypreParMatrix::HypreParMatrix(MPI_Comm comm,
                               HYPRE_BigInt *row_starts,
                               HYPRE_BigInt *col_starts,
                               SparseMatrix *sm_a)
{
   MFEM_ASSERT(sm_a != NULL, "invalid input");
   MFEM_VERIFY(!HYPRE_AssumedPartitionCheck(),
               "this method can not be used with assumed partition");

   Init();

   hypre_CSRMatrix *csr_a;
   csr_a = hypre_CSRMatrixCreate(sm_a -> Height(), sm_a -> Width(),
                                 sm_a -> NumNonZeroElems());

   hypre_CSRMatrixSetDataOwner(csr_a,0);
   MemoryIJData mem_a;
   CopyCSR(sm_a, mem_a, csr_a, false);
   hypre_CSRMatrixSetRownnz(csr_a);

   // NOTE: this call creates a matrix on host even when device support is
   // enabled in hypre.
   hypre_ParCSRMatrix *new_A =
      hypre_CSRMatrixToParCSRMatrix(comm, csr_a, row_starts, col_starts);

   mem_a.I.Delete();
   mem_a.J.Delete();
   mem_a.data.Delete();

   hypre_CSRMatrixI(csr_a) = NULL;
   hypre_CSRMatrixDestroy(csr_a);

   /* Make sure that the first entry in each row is the diagonal one. */
   if (row_starts == col_starts)
   {
      hypre_CSRMatrixReorder(hypre_ParCSRMatrixDiag(new_A));
   }

   hypre_MatvecCommPkgCreate(A);

   WrapHypreParCSRMatrix(new_A);
}

// Boolean, rectangular, block-diagonal constructor (6 arguments, v2)
HypreParMatrix::HypreParMatrix(MPI_Comm comm,
                               HYPRE_BigInt global_num_rows,
                               HYPRE_BigInt global_num_cols,
                               HYPRE_BigInt *row_starts,
                               HYPRE_BigInt *col_starts,
                               Table *diag)
{
   Init();
   int nnz = diag->Size_of_connections();
   A = hypre_ParCSRMatrixCreate(comm, global_num_rows, global_num_cols,
                                row_starts, col_starts, 0, nnz, 0);
   hypre_ParCSRMatrixSetDataOwner(A,1);
   hypre_ParCSRMatrixSetRowStartsOwner(A,0);
   hypre_ParCSRMatrixSetColStartsOwner(A,0);

   hypre_CSRMatrixSetDataOwner(A->diag,0);
   diagOwner = CopyBoolCSR(diag, mem_diag, A->diag);
   hypre_CSRMatrixSetRownnz(A->diag);

   hypre_CSRMatrixSetDataOwner(A->offd,1);
   hypre_CSRMatrixI(A->offd) = mfem_hypre_CTAlloc(HYPRE_Int, diag->Size()+1);
   offdOwner = HypreCsrToMem(A->offd, GetHypreMemoryType(), false, mem_offd);

   hypre_ParCSRMatrixSetNumNonzeros(A);

   /* Make sure that the first entry in each row is the diagonal one. */
   if (row_starts == col_starts)
   {
      hypre_CSRMatrixReorder(hypre_ParCSRMatrixDiag(A));
      // FIXME:
#ifdef HYPRE_BIGINT
      CopyCSR_J(A->diag, diag->GetJ());
#endif
   }

   hypre_MatvecCommPkgCreate(A);

   height = GetNumRows();
   width = GetNumCols();
}

// Boolean, general rectangular constructor with diagonal and off-diagonal
// (11 arguments)
HypreParMatrix::HypreParMatrix(MPI_Comm comm, int id, int np,
                               HYPRE_BigInt *row, HYPRE_BigInt *col,
                               HYPRE_Int *i_diag, HYPRE_Int *j_diag,
                               HYPRE_Int *i_offd, HYPRE_Int *j_offd,
                               HYPRE_BigInt *cmap, HYPRE_Int cmap_size)
{
   HYPRE_Int diag_nnz, offd_nnz;

   Init();
   if (HYPRE_AssumedPartitionCheck())
   {
      diag_nnz = i_diag[row[1]-row[0]];
      offd_nnz = i_offd[row[1]-row[0]];

      A = hypre_ParCSRMatrixCreate(comm, row[2], col[2], row, col,
                                   cmap_size, diag_nnz, offd_nnz);
   }
   else
   {
      diag_nnz = i_diag[row[id+1]-row[id]];
      offd_nnz = i_offd[row[id+1]-row[id]];

      A = hypre_ParCSRMatrixCreate(comm, row[np], col[np], row, col,
                                   cmap_size, diag_nnz, offd_nnz);
   }

   hypre_ParCSRMatrixSetDataOwner(A,1);
   hypre_ParCSRMatrixSetRowStartsOwner(A,0);
   hypre_ParCSRMatrixSetColStartsOwner(A,0);

   mem_diag.data.New(diag_nnz);
   for (HYPRE_Int i = 0; i < diag_nnz; i++)
   {
      mem_diag.data[i] = 1.0;
   }

   mem_offd.data.New(offd_nnz);
   for (HYPRE_Int i = 0; i < offd_nnz; i++)
   {
      mem_offd.data[i] = 1.0;
   }

   hypre_CSRMatrixSetDataOwner(A->diag,0);
   hypre_CSRMatrixI(A->diag)    = i_diag;
   hypre_CSRMatrixJ(A->diag)    = j_diag;
   hypre_CSRMatrixData(A->diag) = mem_diag.data;
#ifdef HYPRE_USING_CUDA
   hypre_CSRMatrixMemoryLocation(A->diag) = HYPRE_MEMORY_HOST;
#endif
   hypre_CSRMatrixSetRownnz(A->diag);

   hypre_CSRMatrixSetDataOwner(A->offd,0);
   hypre_CSRMatrixI(A->offd)    = i_offd;
   hypre_CSRMatrixJ(A->offd)    = j_offd;
   hypre_CSRMatrixData(A->offd) = mem_offd.data;
#ifdef HYPRE_USING_CUDA
   hypre_CSRMatrixMemoryLocation(A->offd) = HYPRE_MEMORY_HOST;
#endif
   hypre_CSRMatrixSetRownnz(A->offd);

   hypre_ParCSRMatrixColMapOffd(A) = cmap;
   // Prevent hypre from destroying A->col_map_offd, own A->col_map_offd
   colMapOwner = 1;

   hypre_ParCSRMatrixSetNumNonzeros(A);

   /* Make sure that the first entry in each row is the diagonal one. */
   if (row == col)
   {
      hypre_CSRMatrixReorder(hypre_ParCSRMatrixDiag(A));
   }

   hypre_MatvecCommPkgCreate(A);

   height = GetNumRows();
   width = GetNumCols();

   const MemoryType host_mt = Device::GetHostMemoryType();
   diagOwner = HypreCsrToMem(A->diag, host_mt, true, mem_diag);
   offdOwner = HypreCsrToMem(A->offd, host_mt, true, mem_offd);
   HypreRead();
}

// General rectangular constructor with diagonal and off-diagonal constructed
// from a CSR matrix that contains both diagonal and off-diagonal blocks
// (9 arguments)
HypreParMatrix::HypreParMatrix(MPI_Comm comm, int nrows,
                               HYPRE_BigInt glob_nrows,
                               HYPRE_BigInt glob_ncols,
                               int *I, HYPRE_BigInt *J,
                               double *data,
                               HYPRE_BigInt *rows,
                               HYPRE_BigInt *cols)
{
   Init();

   // Determine partitioning size, and my column start and end
   int part_size;
   HYPRE_BigInt my_col_start, my_col_end; // my range: [my_col_start, my_col_end)
   if (HYPRE_AssumedPartitionCheck())
   {
      part_size = 2;
      my_col_start = cols[0];
      my_col_end = cols[1];
   }
   else
   {
      int myid;
      MPI_Comm_rank(comm, &myid);
      MPI_Comm_size(comm, &part_size);
      part_size++;
      my_col_start = cols[myid];
      my_col_end = cols[myid+1];
   }

   // Copy in the row and column partitionings
   HYPRE_BigInt *row_starts, *col_starts;
   if (rows == cols)
   {
      row_starts = col_starts = mfem_hypre_TAlloc_host(HYPRE_BigInt, part_size);
      for (int i = 0; i < part_size; i++)
      {
         row_starts[i] = rows[i];
      }
   }
   else
   {
      row_starts = mfem_hypre_TAlloc_host(HYPRE_BigInt, part_size);
      col_starts = mfem_hypre_TAlloc_host(HYPRE_BigInt, part_size);
      for (int i = 0; i < part_size; i++)
      {
         row_starts[i] = rows[i];
         col_starts[i] = cols[i];
      }
   }

   // Create a map for the off-diagonal indices - global to local. Count the
   // number of diagonal and off-diagonal entries.
   HYPRE_Int diag_nnz = 0, offd_nnz = 0, offd_num_cols = 0;
   map<HYPRE_BigInt, HYPRE_Int> offd_map;
   for (HYPRE_Int j = 0, loc_nnz = I[nrows]; j < loc_nnz; j++)
   {
      HYPRE_BigInt glob_col = J[j];
      if (my_col_start <= glob_col && glob_col < my_col_end)
      {
         diag_nnz++;
      }
      else
      {
         offd_map.insert(pair<const HYPRE_BigInt, HYPRE_Int>(glob_col, -1));
         offd_nnz++;
      }
   }
   // count the number of columns in the off-diagonal and set the local indices
   for (auto it = offd_map.begin(); it != offd_map.end(); ++it)
   {
      it->second = offd_num_cols++;
   }

   // construct the global ParCSR matrix
   A = hypre_ParCSRMatrixCreate(comm, glob_nrows, glob_ncols,
                                row_starts, col_starts, offd_num_cols,
                                diag_nnz, offd_nnz);
   hypre_ParCSRMatrixInitialize(A);

   diagOwner = HypreCsrToMem(A->diag, GetHypreMemoryType(), false, mem_diag);
   offdOwner = HypreCsrToMem(A->offd, GetHypreMemoryType(), false, mem_offd);
   HostWrite();

   HYPRE_Int *diag_i, *diag_j, *offd_i, *offd_j;
   HYPRE_BigInt *offd_col_map;
   double *diag_data, *offd_data;
   diag_i = A->diag->i;
   diag_j = A->diag->j;
   diag_data = A->diag->data;
   offd_i = A->offd->i;
   offd_j = A->offd->j;
   offd_data = A->offd->data;
   offd_col_map = A->col_map_offd;

   diag_nnz = offd_nnz = 0;
   for (HYPRE_Int i = 0, j = 0; i < nrows; i++)
   {
      diag_i[i] = diag_nnz;
      offd_i[i] = offd_nnz;
      for (HYPRE_Int j_end = I[i+1]; j < j_end; j++)
      {
         HYPRE_BigInt glob_col = J[j];
         if (my_col_start <= glob_col && glob_col < my_col_end)
         {
            diag_j[diag_nnz] = glob_col - my_col_start;
            diag_data[diag_nnz] = data[j];
            diag_nnz++;
         }
         else
         {
            offd_j[offd_nnz] = offd_map[glob_col];
            offd_data[offd_nnz] = data[j];
            offd_nnz++;
         }
      }
   }
   diag_i[nrows] = diag_nnz;
   offd_i[nrows] = offd_nnz;
   for (auto it = offd_map.begin(); it != offd_map.end(); ++it)
   {
      offd_col_map[it->second] = it->first;
   }

   hypre_ParCSRMatrixSetNumNonzeros(A);
   /* Make sure that the first entry in each row is the diagonal one. */
   if (row_starts == col_starts)
   {
      hypre_CSRMatrixReorder(hypre_ParCSRMatrixDiag(A));
   }
   hypre_MatvecCommPkgCreate(A);

   height = GetNumRows();
   width = GetNumCols();

   HypreRead();
}

HypreParMatrix::HypreParMatrix(const HypreParMatrix &P)
{
   hypre_ParCSRMatrix *Ph = static_cast<hypre_ParCSRMatrix *>(P);

   Init();

   // Clone the structure
   A = hypre_ParCSRMatrixCompleteClone(Ph);
   // Make a deep copy of the data from the source
   hypre_ParCSRMatrixCopy(Ph, A, 1);

   height = GetNumRows();
   width = GetNumCols();

   CopyRowStarts();
   CopyColStarts();

   hypre_ParCSRMatrixSetNumNonzeros(A);

   hypre_MatvecCommPkgCreate(A);

   diagOwner = HypreCsrToMem(A->diag, GetHypreMemoryType(), false, mem_diag);
   offdOwner = HypreCsrToMem(A->offd, GetHypreMemoryType(), false, mem_offd);
}

void HypreParMatrix::MakeRef(const HypreParMatrix &master)
{
   Destroy();
   Init();
   A = master.A;
   ParCSROwner = 0;
   height = master.GetNumRows();
   width = master.GetNumCols();
   mem_diag.I.MakeAlias(master.mem_diag.I, 0, master.mem_diag.I.Capacity());
   mem_diag.J.MakeAlias(master.mem_diag.J, 0, master.mem_diag.J.Capacity());
   mem_diag.data.MakeAlias(master.mem_diag.data, 0,
                           master.mem_diag.data.Capacity());
   mem_offd.I.MakeAlias(master.mem_offd.I, 0, master.mem_offd.I.Capacity());
   mem_offd.J.MakeAlias(master.mem_offd.J, 0, master.mem_offd.J.Capacity());
   mem_offd.data.MakeAlias(master.mem_offd.data, 0,
                           master.mem_offd.data.Capacity());
}

hypre_ParCSRMatrix* HypreParMatrix::StealData()
{
   // Only safe when (diagOwner < 0 && offdOwner < 0 && colMapOwner == -1)
   // Otherwise, there may be memory leaks or hypre may destroy arrays allocated
   // with operator new.
   MFEM_ASSERT(diagOwner < 0 && offdOwner < 0 && colMapOwner == -1, "");
   MFEM_ASSERT(diagOwner == offdOwner, "");
   MFEM_ASSERT(ParCSROwner, "");
   hypre_ParCSRMatrix *R = A;
#ifdef HYPRE_USING_CUDA
   if (diagOwner == -1) { HostReadWrite(); }
   else { HypreReadWrite(); }
#endif
   ParCSROwner = false;
   Destroy();
   Init();
   return R;
}

void HypreParMatrix::SetOwnerFlags(signed char diag, signed char offd,
                                   signed char colmap)
{
   diagOwner = diag;
   mem_diag.I.SetHostPtrOwner((diag >= 0) && (diag & 1));
   mem_diag.J.SetHostPtrOwner((diag >= 0) && (diag & 1));
   mem_diag.data.SetHostPtrOwner((diag >= 0) && (diag & 2));
   offdOwner = offd;
   mem_offd.I.SetHostPtrOwner((offd >= 0) && (offd & 1));
   mem_offd.J.SetHostPtrOwner((offd >= 0) && (offd & 1));
   mem_offd.data.SetHostPtrOwner((offd >= 0) && (offd & 2));
   colMapOwner = colmap;
}

void HypreParMatrix::CopyRowStarts()
{
   if (!A || hypre_ParCSRMatrixOwnsRowStarts(A) ||
       (hypre_ParCSRMatrixRowStarts(A) == hypre_ParCSRMatrixColStarts(A) &&
        hypre_ParCSRMatrixOwnsColStarts(A)))
   {
      return;
   }

   int row_starts_size;
   if (HYPRE_AssumedPartitionCheck())
   {
      row_starts_size = 2;
   }
   else
   {
      MPI_Comm_size(hypre_ParCSRMatrixComm(A), &row_starts_size);
      row_starts_size++; // num_proc + 1
   }

   HYPRE_BigInt *old_row_starts = hypre_ParCSRMatrixRowStarts(A);
   HYPRE_BigInt *new_row_starts = mfem_hypre_CTAlloc_host(HYPRE_BigInt,
                                                          row_starts_size);
   for (int i = 0; i < row_starts_size; i++)
   {
      new_row_starts[i] = old_row_starts[i];
   }

   hypre_ParCSRMatrixRowStarts(A) = new_row_starts;
   hypre_ParCSRMatrixOwnsRowStarts(A) = 1;

   if (hypre_ParCSRMatrixColStarts(A) == old_row_starts)
   {
      hypre_ParCSRMatrixColStarts(A) = new_row_starts;
      hypre_ParCSRMatrixOwnsColStarts(A) = 0;
   }
}

void HypreParMatrix::CopyColStarts()
{
   if (!A || hypre_ParCSRMatrixOwnsColStarts(A) ||
       (hypre_ParCSRMatrixRowStarts(A) == hypre_ParCSRMatrixColStarts(A) &&
        hypre_ParCSRMatrixOwnsRowStarts(A)))
   {
      return;
   }

   int col_starts_size;
   if (HYPRE_AssumedPartitionCheck())
   {
      col_starts_size = 2;
   }
   else
   {
      MPI_Comm_size(hypre_ParCSRMatrixComm(A), &col_starts_size);
      col_starts_size++; // num_proc + 1
   }

   HYPRE_BigInt *old_col_starts = hypre_ParCSRMatrixColStarts(A);
   HYPRE_BigInt *new_col_starts = mfem_hypre_CTAlloc_host(HYPRE_BigInt,
                                                          col_starts_size);
   for (int i = 0; i < col_starts_size; i++)
   {
      new_col_starts[i] = old_col_starts[i];
   }

   hypre_ParCSRMatrixColStarts(A) = new_col_starts;

   if (hypre_ParCSRMatrixRowStarts(A) == old_col_starts)
   {
      hypre_ParCSRMatrixRowStarts(A) = new_col_starts;
      hypre_ParCSRMatrixOwnsRowStarts(A) = 1;
      hypre_ParCSRMatrixOwnsColStarts(A) = 0;
   }
   else
   {
      hypre_ParCSRMatrixOwnsColStarts(A) = 1;
   }
}

void HypreParMatrix::GetDiag(Vector &diag) const
{
   const int size = Height();
   diag.SetSize(size);
#ifdef HYPRE_USING_CUDA
   if (Device::Allows(Backend::CUDA_MASK))
   {
      MFEM_ASSERT(A->diag->memory_location == HYPRE_MEMORY_DEVICE, "");
      double *d_diag = diag.Write();
      const HYPRE_Int *A_diag_i = A->diag->i;
      const double *A_diag_d = A->diag->data;
      MFEM_FORALL(i, size, d_diag[i] = A_diag_d[A_diag_i[i]];);
   }
   else
#endif
   {
      diag.HostWrite();
      HostRead();
      for (int j = 0; j < size; j++)
      {
         diag(j) = A->diag->data[A->diag->i[j]];
         MFEM_ASSERT(A->diag->j[A->diag->i[j]] == j,
                     "the first entry in each row must be the diagonal one");
      }
      HypreRead();
   }
}

static void MakeSparseMatrixWrapper(int nrows, int ncols,
                                    HYPRE_Int *I, HYPRE_Int *J, double *data,
                                    SparseMatrix &wrapper)
{
#ifndef HYPRE_BIGINT
   SparseMatrix tmp(I, J, data, nrows, ncols, false, false, false);
#else
   int *mI = Memory<int>(nrows + 1);
   for (int i = 0; i <= nrows; i++)
   {
      mI[i] = internal::to_int(I[i]); // checks for overflow in debug mode
   }
   const int nnz = mI[nrows];
   int *mJ = Memory<int>(nnz);
   for (int j = 0; j < nnz; j++)
   {
      mJ[j] = internal::to_int(J[j]); // checks for overflow in debug mode
   }
   SparseMatrix tmp(mI, mJ, data, nrows, ncols, true, false, false);
#endif
   wrapper.Swap(tmp);
}

static void MakeWrapper(const hypre_CSRMatrix *mat,
                        const MemoryIJData &mem,
                        SparseMatrix &wrapper)
{
   const int nrows = internal::to_int(hypre_CSRMatrixNumRows(mat));
   const int ncols = internal::to_int(hypre_CSRMatrixNumCols(mat));
   const int nnz = internal::to_int(mat->num_nonzeros);
   const HYPRE_Int *I = mfem::HostRead(mem.I, nrows + 1);
   const HYPRE_Int *J = mfem::HostRead(mem.J, nnz);
   const double *data = mfem::HostRead(mem.data, nnz);
   MakeSparseMatrixWrapper(nrows, ncols,
                           const_cast<HYPRE_Int*>(I),
                           const_cast<HYPRE_Int*>(J),
                           const_cast<double*>(data),
                           wrapper);
}

void HypreParMatrix::GetDiag(SparseMatrix &diag) const
{
   MakeWrapper(A->diag, mem_diag, diag);
}

void HypreParMatrix::GetOffd(SparseMatrix &offd, HYPRE_BigInt* &cmap) const
{
   MakeWrapper(A->offd, mem_offd, offd);
   cmap = A->col_map_offd;
}

void HypreParMatrix::MergeDiagAndOffd(SparseMatrix &merged)
{
   HostRead();
   hypre_CSRMatrix *hypre_merged = hypre_MergeDiagAndOffd(A);
   HypreRead();
   // Wrap 'hypre_merged' as a SparseMatrix 'merged_tmp'
   SparseMatrix merged_tmp;
#if MFEM_HYPRE_VERSION >= 21600
   hypre_CSRMatrixBigJtoJ(hypre_merged);
#endif
   MakeSparseMatrixWrapper(
      internal::to_int(hypre_merged->num_rows),
      internal::to_int(hypre_merged->num_cols),
      hypre_merged->i,
      hypre_merged->j,
      hypre_merged->data,
      merged_tmp);
   // Deep copy 'merged_tmp' to 'merged' so that 'merged' does not need
   // 'hypre_merged'
   merged = merged_tmp;
   merged_tmp.Clear();
   hypre_CSRMatrixDestroy(hypre_merged);
}

void HypreParMatrix::GetBlocks(Array2D<HypreParMatrix*> &blocks,
                               bool interleaved_rows,
                               bool interleaved_cols) const
{
   int nr = blocks.NumRows();
   int nc = blocks.NumCols();

   hypre_ParCSRMatrix **hypre_blocks = new hypre_ParCSRMatrix*[nr * nc];
   HostRead();
   internal::hypre_ParCSRMatrixSplit(A, nr, nc, hypre_blocks,
                                     interleaved_rows, interleaved_cols);
   HypreRead();

   for (int i = 0; i < nr; i++)
   {
      for (int j = 0; j < nc; j++)
      {
         blocks[i][j] = new HypreParMatrix(hypre_blocks[i*nc + j]);
      }
   }

   delete [] hypre_blocks;
}

HypreParMatrix * HypreParMatrix::Transpose() const
{
   hypre_ParCSRMatrix * At;
   hypre_ParCSRMatrixTranspose(A, &At, 1);
   hypre_ParCSRMatrixSetNumNonzeros(At);

   hypre_MatvecCommPkgCreate(At);

   if ( M() == N() )
   {
      /* If the matrix is square, make sure that the first entry in each
         row is the diagonal one. */
      hypre_CSRMatrixReorder(hypre_ParCSRMatrixDiag(At));
   }

   return new HypreParMatrix(At);
}

#if MFEM_HYPRE_VERSION >= 21800
HypreParMatrix *HypreParMatrix::ExtractSubmatrix(const Array<int> &indices,
                                                 double threshold) const
{
   if (!(A->comm))
   {
      hypre_MatvecCommPkgCreate(A);
   }

   hypre_ParCSRMatrix *submat;

   // Get number of rows stored on this processor
   int local_num_vars = hypre_CSRMatrixNumRows(hypre_ParCSRMatrixDiag(A));

   // Form hypre CF-splitting array designating submatrix as F-points (-1)
   Array<HYPRE_Int> CF_marker(local_num_vars);
   CF_marker = 1;
   for (int j=0; j<indices.Size(); j++)
   {
      if (indices[j] > local_num_vars)
      {
         MFEM_WARNING("WARNING : " << indices[j] << " > " << local_num_vars);
      }
      CF_marker[indices[j]] = -1;
   }

   // Construct cpts_global array on hypre matrix structure
   HYPRE_BigInt *cpts_global;
   hypre_BoomerAMGCoarseParms(MPI_COMM_WORLD, local_num_vars, 1, NULL,
                              CF_marker, NULL, &cpts_global);

   // Extract submatrix into *submat
   hypre_ParCSRMatrixExtractSubmatrixFC(A, CF_marker, cpts_global,
                                        "FF", &submat, threshold);

   mfem_hypre_TFree(cpts_global);
   return new HypreParMatrix(submat);
}
#endif

HYPRE_Int HypreParMatrix::Mult(HypreParVector &x, HypreParVector &y,
                               double a, double b) const
{
   x.HypreRead();
   (b == 0.0) ? y.HypreWrite() : y.HypreReadWrite();
   return hypre_ParCSRMatrixMatvec(a, A, x, b, y);
}

void HypreParMatrix::Mult(double a, const Vector &x, double b, Vector &y) const
{
   MFEM_ASSERT(x.Size() == Width(), "invalid x.Size() = " << x.Size()
               << ", expected size = " << Width());
   MFEM_ASSERT(y.Size() == Height(), "invalid y.Size() = " << y.Size()
               << ", expected size = " << Height());

   if (X == NULL)
   {
      X = new HypreParVector(A->comm,
                             GetGlobalNumCols(),
                             nullptr,
                             GetColStarts());
      Y = new HypreParVector(A->comm,
                             GetGlobalNumRows(),
                             nullptr,
                             GetRowStarts());
   }

   const bool xshallow = CanShallowCopy(x.GetMemory(), GetHypreMemoryClass());
   const bool yshallow = CanShallowCopy(y.GetMemory(), GetHypreMemoryClass());

   if (xshallow)
   {
      X->WrapMemoryRead(x.GetMemory());
   }
   else
   {
      if (auxX.Empty()) { auxX.New(NumCols(), GetHypreMemoryType()); }
      auxX.CopyFrom(x.GetMemory(), auxX.Capacity());  // Deep copy
      X->WrapMemoryRead(auxX);
   }

   if (yshallow)
   {
      if (b != 0.0) { Y->WrapMemoryReadWrite(y.GetMemory()); }
      else { Y->WrapMemoryWrite(y.GetMemory()); }
   }
   else
   {
      if (auxY.Empty()) { auxY.New(NumRows(), GetHypreMemoryType()); }
      if (b != 0.0)
      {
         auxY.CopyFrom(y.GetMemory(), auxY.Capacity());  // Deep copy
         Y->WrapMemoryReadWrite(auxY);
      }
      else
      {
         Y->WrapMemoryWrite(auxY);
      }
   }

   hypre_ParCSRMatrixMatvec(a, A, *X, b, *Y);

   if (!yshallow) { y = *Y; }  // Deep copy
}

void HypreParMatrix::MultTranspose(double a, const Vector &x,
                                   double b, Vector &y) const
{
   MFEM_ASSERT(x.Size() == Height(), "invalid x.Size() = " << x.Size()
               << ", expected size = " << Height());
   MFEM_ASSERT(y.Size() == Width(), "invalid y.Size() = " << y.Size()
               << ", expected size = " << Width());

   // Note: x has the dimensions of Y (height), and
   //       y has the dimensions of X (width)
   if (X == NULL)
   {
      X = new HypreParVector(A->comm,
                             GetGlobalNumCols(),
                             nullptr,
                             GetColStarts());
      Y = new HypreParVector(A->comm,
                             GetGlobalNumRows(),
                             nullptr,
                             GetRowStarts());
   }

   const bool xshallow = CanShallowCopy(x.GetMemory(), GetHypreMemoryClass());
   const bool yshallow = CanShallowCopy(y.GetMemory(), GetHypreMemoryClass());

   // x <--> Y
   if (xshallow)
   {
      Y->WrapMemoryRead(x.GetMemory());
   }
   else
   {
      if (auxY.Empty()) { auxY.New(NumRows(), GetHypreMemoryType()); }
      auxY.CopyFrom(x.GetMemory(), auxY.Capacity());  // Deep copy
      Y->WrapMemoryRead(auxY);
   }

   // y <--> X
   if (yshallow)
   {
      if (b != 0.0) { X->WrapMemoryReadWrite(y.GetMemory()); }
      else { X->WrapMemoryWrite(y.GetMemory()); }
   }
   else
   {
      if (auxX.Empty()) { auxX.New(NumCols(), GetHypreMemoryType()); }
      if (b != 0.0)
      {
         auxX.CopyFrom(y.GetMemory(), auxX.Capacity());  // Deep copy
         X->WrapMemoryReadWrite(auxX);
      }
      else
      {
         X->WrapMemoryWrite(auxX);
      }
   }

   hypre_ParCSRMatrixMatvecT(a, A, *Y, b, *X);

   if (!yshallow) { y = *X; }  // Deep copy
}

HYPRE_Int HypreParMatrix::Mult(HYPRE_ParVector x, HYPRE_ParVector y,
                               double a, double b) const
{
   return hypre_ParCSRMatrixMatvec(a, A, (hypre_ParVector *) x, b,
                                   (hypre_ParVector *) y);
}

HYPRE_Int HypreParMatrix::MultTranspose(HypreParVector & x, HypreParVector & y,
                                        double a, double b) const
{
   x.HypreRead();
   (b == 0.0) ? y.HypreWrite() : y.HypreReadWrite();
   return hypre_ParCSRMatrixMatvecT(a, A, x, b, y);
}

void HypreParMatrix::AbsMult(double a, const Vector &x,
                             double b, Vector &y) const
{
   MFEM_ASSERT(x.Size() == Width(), "invalid x.Size() = " << x.Size()
               << ", expected size = " << Width());
   MFEM_ASSERT(y.Size() == Height(), "invalid y.Size() = " << y.Size()
               << ", expected size = " << Height());

   auto x_data = x.HostRead();
   auto y_data = (b == 0.0) ? y.HostWrite() : y.HostReadWrite();

   HostRead();
   internal::hypre_ParCSRMatrixAbsMatvec(A, a, const_cast<double*>(x_data),
                                         b, y_data);
   HypreRead();
}

void HypreParMatrix::AbsMultTranspose(double a, const Vector &x,
                                      double b, Vector &y) const
{
   MFEM_ASSERT(x.Size() == Height(), "invalid x.Size() = " << x.Size()
               << ", expected size = " << Height());
   MFEM_ASSERT(y.Size() == Width(), "invalid y.Size() = " << y.Size()
               << ", expected size = " << Width());

   auto x_data = x.HostRead();
   auto y_data = (b == 0.0) ? y.HostWrite() : y.HostReadWrite();

   HostRead();
   internal::hypre_ParCSRMatrixAbsMatvecT(A, a, const_cast<double*>(x_data),
                                          b, y_data);
   HypreRead();
}

HypreParMatrix* HypreParMatrix::LeftDiagMult(const SparseMatrix &D,
                                             HYPRE_BigInt* row_starts) const
{
   const bool assumed_partition = HYPRE_AssumedPartitionCheck();
   const bool row_starts_given = (row_starts != NULL);
   if (!row_starts_given)
   {
      row_starts = hypre_ParCSRMatrixRowStarts(A);
      MFEM_VERIFY(D.Height() == hypre_CSRMatrixNumRows(A->diag),
                  "the matrix D is NOT compatible with the row starts of"
                  " this HypreParMatrix, row_starts must be given.");
   }
   else
   {
      int offset;
      if (assumed_partition)
      {
         offset = 0;
      }
      else
      {
         MPI_Comm_rank(GetComm(), &offset);
      }
      int local_num_rows = row_starts[offset+1]-row_starts[offset];
      MFEM_VERIFY(local_num_rows == D.Height(), "the number of rows in D is "
                  " not compatible with the given row_starts");
   }
   // D.Width() will be checked for compatibility by the SparseMatrix
   // multiplication function, mfem::Mult(), called below.

   int part_size;
   HYPRE_BigInt global_num_rows;
   if (assumed_partition)
   {
      part_size = 2;
      if (row_starts_given)
      {
         global_num_rows = row_starts[2];
         // Here, we use row_starts[2], so row_starts must come from the
         // methods GetDofOffsets/GetTrueDofOffsets of ParFiniteElementSpace
         // (HYPRE's partitions have only 2 entries).
      }
      else
      {
         global_num_rows = hypre_ParCSRMatrixGlobalNumRows(A);
      }
   }
   else
   {
      MPI_Comm_size(GetComm(), &part_size);
      global_num_rows = row_starts[part_size];
      part_size++;
   }

   HYPRE_BigInt *col_starts = hypre_ParCSRMatrixColStarts(A);
   HYPRE_BigInt *col_map_offd;

   // get the diag and offd blocks as SparseMatrix wrappers
   SparseMatrix A_diag, A_offd;
   GetDiag(A_diag);
   GetOffd(A_offd, col_map_offd);

   // Multiply the diag and offd blocks with D -- these products will be the
   // diag and offd blocks of the output HypreParMatrix, DA.
   SparseMatrix* DA_diag = mfem::Mult(D, A_diag);
   SparseMatrix* DA_offd = mfem::Mult(D, A_offd);

   // Copy row_starts, col_starts, and col_map_offd; ownership of these arrays
   // will be given to the newly constructed output HypreParMatrix, DA.
   HYPRE_BigInt *new_row_starts =
      DuplicateAs<HYPRE_BigInt>(row_starts, part_size, false);
   HYPRE_BigInt *new_col_starts =
      (row_starts == col_starts ? new_row_starts :
       DuplicateAs<HYPRE_BigInt>(col_starts, part_size, false));
   HYPRE_BigInt *new_col_map_offd =
      DuplicateAs<HYPRE_BigInt>(col_map_offd, A_offd.Width());

   // Ownership of DA_diag and DA_offd is transfered to the HypreParMatrix
   // constructor.
   const bool own_diag_offd = true;

   // Create the output HypreParMatrix, DA, from DA_diag and DA_offd
   HypreParMatrix* DA =
      new HypreParMatrix(GetComm(),
                         global_num_rows, hypre_ParCSRMatrixGlobalNumCols(A),
                         new_row_starts, new_col_starts,
                         DA_diag, DA_offd, new_col_map_offd,
                         own_diag_offd);

   // Give ownership of row_starts, col_starts, and col_map_offd to DA
   hypre_ParCSRMatrixSetRowStartsOwner(DA->A, 1);
   hypre_ParCSRMatrixSetColStartsOwner(DA->A, 1);
   DA->colMapOwner = 1;

   return DA;
}

void HypreParMatrix::ScaleRows(const Vector &diag)
{
   if (hypre_CSRMatrixNumRows(A->diag) != hypre_CSRMatrixNumRows(A->offd))
   {
      mfem_error("Row does not match");
   }

   if (hypre_CSRMatrixNumRows(A->diag) != diag.Size())
   {
      mfem_error("Note the Vector diag is not of compatible dimensions with A\n");
   }

   HostReadWrite();
   diag.HostRead();

   int size = Height();
   double     *Adiag_data   = hypre_CSRMatrixData(A->diag);
   HYPRE_Int  *Adiag_i      = hypre_CSRMatrixI(A->diag);

   double     *Aoffd_data   = hypre_CSRMatrixData(A->offd);
   HYPRE_Int  *Aoffd_i      = hypre_CSRMatrixI(A->offd);
   double val;
   HYPRE_Int jj;
   for (int i(0); i < size; ++i)
   {
      val = diag[i];
      for (jj = Adiag_i[i]; jj < Adiag_i[i+1]; ++jj)
      {
         Adiag_data[jj] *= val;
      }
      for (jj = Aoffd_i[i]; jj < Aoffd_i[i+1]; ++jj)
      {
         Aoffd_data[jj] *= val;
      }
   }

   HypreRead();
}

void HypreParMatrix::InvScaleRows(const Vector &diag)
{
   if (hypre_CSRMatrixNumRows(A->diag) != hypre_CSRMatrixNumRows(A->offd))
   {
      mfem_error("Row does not match");
   }

   if (hypre_CSRMatrixNumRows(A->diag) != diag.Size())
   {
      mfem_error("Note the Vector diag is not of compatible dimensions with A\n");
   }

   HostReadWrite();
   diag.HostRead();

   int size = Height();
   double     *Adiag_data   = hypre_CSRMatrixData(A->diag);
   HYPRE_Int  *Adiag_i      = hypre_CSRMatrixI(A->diag);


   double     *Aoffd_data   = hypre_CSRMatrixData(A->offd);
   HYPRE_Int  *Aoffd_i      = hypre_CSRMatrixI(A->offd);
   double val;
   HYPRE_Int jj;
   for (int i(0); i < size; ++i)
   {
#ifdef MFEM_DEBUG
      if (0.0 == diag(i))
      {
         mfem_error("HypreParMatrix::InvDiagScale : Division by 0");
      }
#endif
      val = 1./diag(i);
      for (jj = Adiag_i[i]; jj < Adiag_i[i+1]; ++jj)
      {
         Adiag_data[jj] *= val;
      }
      for (jj = Aoffd_i[i]; jj < Aoffd_i[i+1]; ++jj)
      {
         Aoffd_data[jj] *= val;
      }
   }

   HypreRead();
}

void HypreParMatrix::operator*=(double s)
{
   if (hypre_CSRMatrixNumRows(A->diag) != hypre_CSRMatrixNumRows(A->offd))
   {
      mfem_error("Row does not match");
   }

   HostReadWrite();

   HYPRE_Int size=hypre_CSRMatrixNumRows(A->diag);
   HYPRE_Int jj;

   double     *Adiag_data   = hypre_CSRMatrixData(A->diag);
   HYPRE_Int  *Adiag_i      = hypre_CSRMatrixI(A->diag);
   for (jj = 0; jj < Adiag_i[size]; ++jj)
   {
      Adiag_data[jj] *= s;
   }

   double     *Aoffd_data   = hypre_CSRMatrixData(A->offd);
   HYPRE_Int  *Aoffd_i      = hypre_CSRMatrixI(A->offd);
   for (jj = 0; jj < Aoffd_i[size]; ++jj)
   {
      Aoffd_data[jj] *= s;
   }

   HypreRead();
}

static void get_sorted_rows_cols(const Array<int> &rows_cols,
                                 Array<HYPRE_Int> &hypre_sorted)
{
   rows_cols.HostRead();
   hypre_sorted.SetSize(rows_cols.Size());
   bool sorted = true;
   for (int i = 0; i < rows_cols.Size(); i++)
   {
      hypre_sorted[i] = rows_cols[i];
      if (i && rows_cols[i-1] > rows_cols[i]) { sorted = false; }
   }
   if (!sorted) { hypre_sorted.Sort(); }
}

void HypreParMatrix::Threshold(double threshold)
{
   int ierr = 0;

   MPI_Comm comm;
   hypre_CSRMatrix * csr_A;
   hypre_CSRMatrix * csr_A_wo_z;
   hypre_ParCSRMatrix * parcsr_A_ptr;
   HYPRE_BigInt * row_starts = NULL; HYPRE_BigInt * col_starts = NULL;
   HYPRE_BigInt row_start = -1;   HYPRE_BigInt row_end = -1;
   HYPRE_BigInt col_start = -1;   HYPRE_BigInt col_end = -1;

   comm = hypre_ParCSRMatrixComm(A);

   ierr += hypre_ParCSRMatrixGetLocalRange(A,
                                           &row_start,&row_end,
                                           &col_start,&col_end );

   row_starts = hypre_ParCSRMatrixRowStarts(A);
   col_starts = hypre_ParCSRMatrixColStarts(A);

   bool old_owns_row = hypre_ParCSRMatrixOwnsRowStarts(A);
   bool old_owns_col = hypre_ParCSRMatrixOwnsColStarts(A);
   HYPRE_BigInt global_num_rows = hypre_ParCSRMatrixGlobalNumRows(A);
   HYPRE_BigInt global_num_cols = hypre_ParCSRMatrixGlobalNumCols(A);
   parcsr_A_ptr = hypre_ParCSRMatrixCreate(comm, global_num_rows,
                                           global_num_cols,
                                           row_starts, col_starts,
                                           0, 0, 0);
   hypre_ParCSRMatrixOwnsRowStarts(parcsr_A_ptr) = old_owns_row;
   hypre_ParCSRMatrixOwnsColStarts(parcsr_A_ptr) = old_owns_col;
   hypre_ParCSRMatrixOwnsRowStarts(A) = 0;
   hypre_ParCSRMatrixOwnsColStarts(A) = 0;

   csr_A = hypre_MergeDiagAndOffd(A);

   // Free A, if owned
   Destroy();
   Init();

   csr_A_wo_z = hypre_CSRMatrixDeleteZeros(csr_A,threshold);

   /* hypre_CSRMatrixDeleteZeros will return a NULL pointer rather than a usable
      CSR matrix if it finds no non-zeros */
   if (csr_A_wo_z == NULL)
   {
      csr_A_wo_z = csr_A;
   }
   else
   {
      ierr += hypre_CSRMatrixDestroy(csr_A);
   }

   /* TODO: GenerateDiagAndOffd() uses an int array of size equal to the number
      of columns in csr_A_wo_z which is the global number of columns in A. This
      does not scale well. */
   ierr += GenerateDiagAndOffd(csr_A_wo_z,parcsr_A_ptr,
                               col_start,col_end);

   ierr += hypre_CSRMatrixDestroy(csr_A_wo_z);

   MFEM_VERIFY(ierr == 0, "");

   A = parcsr_A_ptr;

   hypre_ParCSRMatrixSetNumNonzeros(A);
   /* Make sure that the first entry in each row is the diagonal one. */
   if (row_starts == col_starts)
   {
      hypre_CSRMatrixReorder(hypre_ParCSRMatrixDiag(A));
   }
   hypre_MatvecCommPkgCreate(A);
   height = GetNumRows();
   width = GetNumCols();
}

void HypreParMatrix::DropSmallEntries(double tol)
{
   HYPRE_Int err = 0, old_err = hypre_error_flag;
   hypre_error_flag = 0;

#if MFEM_HYPRE_VERSION < 21400

   double threshold = 0.0;
   if (tol > 0.0)
   {
      HYPRE_Int *diag_I = A->diag->i,    *offd_I = A->offd->i;
      double    *diag_d = A->diag->data, *offd_d = A->offd->data;
      HYPRE_Int local_num_rows = A->diag->num_rows;
      double max_l2_row_norm = 0.0;
      Vector row;
      for (HYPRE_Int r = 0; r < local_num_rows; r++)
      {
         row.SetDataAndSize(diag_d + diag_I[r], diag_I[r+1]-diag_I[r]);
         double l2_row_norm = row.Norml2();
         row.SetDataAndSize(offd_d + offd_I[r], offd_I[r+1]-offd_I[r]);
         l2_row_norm = std::hypot(l2_row_norm, row.Norml2());
         max_l2_row_norm = std::max(max_l2_row_norm, l2_row_norm);
      }
      double loc_max_l2_row_norm = max_l2_row_norm;
      MPI_Allreduce(&loc_max_l2_row_norm, &max_l2_row_norm, 1, MPI_DOUBLE,
                    MPI_MAX, A->comm);
      threshold = tol * max_l2_row_norm;
   }

   Threshold(threshold);

#elif MFEM_HYPRE_VERSION < 21800

   err = hypre_ParCSRMatrixDropSmallEntries(A, tol);

#else

   err = hypre_ParCSRMatrixDropSmallEntries(A, tol, 2);

#endif

   MFEM_VERIFY(!err, "error encountered: error code = " << err);

   hypre_error_flag = old_err;
}

void HypreParMatrix::EliminateRowsCols(const Array<int> &rows_cols,
                                       const HypreParVector &X,
                                       HypreParVector &B)
{
   Array<HYPRE_Int> rc_sorted;
   get_sorted_rows_cols(rows_cols, rc_sorted);

   internal::hypre_ParCSRMatrixEliminateAXB(
      A, rc_sorted.Size(), rc_sorted.GetData(), X, B);
}

HypreParMatrix* HypreParMatrix::EliminateRowsCols(const Array<int> &rows_cols)
{
   Array<HYPRE_Int> rc_sorted;
   get_sorted_rows_cols(rows_cols, rc_sorted);

   hypre_ParCSRMatrix* Ae;
   HostReadWrite();
   internal::hypre_ParCSRMatrixEliminateAAe(
      A, &Ae, rc_sorted.Size(), rc_sorted.GetData());
   HypreRead();

   return new HypreParMatrix(Ae, true);
}

HypreParMatrix* HypreParMatrix::EliminateCols(const Array<int> &cols)
{
   Array<HYPRE_Int> rc_sorted;
   get_sorted_rows_cols(cols, rc_sorted);

   hypre_ParCSRMatrix* Ae;
   HostReadWrite();
   internal::hypre_ParCSRMatrixEliminateAAe(
      A, &Ae, rc_sorted.Size(), rc_sorted.GetData(), 1);
   HypreRead();

   return new HypreParMatrix(Ae, true);
}

void HypreParMatrix::EliminateRows(const Array<int> &rows)
{
   if (rows.Size() > 0)
   {
      Array<HYPRE_Int> r_sorted;
      get_sorted_rows_cols(rows, r_sorted);
      HostReadWrite();
      internal::hypre_ParCSRMatrixEliminateRows(A, r_sorted.Size(),
                                                r_sorted.GetData());
      HypreRead();
   }
}

void HypreParMatrix::EliminateBC(const HypreParMatrix &Ae,
                                 const Array<int> &ess_dof_list,
                                 const Vector &X, Vector &B) const
{
   // B -= Ae*X
   Ae.Mult(-1.0, X, 1.0, B);

   // All operations below are local, so we can skip them if ess_dof_list is
   // empty on this processor to avoid potential host <--> device transfers.
   if (ess_dof_list.Size() == 0) { return; }

   HostRead();
   hypre_CSRMatrix *A_diag = hypre_ParCSRMatrixDiag(A);
   double *data = hypre_CSRMatrixData(A_diag);
   HYPRE_Int *I = hypre_CSRMatrixI(A_diag);
#ifdef MFEM_DEBUG
   HYPRE_Int    *J   = hypre_CSRMatrixJ(A_diag);
   hypre_CSRMatrix *A_offd = hypre_ParCSRMatrixOffd(A);
   HYPRE_Int *I_offd = hypre_CSRMatrixI(A_offd);
   double *data_offd = hypre_CSRMatrixData(A_offd);
#endif

   ess_dof_list.HostRead();
   X.HostRead();
   B.HostReadWrite();

   for (int i = 0; i < ess_dof_list.Size(); i++)
   {
      int r = ess_dof_list[i];
      B(r) = data[I[r]] * X(r);
#ifdef MFEM_DEBUG
      MFEM_ASSERT(I[r] < I[r+1], "empty row found!");
      // Check that in the rows specified by the ess_dof_list, the matrix A has
      // only one entry -- the diagonal.
      // if (I[r+1] != I[r]+1 || J[I[r]] != r || I_offd[r] != I_offd[r+1])
      if (J[I[r]] != r)
      {
         MFEM_ABORT("the diagonal entry must be the first entry in the row!");
      }
      for (int j = I[r]+1; j < I[r+1]; j++)
      {
         if (data[j] != 0.0)
         {
            MFEM_ABORT("all off-diagonal entries must be zero!");
         }
      }
      for (int j = I_offd[r]; j < I_offd[r+1]; j++)
      {
         if (data_offd[j] != 0.0)
         {
            MFEM_ABORT("all off-diagonal entries must be zero!");
         }
      }
#endif
   }
   HypreRead();
}

void HypreParMatrix::Print(const char *fname, HYPRE_Int offi,
                           HYPRE_Int offj) const
{
   HostRead();
   hypre_ParCSRMatrixPrintIJ(A,offi,offj,fname);
   HypreRead();
}

void HypreParMatrix::Read(MPI_Comm comm, const char *fname)
{
   Destroy();
   Init();

   HYPRE_Int base_i, base_j;
   hypre_ParCSRMatrixReadIJ(comm, fname, &base_i, &base_j, &A);
   hypre_ParCSRMatrixSetNumNonzeros(A);

   hypre_MatvecCommPkgCreate(A);

   height = GetNumRows();
   width = GetNumCols();
}

void HypreParMatrix::Read_IJMatrix(MPI_Comm comm, const char *fname)
{
   Destroy();
   Init();

   HYPRE_IJMatrix A_ij;
   HYPRE_IJMatrixRead(fname, comm, 5555, &A_ij); // HYPRE_PARCSR = 5555

   HYPRE_ParCSRMatrix A_parcsr;
   HYPRE_IJMatrixGetObject(A_ij, (void**) &A_parcsr);

   A = (hypre_ParCSRMatrix*)A_parcsr;

   hypre_ParCSRMatrixSetNumNonzeros(A);

   hypre_MatvecCommPkgCreate(A);

   height = GetNumRows();
   width = GetNumCols();
}

void HypreParMatrix::PrintCommPkg(std::ostream &out) const
{
   hypre_ParCSRCommPkg *comm_pkg = A->comm_pkg;
   MPI_Comm comm = A->comm;
   char c = '\0';
   const int tag = 46801;
   int myid, nproc;
   MPI_Comm_rank(comm, &myid);
   MPI_Comm_size(comm, &nproc);

   if (myid != 0)
   {
      MPI_Recv(&c, 1, MPI_CHAR, myid-1, tag, comm, MPI_STATUS_IGNORE);
   }
   else
   {
      out << "\nHypreParMatrix: hypre_ParCSRCommPkg:\n";
   }
   out << "Rank " << myid << ":\n"
       "   number of sends  = " << comm_pkg->num_sends <<
       " (" << sizeof(double)*comm_pkg->send_map_starts[comm_pkg->num_sends] <<
       " bytes)\n"
       "   number of recvs  = " << comm_pkg->num_recvs <<
       " (" << sizeof(double)*comm_pkg->recv_vec_starts[comm_pkg->num_recvs] <<
       " bytes)\n";
   if (myid != nproc-1)
   {
      out << std::flush;
      MPI_Send(&c, 1, MPI_CHAR, myid+1, tag, comm);
   }
   else
   {
      out << std::endl;
   }
   MPI_Barrier(comm);
}

void HypreParMatrix::PrintHash(std::ostream &out) const
{
   HashFunction hf;

   out << "global number of rows    : " << A->global_num_rows << '\n'
       << "global number of columns : " << A->global_num_cols << '\n'
       << "first row index : " << A->first_row_index << '\n'
       << " last row index : " << A->last_row_index << '\n'
       << "first col diag  : " << A->first_col_diag << '\n'
       << " last col diag  : " << A->last_col_diag << '\n'
       << "number of nonzeros : " << A->num_nonzeros << '\n';
   // diagonal, off-diagonal
   hypre_CSRMatrix *csr = A->diag;
   const char *csr_name = "diag";
   for (int m = 0; m < 2; m++)
   {
      auto csr_nnz = csr->i[csr->num_rows];
      out << csr_name << " num rows : " << csr->num_rows << '\n'
          << csr_name << " num cols : " << csr->num_cols << '\n'
          << csr_name << " num nnz  : " << csr->num_nonzeros << '\n'
          << csr_name << " i last   : " << csr_nnz
          << (csr_nnz == csr->num_nonzeros ?
              " [good]" : " [** BAD **]") << '\n';
      hf.AppendInts(csr->i, csr->num_rows + 1);
      out << csr_name << " i     hash : " << hf.GetHash() << '\n';
      out << csr_name << " j     hash : ";
      if (csr->j == nullptr)
      {
         out << "(null)\n";
      }
      else
      {
         hf.AppendInts(csr->j, csr_nnz);
         out << hf.GetHash() << '\n';
      }
#if MFEM_HYPRE_VERSION >= 21600
      out << csr_name << " big j hash : ";
      if (csr->big_j == nullptr)
      {
         out << "(null)\n";
      }
      else
      {
         hf.AppendInts(csr->big_j, csr_nnz);
         out << hf.GetHash() << '\n';
      }
#endif
      out << csr_name << " data  hash : ";
      if (csr->data == nullptr)
      {
         out << "(null)\n";
      }
      else
      {
         hf.AppendDoubles(csr->data, csr_nnz);
         out << hf.GetHash() << '\n';
      }

      csr = A->offd;
      csr_name = "offd";
   }

   hf.AppendInts(A->col_map_offd, A->offd->num_cols);
   out << "col map offd hash : " << hf.GetHash() << '\n';
}

inline void delete_hypre_ParCSRMatrixColMapOffd(hypre_ParCSRMatrix *A)
{
   HYPRE_BigInt  *A_col_map_offd = hypre_ParCSRMatrixColMapOffd(A);
   int size = hypre_CSRMatrixNumCols(hypre_ParCSRMatrixOffd(A));
   Memory<HYPRE_Int>(A_col_map_offd, size, true).Delete();
}

void HypreParMatrix::Destroy()
{
   if ( X != NULL ) { delete X; }
   if ( Y != NULL ) { delete Y; }
   auxX.Delete();
   auxY.Delete();

   if (A == NULL) { return; }

#ifdef HYPRE_USING_CUDA
   if (ParCSROwner && (diagOwner < 0 || offdOwner < 0))
   {
      // Put the "host" or "hypre" pointers in {i,j,data} of A->{diag,offd}, so
      // that they can be destroyed by hypre when hypre_ParCSRMatrixDestroy(A)
      // is called below.

      // Check that if both diagOwner and offdOwner are negative then they have
      // the same value.
      MFEM_VERIFY(!(diagOwner < 0 && offdOwner < 0) || diagOwner == offdOwner,
                  "invalid state");

      MemoryClass mc = (diagOwner == -1 || offdOwner == -1) ?
                       Device::GetHostMemoryClass() : GetHypreMemoryClass();
      Write(mc, diagOwner < 0, offdOwner <0);
   }
#endif

   mem_diag.I.Delete();
   mem_diag.J.Delete();
   mem_diag.data.Delete();
   if (diagOwner >= 0)
   {
      hypre_CSRMatrixI(A->diag) = NULL;
      hypre_CSRMatrixJ(A->diag) = NULL;
      hypre_CSRMatrixData(A->diag) = NULL;
   }
   mem_offd.I.Delete();
   mem_offd.J.Delete();
   mem_offd.data.Delete();
   if (offdOwner >= 0)
   {
      hypre_CSRMatrixI(A->offd) = NULL;
      hypre_CSRMatrixJ(A->offd) = NULL;
      hypre_CSRMatrixData(A->offd) = NULL;
   }
   if (colMapOwner >= 0)
   {
      if (colMapOwner & 1)
      {
         delete_hypre_ParCSRMatrixColMapOffd(A);
      }
      hypre_ParCSRMatrixColMapOffd(A) = NULL;
   }

   if (ParCSROwner)
   {
      hypre_ParCSRMatrixDestroy(A);
   }
}

#if MFEM_HYPRE_VERSION >= 21800

void BlockInverseScale(const HypreParMatrix *A, HypreParMatrix *C,
                       const Vector *b, HypreParVector *d,
                       int blocksize, BlockInverseScaleJob job)
{
   if (job == BlockInverseScaleJob::MATRIX_ONLY ||
       job == BlockInverseScaleJob::MATRIX_AND_RHS)
   {
      hypre_ParCSRMatrix *C_hypre;
      hypre_ParcsrBdiagInvScal(*A, blocksize, &C_hypre);
      hypre_ParCSRMatrixDropSmallEntries(C_hypre, 1e-15, 1);
      C->WrapHypreParCSRMatrix(C_hypre);
   }

   if (job == BlockInverseScaleJob::RHS_ONLY ||
       job == BlockInverseScaleJob::MATRIX_AND_RHS)
   {
      HypreParVector b_Hypre(A->GetComm(),
                             A->GetGlobalNumRows(),
                             b->GetData(), A->GetRowStarts());
      hypre_ParVector *d_hypre;
      hypre_ParvecBdiagInvScal(b_Hypre, blocksize, &d_hypre, *A);

      d->WrapHypreParVector(d_hypre, true);
   }
}

#endif

#if MFEM_HYPRE_VERSION < 21400

HypreParMatrix *Add(double alpha, const HypreParMatrix &A,
                    double beta,  const HypreParMatrix &B)
{
   hypre_ParCSRMatrix *C_hypre =
      internal::hypre_ParCSRMatrixAdd(const_cast<HypreParMatrix &>(A),
                                      const_cast<HypreParMatrix &>(B));
   MFEM_VERIFY(C_hypre, "error in hypre_ParCSRMatrixAdd");

   hypre_MatvecCommPkgCreate(C_hypre);
   HypreParMatrix *C = new HypreParMatrix(C_hypre);
   *C = 0.0;
   C->Add(alpha, A);
   C->Add(beta, B);

   return C;
}

HypreParMatrix * ParAdd(const HypreParMatrix *A, const HypreParMatrix *B)
{
   hypre_ParCSRMatrix * C = internal::hypre_ParCSRMatrixAdd(*A,*B);

   hypre_MatvecCommPkgCreate(C);

   return new HypreParMatrix(C);
}

#else

HypreParMatrix *Add(double alpha, const HypreParMatrix &A,
                    double beta,  const HypreParMatrix &B)
{
   hypre_ParCSRMatrix *C;
#if MFEM_HYPRE_VERSION <= 22000
   hypre_ParcsrAdd(alpha, A, beta, B, &C);
#else
   hypre_ParCSRMatrixAdd(alpha, A, beta, B, &C);
#endif
   hypre_MatvecCommPkgCreate(C);

   return new HypreParMatrix(C);
}

HypreParMatrix * ParAdd(const HypreParMatrix *A, const HypreParMatrix *B)
{
   hypre_ParCSRMatrix *C;
#if MFEM_HYPRE_VERSION <= 22000
   hypre_ParcsrAdd(1.0, *A, 1.0, *B, &C);
#else
   hypre_ParCSRMatrixAdd(1.0, *A, 1.0, *B, &C);
#endif

   return new HypreParMatrix(C);
}

#endif

HypreParMatrix * ParMult(const HypreParMatrix *A, const HypreParMatrix *B,
                         bool own_matrix)
{
   hypre_ParCSRMatrix * ab;
#ifdef HYPRE_USING_CUDA
   ab = hypre_ParCSRMatMat(*A, *B);
#else
   ab = hypre_ParMatmul(*A,*B);
#endif
   hypre_ParCSRMatrixSetNumNonzeros(ab);

   hypre_MatvecCommPkgCreate(ab);
   HypreParMatrix *C = new HypreParMatrix(ab);
   if (own_matrix)
   {
      C->CopyRowStarts();
      C->CopyColStarts();
   }
   return C;
}

HypreParMatrix * RAP(const HypreParMatrix *A, const HypreParMatrix *P)
{
   hypre_ParCSRMatrix * rap;

#ifdef HYPRE_USING_CUDA
   // FIXME: this way of computing Pt A P can completely eliminate zero rows
   //        from the sparsity pattern of the product which prevents
   //        EliminateZeroRows() from working correctly. This issue is observed
   //        in ex28p.
   // Quick fix: add a diagonal matrix with 0 diagonal.
   // Maybe use hypre_CSRMatrixCheckDiagFirst to see if we need the fix.
   {
      hypre_ParCSRMatrix *Q = hypre_ParCSRMatMat(*A,*P);
      const bool keepTranspose = false;
      rap = hypre_ParCSRTMatMatKT(*P,Q,keepTranspose);
      hypre_ParCSRMatrixDestroy(Q);

      // alternative:
      // hypre_ParCSRMatrixRAPKT
   }
#else
   HYPRE_Int P_owns_its_col_starts =
      hypre_ParCSRMatrixOwnsColStarts((hypre_ParCSRMatrix*)(*P));

   hypre_BoomerAMGBuildCoarseOperator(*P,*A,*P,&rap);

   /* Warning: hypre_BoomerAMGBuildCoarseOperator steals the col_starts
      from P (even if it does not own them)! */
   hypre_ParCSRMatrixSetRowStartsOwner(rap,0);
   hypre_ParCSRMatrixSetColStartsOwner(rap,0);
   if (P_owns_its_col_starts)
   {
      hypre_ParCSRMatrixSetColStartsOwner(*P, 1);
   }
#endif

   hypre_ParCSRMatrixSetNumNonzeros(rap);
   // hypre_MatvecCommPkgCreate(rap);

   return new HypreParMatrix(rap);
}

HypreParMatrix * RAP(const HypreParMatrix * Rt, const HypreParMatrix *A,
                     const HypreParMatrix *P)
{
   hypre_ParCSRMatrix * rap;

#ifdef HYPRE_USING_CUDA
   {
      hypre_ParCSRMatrix *Q = hypre_ParCSRMatMat(*A,*P);
      rap = hypre_ParCSRTMatMat(*Rt,Q);
      hypre_ParCSRMatrixDestroy(Q);
   }
#else
   HYPRE_Int P_owns_its_col_starts =
      hypre_ParCSRMatrixOwnsColStarts((hypre_ParCSRMatrix*)(*P));
   HYPRE_Int Rt_owns_its_col_starts =
      hypre_ParCSRMatrixOwnsColStarts((hypre_ParCSRMatrix*)(*Rt));

   hypre_BoomerAMGBuildCoarseOperator(*Rt,*A,*P,&rap);

   /* Warning: hypre_BoomerAMGBuildCoarseOperator steals the col_starts
      from Rt and P (even if they do not own them)! */
   hypre_ParCSRMatrixSetRowStartsOwner(rap,0);
   hypre_ParCSRMatrixSetColStartsOwner(rap,0);
   if (P_owns_its_col_starts)
   {
      hypre_ParCSRMatrixSetColStartsOwner(*P, 1);
   }
   if (Rt_owns_its_col_starts)
   {
      hypre_ParCSRMatrixSetColStartsOwner(*Rt, 1);
   }
#endif

   hypre_ParCSRMatrixSetNumNonzeros(rap);
   // hypre_MatvecCommPkgCreate(rap);

   return new HypreParMatrix(rap);
}

// Helper function for HypreParMatrixFromBlocks. Note that scalability to
// extremely large processor counts is limited by the use of MPI_Allgather.
void GatherBlockOffsetData(MPI_Comm comm, const int rank, const int nprocs,
                           const int num_loc, const Array<int> &offsets,
                           std::vector<int> &all_num_loc, const int numBlocks,
                           std::vector<std::vector<HYPRE_BigInt>> &blockProcOffsets,
                           std::vector<HYPRE_BigInt> &procOffsets,
                           std::vector<std::vector<int>> &procBlockOffsets,
                           HYPRE_BigInt &firstLocal, HYPRE_BigInt &globalNum)
{
   std::vector<std::vector<int>> all_block_num_loc(numBlocks);

   MPI_Allgather(&num_loc, 1, MPI_INT, all_num_loc.data(), 1, MPI_INT, comm);

   for (int j = 0; j < numBlocks; ++j)
   {
      all_block_num_loc[j].resize(nprocs);
      blockProcOffsets[j].resize(nprocs);

      const int blockNumRows = offsets[j + 1] - offsets[j];
      MPI_Allgather(&blockNumRows, 1, MPI_INT, all_block_num_loc[j].data(), 1,
                    MPI_INT, comm);
      blockProcOffsets[j][0] = 0;
      for (int i = 0; i < nprocs - 1; ++i)
      {
         blockProcOffsets[j][i + 1] = blockProcOffsets[j][i]
                                      + all_block_num_loc[j][i];
      }
   }

   firstLocal = 0;
   globalNum = 0;
   procOffsets[0] = 0;
   for (int i = 0; i < nprocs; ++i)
   {
      globalNum += all_num_loc[i];
      if (rank == 0)
      {
         MFEM_VERIFY(globalNum >= 0, "overflow in global size");
      }
      if (i < rank)
      {
         firstLocal += all_num_loc[i];
      }

      if (i < nprocs - 1)
      {
         procOffsets[i + 1] = procOffsets[i] + all_num_loc[i];
      }

      procBlockOffsets[i].resize(numBlocks);
      procBlockOffsets[i][0] = 0;
      for (int j = 1; j < numBlocks; ++j)
      {
         procBlockOffsets[i][j] = procBlockOffsets[i][j - 1]
                                  + all_block_num_loc[j - 1][i];
      }
   }
}

HypreParMatrix * HypreParMatrixFromBlocks(Array2D<HypreParMatrix*> &blocks,
                                          Array2D<double> *blockCoeff)
{
   const int numBlockRows = blocks.NumRows();
   const int numBlockCols = blocks.NumCols();

   MFEM_VERIFY(numBlockRows > 0 &&
               numBlockCols > 0, "Invalid input to HypreParMatrixFromBlocks");

   if (blockCoeff != NULL)
   {
      MFEM_VERIFY(numBlockRows == blockCoeff->NumRows() &&
                  numBlockCols == blockCoeff->NumCols(),
                  "Invalid input to HypreParMatrixFromBlocks");
   }

   Array<int> rowOffsets(numBlockRows+1);
   Array<int> colOffsets(numBlockCols+1);

   int nonNullBlockRow0 = -1;
   for (int j=0; j<numBlockCols; ++j)
   {
      if (blocks(0,j) != NULL)
      {
         nonNullBlockRow0 = j;
         break;
      }
   }

   MFEM_VERIFY(nonNullBlockRow0 >= 0, "Null row of blocks");
   MPI_Comm comm = blocks(0,nonNullBlockRow0)->GetComm();

   // Set offsets based on the number of rows or columns in each block.
   rowOffsets = 0;
   colOffsets = 0;
   for (int i=0; i<numBlockRows; ++i)
   {
      for (int j=0; j<numBlockCols; ++j)
      {
         if (blocks(i,j) != NULL)
         {
            const int nrows = blocks(i,j)->NumRows();
            const int ncols = blocks(i,j)->NumCols();

            MFEM_VERIFY(nrows > 0 &&
                        ncols > 0, "Invalid block in HypreParMatrixFromBlocks");

            if (rowOffsets[i+1] == 0)
            {
               rowOffsets[i+1] = nrows;
            }
            else
            {
               MFEM_VERIFY(rowOffsets[i+1] == nrows,
                           "Inconsistent blocks in HypreParMatrixFromBlocks");
            }

            if (colOffsets[j+1] == 0)
            {
               colOffsets[j+1] = ncols;
            }
            else
            {
               MFEM_VERIFY(colOffsets[j+1] == ncols,
                           "Inconsistent blocks in HypreParMatrixFromBlocks");
            }
         }
      }

      MFEM_VERIFY(rowOffsets[i+1] > 0, "Invalid input blocks");
      rowOffsets[i+1] += rowOffsets[i];
   }

   for (int j=0; j<numBlockCols; ++j)
   {
      MFEM_VERIFY(colOffsets[j+1] > 0, "Invalid input blocks");
      colOffsets[j+1] += colOffsets[j];
   }

   const int num_loc_rows = rowOffsets[numBlockRows];
   const int num_loc_cols = colOffsets[numBlockCols];

   int nprocs, rank;
   MPI_Comm_rank(comm, &rank);
   MPI_Comm_size(comm, &nprocs);

   std::vector<int> all_num_loc_rows(nprocs);
   std::vector<int> all_num_loc_cols(nprocs);
   std::vector<HYPRE_BigInt> procRowOffsets(nprocs);
   std::vector<HYPRE_BigInt> procColOffsets(nprocs);
   std::vector<std::vector<HYPRE_BigInt>> blockRowProcOffsets(numBlockRows);
   std::vector<std::vector<HYPRE_BigInt>> blockColProcOffsets(numBlockCols);
   std::vector<std::vector<int>> procBlockRowOffsets(nprocs);
   std::vector<std::vector<int>> procBlockColOffsets(nprocs);

   HYPRE_BigInt first_loc_row, glob_nrows, first_loc_col, glob_ncols;
   GatherBlockOffsetData(comm, rank, nprocs, num_loc_rows, rowOffsets,
                         all_num_loc_rows, numBlockRows, blockRowProcOffsets,
                         procRowOffsets, procBlockRowOffsets, first_loc_row,
                         glob_nrows);

   GatherBlockOffsetData(comm, rank, nprocs, num_loc_cols, colOffsets,
                         all_num_loc_cols, numBlockCols, blockColProcOffsets,
                         procColOffsets, procBlockColOffsets, first_loc_col,
                         glob_ncols);

   std::vector<int> opI(num_loc_rows + 1);
   std::vector<int> cnt(num_loc_rows);

   for (int i = 0; i < num_loc_rows; ++i)
   {
      opI[i] = 0;
      cnt[i] = 0;
   }

   opI[num_loc_rows] = 0;

   Array2D<hypre_CSRMatrix *> csr_blocks(numBlockRows, numBlockCols);

   // Loop over all blocks, to determine nnz for each row.
   for (int i = 0; i < numBlockRows; ++i)
   {
      for (int j = 0; j < numBlockCols; ++j)
      {
         if (blocks(i, j) == NULL)
         {
            csr_blocks(i, j) = NULL;
         }
         else
         {
            blocks(i, j)->HostRead();
            csr_blocks(i, j) = hypre_MergeDiagAndOffd(*blocks(i, j));
            blocks(i, j)->HypreRead();

            for (int k = 0; k < csr_blocks(i, j)->num_rows; ++k)
            {
               opI[rowOffsets[i] + k + 1] +=
                  csr_blocks(i, j)->i[k + 1] - csr_blocks(i, j)->i[k];
            }
         }
      }
   }

   // Now opI[i] is nnz for row i-1. Do a partial sum to get offsets.
   for (int i = 0; i < num_loc_rows; ++i)
   {
      opI[i + 1] += opI[i];
   }

   const int nnz = opI[num_loc_rows];

   std::vector<HYPRE_BigInt> opJ(nnz);
   std::vector<double> data(nnz);

   // Loop over all blocks, to set matrix data.
   for (int i = 0; i < numBlockRows; ++i)
   {
      for (int j = 0; j < numBlockCols; ++j)
      {
         if (csr_blocks(i, j) != NULL)
         {
            const int nrows = csr_blocks(i, j)->num_rows;
            const double cij = blockCoeff ? (*blockCoeff)(i, j) : 1.0;
#if MFEM_HYPRE_VERSION >= 21600
            const bool usingBigJ = (csr_blocks(i, j)->big_j != NULL);
#endif

            for (int k = 0; k < nrows; ++k)
            {
               const int rowg = rowOffsets[i] + k; // process-local row
               const int nnz_k = csr_blocks(i,j)->i[k+1]-csr_blocks(i,j)->i[k];
               const int osk = csr_blocks(i, j)->i[k];

               for (int l = 0; l < nnz_k; ++l)
               {
                  // Find the column process offset for the block.
#if MFEM_HYPRE_VERSION >= 21600
                  const HYPRE_Int bcol = usingBigJ ?
                                         csr_blocks(i, j)->big_j[osk + l] :
                                         csr_blocks(i, j)->j[osk + l];
#else
                  const HYPRE_Int bcol = csr_blocks(i, j)->j[osk + l];
#endif

                  // find the processor 'bcolproc' that holds column 'bcol':
                  const auto &offs = blockColProcOffsets[j];
                  const int bcolproc =
                     std::upper_bound(offs.begin() + 1, offs.end(), bcol)
                     - offs.begin() - 1;

                  opJ[opI[rowg] + cnt[rowg]] = procColOffsets[bcolproc] +
                                               procBlockColOffsets[bcolproc][j]
                                               + bcol
                                               - blockColProcOffsets[j][bcolproc];
                  data[opI[rowg] + cnt[rowg]] = cij * csr_blocks(i, j)->data[osk + l];
                  cnt[rowg]++;
               }
            }
         }
      }
   }

   for (int i = 0; i < numBlockRows; ++i)
   {
      for (int j = 0; j < numBlockCols; ++j)
      {
         if (csr_blocks(i, j) != NULL)
         {
            hypre_CSRMatrixDestroy(csr_blocks(i, j));
         }
      }
   }

   std::vector<HYPRE_BigInt> rowStarts2(2);
   rowStarts2[0] = first_loc_row;
   rowStarts2[1] = first_loc_row + all_num_loc_rows[rank];

   std::vector<HYPRE_BigInt> colStarts2(2);
   colStarts2[0] = first_loc_col;
   colStarts2[1] = first_loc_col + all_num_loc_cols[rank];

   MFEM_VERIFY(HYPRE_AssumedPartitionCheck(),
               "only 'assumed partition' mode is supported");

   return new HypreParMatrix(comm, num_loc_rows, glob_nrows, glob_ncols,
                             opI.data(), opJ.data(),
                             data.data(),
                             rowStarts2.data(),
                             colStarts2.data());
}

void EliminateBC(const HypreParMatrix &A, const HypreParMatrix &Ae,
                 const Array<int> &ess_dof_list,
                 const Vector &X, Vector &B)
{
   A.EliminateBC(Ae, ess_dof_list, X, B);
}

// Taubin or "lambda-mu" scheme, which alternates between positive and
// negative step sizes to approximate low-pass filter effect.

int ParCSRRelax_Taubin(hypre_ParCSRMatrix *A, // matrix to relax with
                       hypre_ParVector *f,    // right-hand side
                       double lambda,
                       double mu,
                       int N,
                       double max_eig,
                       hypre_ParVector *u,    // initial/updated approximation
                       hypre_ParVector *r     // another temp vector
                      )
{
   hypre_CSRMatrix *A_diag = hypre_ParCSRMatrixDiag(A);
   HYPRE_Int num_rows = hypre_CSRMatrixNumRows(A_diag);

   double *u_data = hypre_VectorData(hypre_ParVectorLocalVector(u));
   double *r_data = hypre_VectorData(hypre_ParVectorLocalVector(r));

   for (int i = 0; i < N; i++)
   {
      // get residual: r = f - A*u
      hypre_ParVectorCopy(f, r);
      hypre_ParCSRMatrixMatvec(-1.0, A, u, 1.0, r);

      double coef;
      (0 == (i % 2)) ? coef = lambda : coef = mu;

      for (HYPRE_Int j = 0; j < num_rows; j++)
      {
         u_data[j] += coef*r_data[j] / max_eig;
      }
   }

   return 0;
}

// FIR scheme, which uses Chebyshev polynomials and a window function
// to approximate a low-pass step filter.

int ParCSRRelax_FIR(hypre_ParCSRMatrix *A, // matrix to relax with
                    hypre_ParVector *f,    // right-hand side
                    double max_eig,
                    int poly_order,
                    double* fir_coeffs,
                    hypre_ParVector *u,    // initial/updated approximation
                    hypre_ParVector *x0,   // temporaries
                    hypre_ParVector *x1,
                    hypre_ParVector *x2,
                    hypre_ParVector *x3)

{
   hypre_CSRMatrix *A_diag = hypre_ParCSRMatrixDiag(A);
   HYPRE_Int num_rows = hypre_CSRMatrixNumRows(A_diag);

   double *u_data = hypre_VectorData(hypre_ParVectorLocalVector(u));

   double *x0_data = hypre_VectorData(hypre_ParVectorLocalVector(x0));
   double *x1_data = hypre_VectorData(hypre_ParVectorLocalVector(x1));
   double *x2_data = hypre_VectorData(hypre_ParVectorLocalVector(x2));
   double *x3_data = hypre_VectorData(hypre_ParVectorLocalVector(x3));

   hypre_ParVectorCopy(u, x0);

   // x1 = f -A*x0/max_eig
   hypre_ParVectorCopy(f, x1);
   hypre_ParCSRMatrixMatvec(-1.0, A, x0, 1.0, x1);

   for (HYPRE_Int i = 0; i < num_rows; i++)
   {
      x1_data[i] /= -max_eig;
   }

   // x1 = x0 -x1
   for (HYPRE_Int i = 0; i < num_rows; i++)
   {
      x1_data[i] = x0_data[i] -x1_data[i];
   }

   // x3 = f0*x0 +f1*x1
   for (HYPRE_Int i = 0; i < num_rows; i++)
   {
      x3_data[i] = fir_coeffs[0]*x0_data[i] +fir_coeffs[1]*x1_data[i];
   }

   for (int n = 2; n <= poly_order; n++)
   {
      // x2 = f - A*x1/max_eig
      hypre_ParVectorCopy(f, x2);
      hypre_ParCSRMatrixMatvec(-1.0, A, x1, 1.0, x2);

      for (HYPRE_Int i = 0; i < num_rows; i++)
      {
         x2_data[i] /= -max_eig;
      }

      // x2 = (x1-x0) +(x1-2*x2)
      // x3 = x3 +f[n]*x2
      // x0 = x1
      // x1 = x2

      for (HYPRE_Int i = 0; i < num_rows; i++)
      {
         x2_data[i] = (x1_data[i]-x0_data[i]) +(x1_data[i]-2*x2_data[i]);
         x3_data[i] += fir_coeffs[n]*x2_data[i];
         x0_data[i] = x1_data[i];
         x1_data[i] = x2_data[i];
      }
   }

   for (HYPRE_Int i = 0; i < num_rows; i++)
   {
      u_data[i] = x3_data[i];
   }

   return 0;
}

HypreSmoother::HypreSmoother() : Solver()
{
   type = default_type;
   relax_times = 1;
   relax_weight = 1.0;
   omega = 1.0;
   poly_order = 2;
   poly_fraction = .3;
   lambda = 0.5;
   mu = -0.5;
   taubin_iter = 40;

   l1_norms = NULL;
   pos_l1_norms = false;
   eig_est_cg_iter = 10;
   B = X = V = Z = NULL;
   auxB.Reset(); auxX.Reset();
   X0 = X1 = NULL;
   fir_coeffs = NULL;
   A_is_symmetric = false;
}

HypreSmoother::HypreSmoother(const HypreParMatrix &A_, int type_,
                             int relax_times_, double relax_weight_,
                             double omega_, int poly_order_,
                             double poly_fraction_, int eig_est_cg_iter_)
{
   type = type_;
   relax_times = relax_times_;
   relax_weight = relax_weight_;
   omega = omega_;
   poly_order = poly_order_;
   poly_fraction = poly_fraction_;
   eig_est_cg_iter = eig_est_cg_iter_;

   l1_norms = NULL;
   pos_l1_norms = false;
   B = X = V = Z = NULL;
   auxB.Reset(); auxX.Reset();
   X0 = X1 = NULL;
   fir_coeffs = NULL;
   A_is_symmetric = false;

   SetOperator(A_);
}

void HypreSmoother::SetType(HypreSmoother::Type type_, int relax_times_)
{
   type = static_cast<int>(type_);
   relax_times = relax_times_;
}

void HypreSmoother::SetSOROptions(double relax_weight_, double omega_)
{
   relax_weight = relax_weight_;
   omega = omega_;
}

void HypreSmoother::SetPolyOptions(int poly_order_, double poly_fraction_,
                                   int eig_est_cg_iter_)
{
   poly_order = poly_order_;
   poly_fraction = poly_fraction_;
   eig_est_cg_iter = eig_est_cg_iter_;
}

void HypreSmoother::SetTaubinOptions(double lambda_, double mu_,
                                     int taubin_iter_)
{
   lambda = lambda_;
   mu = mu_;
   taubin_iter = taubin_iter_;
}

void HypreSmoother::SetWindowByName(const char* name)
{
   double a = -1, b, c;
   if (!strcmp(name,"Rectangular")) { a = 1.0,  b = 0.0,  c = 0.0; }
   if (!strcmp(name,"Hanning")) { a = 0.5,  b = 0.5,  c = 0.0; }
   if (!strcmp(name,"Hamming")) { a = 0.54, b = 0.46, c = 0.0; }
   if (!strcmp(name,"Blackman")) { a = 0.42, b = 0.50, c = 0.08; }
   if (a < 0)
   {
      mfem_error("HypreSmoother::SetWindowByName : name not recognized!");
   }

   SetWindowParameters(a, b, c);
}

void HypreSmoother::SetWindowParameters(double a, double b, double c)
{
   window_params[0] = a;
   window_params[1] = b;
   window_params[2] = c;
}

void HypreSmoother::SetOperator(const Operator &op)
{
   A = const_cast<HypreParMatrix *>(dynamic_cast<const HypreParMatrix *>(&op));
   if (A == NULL)
   {
      mfem_error("HypreSmoother::SetOperator : not HypreParMatrix!");
   }

   height = A->Height();
   width = A->Width();

   auxX.Delete(); auxB.Delete();
   if (B) { delete B; }
   if (X) { delete X; }
   if (V) { delete V; }
   if (Z) { delete Z; }
   if (l1_norms)
   {
      mfem_hypre_TFree(l1_norms);
   }
   delete X0;
   delete X1;

   X1 = X0 = Z = V = B = X = NULL;
   auxB.Reset(); auxX.Reset();

   if (type >= 1 && type <= 4)
   {
      hypre_ParCSRComputeL1Norms(*A, type, NULL, &l1_norms);
      // The above call will set the hypre_error_flag when it encounters zero
      // rows in A.
   }
   else if (type == 5)
   {
      l1_norms = mfem_hypre_CTAlloc(double, height);
      Vector ones(height), diag(l1_norms, height);
      ones = 1.0;
      A->Mult(ones, diag);
   }
   else
   {
      l1_norms = NULL;
   }
   if (l1_norms && pos_l1_norms)
   {
#ifdef HYPRE_USING_CUDA
      double *d_l1_norms = l1_norms;  // avoid *this capture
      CuWrap1D(height, [=] MFEM_DEVICE (int i)
      {
         d_l1_norms[i] = std::abs(d_l1_norms[i]);
      });
#else
      for (int i = 0; i < height; i++)
      {
         l1_norms[i] = std::abs(l1_norms[i]);
      }
#endif
   }

   if (type == 16)
   {
      poly_scale = 1;
      if (eig_est_cg_iter > 0)
      {
         hypre_ParCSRMaxEigEstimateCG(*A, poly_scale, eig_est_cg_iter,
                                      &max_eig_est, &min_eig_est);
      }
      else
      {
         min_eig_est = 0;
         hypre_ParCSRMaxEigEstimate(*A, poly_scale, &max_eig_est);
      }
      Z = new HypreParVector(*A);
   }
   else if (type == 1001 || type == 1002)
   {
      poly_scale = 0;
      if (eig_est_cg_iter > 0)
      {
         hypre_ParCSRMaxEigEstimateCG(*A, poly_scale, eig_est_cg_iter,
                                      &max_eig_est, &min_eig_est);
      }
      else
      {
         min_eig_est = 0;
         hypre_ParCSRMaxEigEstimate(*A, poly_scale, &max_eig_est);
      }

      // The Taubin and FIR polynomials are defined on [0, 2]
      max_eig_est /= 2;

      // Compute window function, Chebyshev coefficients, and allocate temps.
      if (type == 1002)
      {
         // Temporaries for Chebyshev recursive evaluation
         Z = new HypreParVector(*A);
         X0 = new HypreParVector(*A);
         X1 = new HypreParVector(*A);

         SetFIRCoefficients(max_eig_est);
      }
   }
}

void HypreSmoother::SetFIRCoefficients(double max_eig)
{
   if (fir_coeffs)
   {
      delete [] fir_coeffs;
   }

   fir_coeffs = new double[poly_order+1];

   double* window_coeffs = new double[poly_order+1];
   double* cheby_coeffs = new double[poly_order+1];

   double a = window_params[0];
   double b = window_params[1];
   double c = window_params[2];
   for (int i = 0; i <= poly_order; i++)
   {
      double t = (i*M_PI)/(poly_order+1);
      window_coeffs[i] = a + b*cos(t) +c*cos(2*t);
   }

   double k_pb = poly_fraction*max_eig;
   double theta_pb = acos(1.0 -0.5*k_pb);
   double sigma = 0.0;
   cheby_coeffs[0] = (theta_pb +sigma)/M_PI;
   for (int i = 1; i <= poly_order; i++)
   {
      double t = i*(theta_pb+sigma);
      cheby_coeffs[i] = 2.0*sin(t)/(i*M_PI);
   }

   for (int i = 0; i <= poly_order; i++)
   {
      fir_coeffs[i] = window_coeffs[i]*cheby_coeffs[i];
   }

   delete[] window_coeffs;
   delete[] cheby_coeffs;
}

void HypreSmoother::Mult(const HypreParVector &b, HypreParVector &x) const
{
   if (A == NULL)
   {
      mfem_error("HypreSmoother::Mult (...) : HypreParMatrix A is missing");
      return;
   }

   // TODO: figure out where each function needs A, b, and x ...

   b.HypreRead();
   if (!iterative_mode)
   {
      x.HypreWrite();
      if (type == 0 && relax_times == 1)
      {
         // Note: hypre_ParCSRDiagScale() is not exposed in older versions
         HYPRE_ParCSRDiagScale(NULL, *A, b, x);
         if (relax_weight != 1.0)
         {
            hypre_ParVectorScale(relax_weight, x);
         }
         return;
      }
      hypre_ParVectorSetConstantValues(x, 0.0);
   }
   else
   {
      x.HypreReadWrite();
   }

   if (V == NULL)
   {
      V = new HypreParVector(*A);
   }

   if (type == 1001)
   {
      for (int sweep = 0; sweep < relax_times; sweep++)
      {
         ParCSRRelax_Taubin(*A, b, lambda, mu, taubin_iter,
                            max_eig_est,
                            x, *V);
      }
   }
   else if (type == 1002)
   {
      for (int sweep = 0; sweep < relax_times; sweep++)
      {
         ParCSRRelax_FIR(*A, b,
                         max_eig_est,
                         poly_order,
                         fir_coeffs,
                         x,
                         *X0, *X1, *V, *Z);
      }
   }
   else
   {
      int hypre_type = type;
      // hypre doesn't have lumped Jacobi, so treat the action as l1-Jacobi
      if (type == 5) { hypre_type = 1; }

      if (Z == NULL)
      {
         hypre_ParCSRRelax(*A, b, hypre_type,
                           relax_times, l1_norms, relax_weight, omega,
                           max_eig_est, min_eig_est, poly_order, poly_fraction,
                           x, *V, NULL);
      }
      else
      {
         hypre_ParCSRRelax(*A, b, hypre_type,
                           relax_times, l1_norms, relax_weight, omega,
                           max_eig_est, min_eig_est, poly_order, poly_fraction,
                           x, *V, *Z);
      }
   }
}

void HypreSmoother::Mult(const Vector &b, Vector &x) const
{
   MFEM_ASSERT(b.Size() == NumCols(), "");
   MFEM_ASSERT(x.Size() == NumRows(), "");

   if (A == NULL)
   {
      mfem_error("HypreSmoother::Mult (...) : HypreParMatrix A is missing");
      return;
   }

   if (B == NULL)
   {
      B = new HypreParVector(A->GetComm(),
                             A -> GetGlobalNumRows(),
                             nullptr,
                             A -> GetRowStarts());
      X = new HypreParVector(A->GetComm(),
                             A -> GetGlobalNumCols(),
                             nullptr,
                             A -> GetColStarts());
   }

   const bool bshallow = CanShallowCopy(b.GetMemory(), GetHypreMemoryClass());
   const bool xshallow = CanShallowCopy(x.GetMemory(), GetHypreMemoryClass());

   if (bshallow)
   {
      B->WrapMemoryRead(b.GetMemory());
   }
   else
   {
      if (auxB.Empty()) { auxB.New(NumCols(), GetHypreMemoryType()); }
      auxB.CopyFrom(b.GetMemory(), auxB.Capacity());  // Deep copy
      B->WrapMemoryRead(auxB);
   }

   if (xshallow)
   {
      if (iterative_mode) { X->WrapMemoryReadWrite(x.GetMemory()); }
      else { X->WrapMemoryWrite(x.GetMemory()); }
   }
   else
   {
      if (auxX.Empty()) { auxX.New(NumRows(), GetHypreMemoryType()); }
      if (iterative_mode)
      {
         auxX.CopyFrom(x.GetMemory(), x.Size());  // Deep copy
         X->WrapMemoryReadWrite(auxX);
      }
      else
      {
         X->WrapMemoryWrite(auxX);
      }
   }

   Mult(*B, *X);

   if (!xshallow) { x = *X; }  // Deep copy
}

void HypreSmoother::MultTranspose(const Vector &b, Vector &x) const
{
   if (A_is_symmetric || type == 0 || type == 1 || type == 5)
   {
      Mult(b, x);
      return;
   }
   mfem_error("HypreSmoother::MultTranspose (...) : undefined!\n");
}

HypreSmoother::~HypreSmoother()
{
   auxX.Delete(); auxB.Delete();
   if (B) { delete B; }
   if (X) { delete X; }
   if (V) { delete V; }
   if (Z) { delete Z; }
   if (l1_norms)
   {
      mfem_hypre_TFree(l1_norms);
   }
   if (fir_coeffs)
   {
      delete [] fir_coeffs;
   }
   if (X0) { delete X0; }
   if (X1) { delete X1; }
}


HypreSolver::HypreSolver()
{
   A = NULL;
   setup_called = 0;
   B = X = NULL;
   auxB.Reset();
   auxX.Reset();
   error_mode = ABORT_HYPRE_ERRORS;
}

HypreSolver::HypreSolver(const HypreParMatrix *A_)
   : Solver(A_->Height(), A_->Width())
{
   A = A_;
   setup_called = 0;
   B = X = NULL;
   auxB.Reset();
   auxX.Reset();
   error_mode = ABORT_HYPRE_ERRORS;
}

void HypreSolver::Mult(const HypreParVector &b, HypreParVector &x) const
{
   HYPRE_Int err;
   if (A == NULL)
   {
      mfem_error("HypreSolver::Mult (...) : HypreParMatrix A is missing");
      return;
   }

   if (!iterative_mode)
   {
      x.HypreWrite();
      hypre_ParVectorSetConstantValues(x, 0.0);
   }

   b.HypreRead();
   x.HypreReadWrite();

   if (!setup_called)
   {
      err = SetupFcn()(*this, *A, b, x);
      if (error_mode == WARN_HYPRE_ERRORS)
      {
         if (err) { MFEM_WARNING("Error during setup! Error code: " << err); }
      }
      else if (error_mode == ABORT_HYPRE_ERRORS)
      {
         MFEM_VERIFY(!err, "Error during setup! Error code: " << err);
      }
      hypre_error_flag = 0;
      setup_called = 1;
   }

   err = SolveFcn()(*this, *A, b, x);
   if (error_mode == WARN_HYPRE_ERRORS)
   {
      if (err) { MFEM_WARNING("Error during solve! Error code: " << err); }
   }
   else if (error_mode == ABORT_HYPRE_ERRORS)
   {
      MFEM_VERIFY(!err, "Error during solve! Error code: " << err);
   }
   hypre_error_flag = 0;
}

void HypreSolver::Mult(const Vector &b, Vector &x) const
{
   MFEM_ASSERT(b.Size() == NumCols(), "");
   MFEM_ASSERT(x.Size() == NumRows(), "");

   if (A == NULL)
   {
      mfem_error("HypreSolver::Mult (...) : HypreParMatrix A is missing");
      return;
   }

   if (B == NULL)
   {
      B = new HypreParVector(A->GetComm(),
                             A -> GetGlobalNumRows(),
                             nullptr,
                             A -> GetRowStarts());
      X = new HypreParVector(A->GetComm(),
                             A -> GetGlobalNumCols(),
                             nullptr,
                             A -> GetColStarts());
   }

   const bool bshallow = CanShallowCopy(b.GetMemory(), GetHypreMemoryClass());
   const bool xshallow = CanShallowCopy(x.GetMemory(), GetHypreMemoryClass());

   if (bshallow)
   {
      B->WrapMemoryRead(b.GetMemory());
   }
   else
   {
      if (auxB.Empty()) { auxB.New(NumCols(), GetHypreMemoryType()); }
      auxB.CopyFrom(b.GetMemory(), auxB.Capacity());  // Deep copy
      B->WrapMemoryRead(auxB);
   }

   if (xshallow)
   {
      if (iterative_mode) { X->WrapMemoryReadWrite(x.GetMemory()); }
      else { X->WrapMemoryWrite(x.GetMemory()); }
   }
   else
   {
      if (auxX.Empty()) { auxX.New(NumRows(), GetHypreMemoryType()); }
      if (iterative_mode)
      {
         auxX.CopyFrom(x.GetMemory(), x.Size());  // Deep copy
         X->WrapMemoryReadWrite(auxX);
      }
      else
      {
         X->WrapMemoryWrite(auxX);
      }
   }

   Mult(*B, *X);

   if (!xshallow) { x = *X; }  // Deep copy
}

HypreSolver::~HypreSolver()
{
   if (B) { delete B; }
   if (X) { delete X; }
   auxB.Delete();
   auxX.Delete();
}


HyprePCG::HyprePCG(MPI_Comm comm) : precond(NULL)
{
   iterative_mode = true;

   HYPRE_ParCSRPCGCreate(comm, &pcg_solver);
}

HyprePCG::HyprePCG(const HypreParMatrix &A_) : HypreSolver(&A_), precond(NULL)
{
   MPI_Comm comm;

   iterative_mode = true;

   HYPRE_ParCSRMatrixGetComm(*A, &comm);

   HYPRE_ParCSRPCGCreate(comm, &pcg_solver);
}

void HyprePCG::SetOperator(const Operator &op)
{
   const HypreParMatrix *new_A = dynamic_cast<const HypreParMatrix *>(&op);
   MFEM_VERIFY(new_A, "new Operator must be a HypreParMatrix!");

   // update base classes: Operator, Solver, HypreSolver
   height = new_A->Height();
   width  = new_A->Width();
   A = const_cast<HypreParMatrix *>(new_A);
   if (precond)
   {
      precond->SetOperator(*A);
      this->SetPreconditioner(*precond);
   }
   setup_called = 0;
   delete X;
   delete B;
   B = X = NULL;
   auxB.Delete(); auxB.Reset();
   auxX.Delete(); auxX.Reset();
}

void HyprePCG::SetTol(double tol)
{
   HYPRE_PCGSetTol(pcg_solver, tol);
}

void HyprePCG::SetAbsTol(double atol)
{
   HYPRE_PCGSetAbsoluteTol(pcg_solver, atol);
}

void HyprePCG::SetMaxIter(int max_iter)
{
   HYPRE_PCGSetMaxIter(pcg_solver, max_iter);
}

void HyprePCG::SetLogging(int logging)
{
   HYPRE_PCGSetLogging(pcg_solver, logging);
}

void HyprePCG::SetPrintLevel(int print_lvl)
{
   HYPRE_ParCSRPCGSetPrintLevel(pcg_solver, print_lvl);
}

void HyprePCG::SetPreconditioner(HypreSolver &precond_)
{
   precond = &precond_;

   HYPRE_ParCSRPCGSetPrecond(pcg_solver,
                             precond_.SolveFcn(),
                             precond_.SetupFcn(),
                             precond_);
}

void HyprePCG::SetResidualConvergenceOptions(int res_frequency, double rtol)
{
   HYPRE_PCGSetTwoNorm(pcg_solver, 1);
   if (res_frequency > 0)
   {
      HYPRE_PCGSetRecomputeResidualP(pcg_solver, res_frequency);
   }
   if (rtol > 0.0)
   {
      HYPRE_PCGSetResidualTol(pcg_solver, rtol);
   }
}

void HyprePCG::Mult(const HypreParVector &b, HypreParVector &x) const
{
   int myid;
   HYPRE_Int time_index = 0;
   HYPRE_Int num_iterations;
   double final_res_norm;
   MPI_Comm comm;
   HYPRE_Int print_level;

   HYPRE_PCGGetPrintLevel(pcg_solver, &print_level);
   HYPRE_ParCSRPCGSetPrintLevel(pcg_solver, print_level%3);

   HYPRE_ParCSRMatrixGetComm(*A, &comm);

   if (!iterative_mode)
   {
      x.HypreWrite();
      hypre_ParVectorSetConstantValues(x, 0.0);
   }

   b.HypreRead();
   x.HypreReadWrite();

   if (!setup_called)
   {
      if (print_level > 0 && print_level < 3)
      {
         time_index = hypre_InitializeTiming("PCG Setup");
         hypre_BeginTiming(time_index);
      }

      HYPRE_ParCSRPCGSetup(pcg_solver, *A, b, x);
      setup_called = 1;

      if (print_level > 0 && print_level < 3)
      {
         hypre_EndTiming(time_index);
         hypre_PrintTiming("Setup phase times", comm);
         hypre_FinalizeTiming(time_index);
         hypre_ClearTiming();
      }
   }

   if (print_level > 0 && print_level < 3)
   {
      time_index = hypre_InitializeTiming("PCG Solve");
      hypre_BeginTiming(time_index);
   }

   HYPRE_ParCSRPCGSolve(pcg_solver, *A, b, x);

   if (print_level > 0)
   {
      if (print_level < 3)
      {
         hypre_EndTiming(time_index);
         hypre_PrintTiming("Solve phase times", comm);
         hypre_FinalizeTiming(time_index);
         hypre_ClearTiming();
      }

      HYPRE_ParCSRPCGGetNumIterations(pcg_solver, &num_iterations);
      HYPRE_ParCSRPCGGetFinalRelativeResidualNorm(pcg_solver,
                                                  &final_res_norm);

      MPI_Comm_rank(comm, &myid);

      if (myid == 0)
      {
         mfem::out << "PCG Iterations = " << num_iterations << endl
                   << "Final PCG Relative Residual Norm = " << final_res_norm
                   << endl;
      }
   }
   HYPRE_ParCSRPCGSetPrintLevel(pcg_solver, print_level);
}

HyprePCG::~HyprePCG()
{
   HYPRE_ParCSRPCGDestroy(pcg_solver);
}


HypreGMRES::HypreGMRES(MPI_Comm comm) : precond(NULL)
{
   iterative_mode = true;

   HYPRE_ParCSRGMRESCreate(comm, &gmres_solver);
   SetDefaultOptions();
}

HypreGMRES::HypreGMRES(const HypreParMatrix &A_)
   : HypreSolver(&A_), precond(NULL)
{
   MPI_Comm comm;

   iterative_mode = true;

   HYPRE_ParCSRMatrixGetComm(*A, &comm);

   HYPRE_ParCSRGMRESCreate(comm, &gmres_solver);
   SetDefaultOptions();
}

void HypreGMRES::SetDefaultOptions()
{
   int k_dim    = 50;
   int max_iter = 100;
   double tol   = 1e-6;

   HYPRE_ParCSRGMRESSetKDim(gmres_solver, k_dim);
   HYPRE_ParCSRGMRESSetMaxIter(gmres_solver, max_iter);
   HYPRE_ParCSRGMRESSetTol(gmres_solver, tol);
}

void HypreGMRES::SetOperator(const Operator &op)
{
   const HypreParMatrix *new_A = dynamic_cast<const HypreParMatrix *>(&op);
   MFEM_VERIFY(new_A, "new Operator must be a HypreParMatrix!");

   // update base classes: Operator, Solver, HypreSolver
   height = new_A->Height();
   width  = new_A->Width();
   A = const_cast<HypreParMatrix *>(new_A);
   if (precond)
   {
      precond->SetOperator(*A);
      this->SetPreconditioner(*precond);
   }
   setup_called = 0;
   delete X;
   delete B;
   B = X = NULL;
   auxB.Delete(); auxB.Reset();
   auxX.Delete(); auxX.Reset();
}

void HypreGMRES::SetTol(double tol)
{
   HYPRE_GMRESSetTol(gmres_solver, tol);
}

void HypreGMRES::SetAbsTol(double tol)
{
   HYPRE_GMRESSetAbsoluteTol(gmres_solver, tol);
}

void HypreGMRES::SetMaxIter(int max_iter)
{
   HYPRE_GMRESSetMaxIter(gmres_solver, max_iter);
}

void HypreGMRES::SetKDim(int k_dim)
{
   HYPRE_GMRESSetKDim(gmres_solver, k_dim);
}

void HypreGMRES::SetLogging(int logging)
{
   HYPRE_GMRESSetLogging(gmres_solver, logging);
}

void HypreGMRES::SetPrintLevel(int print_lvl)
{
   HYPRE_GMRESSetPrintLevel(gmres_solver, print_lvl);
}

void HypreGMRES::SetPreconditioner(HypreSolver &precond_)
{
   precond = &precond_;

   HYPRE_ParCSRGMRESSetPrecond(gmres_solver,
                               precond_.SolveFcn(),
                               precond_.SetupFcn(),
                               precond_);
}

void HypreGMRES::Mult(const HypreParVector &b, HypreParVector &x) const
{
   int myid;
   HYPRE_Int time_index = 0;
   HYPRE_Int num_iterations;
   double final_res_norm;
   MPI_Comm comm;
   HYPRE_Int print_level;

   HYPRE_GMRESGetPrintLevel(gmres_solver, &print_level);

   HYPRE_ParCSRMatrixGetComm(*A, &comm);

   if (!iterative_mode)
   {
      x.HypreWrite();
      hypre_ParVectorSetConstantValues(x, 0.0);
   }

   b.HypreRead();
   x.HypreReadWrite();

   if (!setup_called)
   {
      if (print_level > 0)
      {
         time_index = hypre_InitializeTiming("GMRES Setup");
         hypre_BeginTiming(time_index);
      }

      HYPRE_ParCSRGMRESSetup(gmres_solver, *A, b, x);
      setup_called = 1;

      if (print_level > 0)
      {
         hypre_EndTiming(time_index);
         hypre_PrintTiming("Setup phase times", comm);
         hypre_FinalizeTiming(time_index);
         hypre_ClearTiming();
      }
   }

   if (print_level > 0)
   {
      time_index = hypre_InitializeTiming("GMRES Solve");
      hypre_BeginTiming(time_index);
   }

   HYPRE_ParCSRGMRESSolve(gmres_solver, *A, b, x);

   if (print_level > 0)
   {
      hypre_EndTiming(time_index);
      hypre_PrintTiming("Solve phase times", comm);
      hypre_FinalizeTiming(time_index);
      hypre_ClearTiming();

      HYPRE_ParCSRGMRESGetNumIterations(gmres_solver, &num_iterations);
      HYPRE_ParCSRGMRESGetFinalRelativeResidualNorm(gmres_solver,
                                                    &final_res_norm);

      MPI_Comm_rank(comm, &myid);

      if (myid == 0)
      {
         mfem::out << "GMRES Iterations = " << num_iterations << endl
                   << "Final GMRES Relative Residual Norm = " << final_res_norm
                   << endl;
      }
   }
}

HypreGMRES::~HypreGMRES()
{
   HYPRE_ParCSRGMRESDestroy(gmres_solver);
}


HypreFGMRES::HypreFGMRES(MPI_Comm comm) : precond(NULL)
{
   iterative_mode = true;

   HYPRE_ParCSRFlexGMRESCreate(comm, &fgmres_solver);
   SetDefaultOptions();
}

HypreFGMRES::HypreFGMRES(const HypreParMatrix &A_)
   : HypreSolver(&A_), precond(NULL)
{
   MPI_Comm comm;

   iterative_mode = true;

   HYPRE_ParCSRMatrixGetComm(*A, &comm);

   HYPRE_ParCSRFlexGMRESCreate(comm, &fgmres_solver);
   SetDefaultOptions();
}

void HypreFGMRES::SetDefaultOptions()
{
   int k_dim    = 50;
   int max_iter = 100;
   double tol   = 1e-6;

   HYPRE_ParCSRFlexGMRESSetKDim(fgmres_solver, k_dim);
   HYPRE_ParCSRFlexGMRESSetMaxIter(fgmres_solver, max_iter);
   HYPRE_ParCSRFlexGMRESSetTol(fgmres_solver, tol);
}

void HypreFGMRES::SetOperator(const Operator &op)
{
   const HypreParMatrix *new_A = dynamic_cast<const HypreParMatrix *>(&op);
   MFEM_VERIFY(new_A, "new Operator must be a HypreParMatrix!");

   // update base classes: Operator, Solver, HypreSolver
   height = new_A->Height();
   width  = new_A->Width();
   A = const_cast<HypreParMatrix *>(new_A);
   if (precond)
   {
      precond->SetOperator(*A);
      this->SetPreconditioner(*precond);
   }
   setup_called = 0;
   delete X;
   delete B;
   B = X = NULL;
   auxB.Delete(); auxB.Reset();
   auxX.Delete(); auxX.Reset();
}

void HypreFGMRES::SetTol(double tol)
{
   HYPRE_ParCSRFlexGMRESSetTol(fgmres_solver, tol);
}

void HypreFGMRES::SetMaxIter(int max_iter)
{
   HYPRE_ParCSRFlexGMRESSetMaxIter(fgmres_solver, max_iter);
}

void HypreFGMRES::SetKDim(int k_dim)
{
   HYPRE_ParCSRFlexGMRESSetKDim(fgmres_solver, k_dim);
}

void HypreFGMRES::SetLogging(int logging)
{
   HYPRE_ParCSRFlexGMRESSetLogging(fgmres_solver, logging);
}

void HypreFGMRES::SetPrintLevel(int print_lvl)
{
   HYPRE_ParCSRFlexGMRESSetPrintLevel(fgmres_solver, print_lvl);
}

void HypreFGMRES::SetPreconditioner(HypreSolver &precond_)
{
   precond = &precond_;
   HYPRE_ParCSRFlexGMRESSetPrecond(fgmres_solver,
                                   precond_.SolveFcn(),
                                   precond_.SetupFcn(),
                                   precond_);
}

void HypreFGMRES::Mult(const HypreParVector &b, HypreParVector &x) const
{
   int myid;
   HYPRE_Int time_index = 0;
   HYPRE_Int num_iterations;
   double final_res_norm;
   MPI_Comm comm;
   HYPRE_Int print_level;

   HYPRE_FlexGMRESGetPrintLevel(fgmres_solver, &print_level);

   HYPRE_ParCSRMatrixGetComm(*A, &comm);

   if (!iterative_mode)
   {
      x.HypreWrite();
      hypre_ParVectorSetConstantValues(x, 0.0);
   }

   b.HypreRead();
   x.HypreReadWrite();

   if (!setup_called)
   {
      if (print_level > 0)
      {
         time_index = hypre_InitializeTiming("FGMRES Setup");
         hypre_BeginTiming(time_index);
      }

      HYPRE_ParCSRFlexGMRESSetup(fgmres_solver, *A, b, x);
      setup_called = 1;

      if (print_level > 0)
      {
         hypre_EndTiming(time_index);
         hypre_PrintTiming("Setup phase times", comm);
         hypre_FinalizeTiming(time_index);
         hypre_ClearTiming();
      }
   }

   if (print_level > 0)
   {
      time_index = hypre_InitializeTiming("FGMRES Solve");
      hypre_BeginTiming(time_index);
   }

   HYPRE_ParCSRFlexGMRESSolve(fgmres_solver, *A, b, x);

   if (print_level > 0)
   {
      hypre_EndTiming(time_index);
      hypre_PrintTiming("Solve phase times", comm);
      hypre_FinalizeTiming(time_index);
      hypre_ClearTiming();

      HYPRE_ParCSRFlexGMRESGetNumIterations(fgmres_solver, &num_iterations);
      HYPRE_ParCSRFlexGMRESGetFinalRelativeResidualNorm(fgmres_solver,
                                                        &final_res_norm);

      MPI_Comm_rank(comm, &myid);

      if (myid == 0)
      {
         mfem::out << "FGMRES Iterations = " << num_iterations << endl
                   << "Final FGMRES Relative Residual Norm = " << final_res_norm
                   << endl;
      }
   }
}

HypreFGMRES::~HypreFGMRES()
{
   HYPRE_ParCSRFlexGMRESDestroy(fgmres_solver);
}


void HypreDiagScale::SetOperator(const Operator &op)
{
   const HypreParMatrix *new_A = dynamic_cast<const HypreParMatrix *>(&op);
   MFEM_VERIFY(new_A, "new Operator must be a HypreParMatrix!");

   // update base classes: Operator, Solver, HypreSolver
   height = new_A->Height();
   width  = new_A->Width();
   A = const_cast<HypreParMatrix *>(new_A);
   setup_called = 0;
   delete X;
   delete B;
   B = X = NULL;
   auxB.Delete(); auxB.Reset();
   auxX.Delete(); auxX.Reset();
}


HypreParaSails::HypreParaSails(MPI_Comm comm)
{
   HYPRE_ParaSailsCreate(comm, &sai_precond);
   SetDefaultOptions();
}

HypreParaSails::HypreParaSails(const HypreParMatrix &A) : HypreSolver(&A)
{
   MPI_Comm comm;

   HYPRE_ParCSRMatrixGetComm(A, &comm);

   HYPRE_ParaSailsCreate(comm, &sai_precond);
   SetDefaultOptions();
}

void HypreParaSails::SetDefaultOptions()
{
   int    sai_max_levels = 1;
   double sai_threshold  = 0.1;
   double sai_filter     = 0.1;
   int    sai_sym        = 0;
   double sai_loadbal    = 0.0;
   int    sai_reuse      = 0;
   int    sai_logging    = 1;

   HYPRE_ParaSailsSetParams(sai_precond, sai_threshold, sai_max_levels);
   HYPRE_ParaSailsSetFilter(sai_precond, sai_filter);
   HYPRE_ParaSailsSetSym(sai_precond, sai_sym);
   HYPRE_ParaSailsSetLoadbal(sai_precond, sai_loadbal);
   HYPRE_ParaSailsSetReuse(sai_precond, sai_reuse);
   HYPRE_ParaSailsSetLogging(sai_precond, sai_logging);
}

void HypreParaSails::ResetSAIPrecond(MPI_Comm comm)
{
   HYPRE_Int  sai_max_levels;
   HYPRE_Real sai_threshold;
   HYPRE_Real sai_filter;
   HYPRE_Int  sai_sym;
   HYPRE_Real sai_loadbal;
   HYPRE_Int  sai_reuse;
   HYPRE_Int  sai_logging;

   // hypre_ParAMGData *amg_data = (hypre_ParAMGData *)sai_precond;
   HYPRE_ParaSailsGetNlevels(sai_precond, &sai_max_levels);
   HYPRE_ParaSailsGetThresh(sai_precond, &sai_threshold);
   HYPRE_ParaSailsGetFilter(sai_precond, &sai_filter);
   HYPRE_ParaSailsGetSym(sai_precond, &sai_sym);
   HYPRE_ParaSailsGetLoadbal(sai_precond, &sai_loadbal);
   HYPRE_ParaSailsGetReuse(sai_precond, &sai_reuse);
   HYPRE_ParaSailsGetLogging(sai_precond, &sai_logging);

   HYPRE_ParaSailsDestroy(sai_precond);
   HYPRE_ParaSailsCreate(comm, &sai_precond);

   HYPRE_ParaSailsSetParams(sai_precond, sai_threshold, sai_max_levels);
   HYPRE_ParaSailsSetFilter(sai_precond, sai_filter);
   HYPRE_ParaSailsSetSym(sai_precond, sai_sym);
   HYPRE_ParaSailsSetLoadbal(sai_precond, sai_loadbal);
   HYPRE_ParaSailsSetReuse(sai_precond, sai_reuse);
   HYPRE_ParaSailsSetLogging(sai_precond, sai_logging);
}

void HypreParaSails::SetOperator(const Operator &op)
{
   const HypreParMatrix *new_A = dynamic_cast<const HypreParMatrix *>(&op);
   MFEM_VERIFY(new_A, "new Operator must be a HypreParMatrix!");

   if (A)
   {
      MPI_Comm comm;
      HYPRE_ParCSRMatrixGetComm(*A, &comm);
      ResetSAIPrecond(comm);
   }

   // update base classes: Operator, Solver, HypreSolver
   height = new_A->Height();
   width  = new_A->Width();
   A = const_cast<HypreParMatrix *>(new_A);
   setup_called = 0;
   delete X;
   delete B;
   B = X = NULL;
   auxB.Delete(); auxB.Reset();
   auxX.Delete(); auxX.Reset();
}

void HypreParaSails::SetSymmetry(int sym)
{
   HYPRE_ParaSailsSetSym(sai_precond, sym);
}

HypreParaSails::~HypreParaSails()
{
   HYPRE_ParaSailsDestroy(sai_precond);
}


HypreEuclid::HypreEuclid(MPI_Comm comm)
{
   HYPRE_EuclidCreate(comm, &euc_precond);
   SetDefaultOptions();
}

HypreEuclid::HypreEuclid(const HypreParMatrix &A) : HypreSolver(&A)
{
   MPI_Comm comm;

   HYPRE_ParCSRMatrixGetComm(A, &comm);

   HYPRE_EuclidCreate(comm, &euc_precond);
   SetDefaultOptions();
}

void HypreEuclid::SetDefaultOptions()
{
   int    euc_level = 1; // We use ILU(1)
   int    euc_stats = 0; // No logging
   int    euc_mem   = 0; // No memory logging
   int    euc_bj    = 0; // 1: Use Block Jacobi
   int    euc_ro_sc = 0; // 1: Use Row scaling

   HYPRE_EuclidSetLevel(euc_precond, euc_level);
   HYPRE_EuclidSetStats(euc_precond, euc_stats);
   HYPRE_EuclidSetMem(euc_precond, euc_mem);
   HYPRE_EuclidSetBJ(euc_precond, euc_bj);
   HYPRE_EuclidSetRowScale(euc_precond, euc_ro_sc);
}

void HypreEuclid::ResetEuclidPrecond(MPI_Comm comm)
{
   // Euclid does not seem to offer access to its current configuration, so we
   // simply reset it to its default options.
   HYPRE_EuclidDestroy(euc_precond);
   HYPRE_EuclidCreate(comm, &euc_precond);

   SetDefaultOptions();
}

void HypreEuclid::SetOperator(const Operator &op)
{
   const HypreParMatrix *new_A = dynamic_cast<const HypreParMatrix *>(&op);
   MFEM_VERIFY(new_A, "new Operator must be a HypreParMatrix!");

   if (A)
   {
      MPI_Comm comm;
      HYPRE_ParCSRMatrixGetComm(*new_A, &comm);
      ResetEuclidPrecond(comm);
   }

   // update base classes: Operator, Solver, HypreSolver
   height = new_A->Height();
   width  = new_A->Width();
   A = const_cast<HypreParMatrix *>(new_A);
   setup_called = 0;
   delete X;
   delete B;
   B = X = NULL;
   auxB.Delete(); auxB.Reset();
   auxX.Delete(); auxX.Reset();
}

HypreEuclid::~HypreEuclid()
{
   HYPRE_EuclidDestroy(euc_precond);
}


#if MFEM_HYPRE_VERSION >= 21900
HypreILU::HypreILU()
{
   HYPRE_ILUCreate(&ilu_precond);
   SetDefaultOptions();
}

void HypreILU::SetDefaultOptions()
{
   // The type of incomplete LU used locally and globally (see class doc)
   HYPRE_Int ilu_type = 0; // ILU(k) locally and block Jacobi globally
   HYPRE_ILUSetType(ilu_precond, ilu_type);

   // Maximum iterations; 1 iter for preconditioning
   HYPRE_Int max_iter = 1;
   HYPRE_ILUSetMaxIter(ilu_precond, max_iter);

   // The tolerance when used as a smoother; set to 0.0 for preconditioner
   HYPRE_Real tol = 0.0;
   HYPRE_ILUSetTol(ilu_precond, tol);

   // Fill level for ILU(k)
   HYPRE_Int lev_fill = 1;
   HYPRE_ILUSetLevelOfFill(ilu_precond, lev_fill);

   // Local reordering scheme; 0 = no reordering, 1 = reverse Cuthill-McKee
   HYPRE_Int reorder_type = 1;
   HYPRE_ILUSetLocalReordering(ilu_precond, reorder_type);

   // Information print level; 0 = none, 1 = setup, 2 = solve, 3 = setup+solve
   HYPRE_Int print_level = 0;
   HYPRE_ILUSetPrintLevel(ilu_precond, print_level);
}

void HypreILU::ResetILUPrecond()
{
   if (ilu_precond)
   {
      HYPRE_ILUDestroy(ilu_precond);
   }
   HYPRE_ILUCreate(&ilu_precond);
   SetDefaultOptions();
}

void HypreILU::SetLevelOfFill(HYPRE_Int lev_fill)
{
   HYPRE_ILUSetLevelOfFill(ilu_precond, lev_fill);
}

void HypreILU::SetPrintLevel(HYPRE_Int print_level)
{
   HYPRE_ILUSetPrintLevel(ilu_precond, print_level);
}

void HypreILU::SetOperator(const Operator &op)
{
   const HypreParMatrix *new_A = dynamic_cast<const HypreParMatrix *>(&op);
   MFEM_VERIFY(new_A, "new Operator must be a HypreParMatrix!");

   if (A) { ResetILUPrecond(); }

   // update base classes: Operator, Solver, HypreSolver
   height = new_A->Height();
   width  = new_A->Width();
   A = const_cast<HypreParMatrix *>(new_A);
   setup_called = 0;
   delete X;
   delete B;
   B = X = NULL;
   auxB.Delete(); auxB.Reset();
   auxX.Delete(); auxX.Reset();
}

HypreILU::~HypreILU()
{
   HYPRE_ILUDestroy(ilu_precond);
}
#endif


HypreBoomerAMG::HypreBoomerAMG()
{
   HYPRE_BoomerAMGCreate(&amg_precond);
   SetDefaultOptions();
}

HypreBoomerAMG::HypreBoomerAMG(const HypreParMatrix &A) : HypreSolver(&A)
{
   HYPRE_BoomerAMGCreate(&amg_precond);
   SetDefaultOptions();
}

void HypreBoomerAMG::SetDefaultOptions()
{
#ifndef HYPRE_USING_CUDA
   // AMG coarsening options:
   int coarsen_type = 10;   // 10 = HMIS, 8 = PMIS, 6 = Falgout, 0 = CLJP
   int agg_levels   = 1;    // number of aggressive coarsening levels
   double theta     = 0.25; // strength threshold: 0.25, 0.5, 0.8

   // AMG interpolation options:
   int interp_type  = 6;    // 6 = extended+i, 0 = classical
   int Pmax         = 4;    // max number of elements per row in P

   // AMG relaxation options:
   int relax_type   = 8;    // 8 = l1-GS, 6 = symm. GS, 3 = GS, 18 = l1-Jacobi
   int relax_sweeps = 1;    // relaxation sweeps on each level

   // Additional options:
   int print_level  = 1;    // print AMG iterations? 1 = no, 2 = yes
   int max_levels   = 25;   // max number of levels in AMG hierarchy
#else
   // AMG coarsening options:
   int coarsen_type = 8;    // 10 = HMIS, 8 = PMIS, 6 = Falgout, 0 = CLJP
   int agg_levels   = 0;    // number of aggressive coarsening levels
   double theta     = 0.25; // strength threshold: 0.25, 0.5, 0.8

   // AMG interpolation options:
   int interp_type  = 6;   // or 3 = direct
   int Pmax         = 4;    // max number of elements per row in P

   // AMG relaxation options:
   int relax_type   = 18;    // or 18 = l1-Jacobi
   int relax_sweeps = 1;    // relaxation sweeps on each level

   // Additional options:
   int print_level  = 1;    // print AMG iterations? 1 = no, 2 = yes
   int max_levels   = 25;   // max number of levels in AMG hierarchy
#endif

   HYPRE_BoomerAMGSetCoarsenType(amg_precond, coarsen_type);
   HYPRE_BoomerAMGSetAggNumLevels(amg_precond, agg_levels);
   HYPRE_BoomerAMGSetRelaxType(amg_precond, relax_type);
   // default in hypre is 1.0 with some exceptions, e.g. for relax_type = 7
   // HYPRE_BoomerAMGSetRelaxWt(amg_precond, 1.0);
   HYPRE_BoomerAMGSetNumSweeps(amg_precond, relax_sweeps);
   HYPRE_BoomerAMGSetStrongThreshold(amg_precond, theta);
   HYPRE_BoomerAMGSetInterpType(amg_precond, interp_type);
   HYPRE_BoomerAMGSetPMaxElmts(amg_precond, Pmax);
   HYPRE_BoomerAMGSetPrintLevel(amg_precond, print_level);
   HYPRE_BoomerAMGSetMaxLevels(amg_precond, max_levels);

   // Use as a preconditioner (one V-cycle, zero tolerance)
   HYPRE_BoomerAMGSetMaxIter(amg_precond, 1);
   HYPRE_BoomerAMGSetTol(amg_precond, 0.0);
}

void HypreBoomerAMG::ResetAMGPrecond()
{
   HYPRE_Int coarsen_type;
   HYPRE_Int agg_levels;
   HYPRE_Int relax_type;
   HYPRE_Int relax_sweeps;
   HYPRE_Real theta;
   HYPRE_Int interp_type;
   HYPRE_Int Pmax;
   HYPRE_Int print_level;
   HYPRE_Int max_levels;
   HYPRE_Int dim;
   HYPRE_Int nrbms = rbms.Size();
   HYPRE_Int nodal;
   HYPRE_Int nodal_diag;
   HYPRE_Int relax_coarse;
   HYPRE_Int interp_vec_variant;
   HYPRE_Int q_max;
   HYPRE_Int smooth_interp_vectors;
   HYPRE_Int interp_refine;

   hypre_ParAMGData *amg_data = (hypre_ParAMGData *)amg_precond;

   // read options from amg_precond
   HYPRE_BoomerAMGGetCoarsenType(amg_precond, &coarsen_type);
   agg_levels = hypre_ParAMGDataAggNumLevels(amg_data);
   relax_type = hypre_ParAMGDataUserRelaxType(amg_data);
   relax_sweeps = hypre_ParAMGDataUserNumSweeps(amg_data);
   HYPRE_BoomerAMGGetStrongThreshold(amg_precond, &theta);
   hypre_BoomerAMGGetInterpType(amg_precond, &interp_type);
   HYPRE_BoomerAMGGetPMaxElmts(amg_precond, &Pmax);
   HYPRE_BoomerAMGGetPrintLevel(amg_precond, &print_level);
   HYPRE_BoomerAMGGetMaxLevels(amg_precond, &max_levels);
   HYPRE_BoomerAMGGetNumFunctions(amg_precond, &dim);
   if (nrbms) // elasticity solver options
   {
      nodal = hypre_ParAMGDataNodal(amg_data);
      nodal_diag = hypre_ParAMGDataNodalDiag(amg_data);
      HYPRE_BoomerAMGGetCycleRelaxType(amg_precond, &relax_coarse, 3);
      interp_vec_variant = hypre_ParAMGInterpVecVariant(amg_data);
      q_max = hypre_ParAMGInterpVecQMax(amg_data);
      smooth_interp_vectors = hypre_ParAMGSmoothInterpVectors(amg_data);
      interp_refine = hypre_ParAMGInterpRefine(amg_data);
   }

   HYPRE_BoomerAMGDestroy(amg_precond);
   HYPRE_BoomerAMGCreate(&amg_precond);

   HYPRE_BoomerAMGSetCoarsenType(amg_precond, coarsen_type);
   HYPRE_BoomerAMGSetAggNumLevels(amg_precond, agg_levels);
   HYPRE_BoomerAMGSetRelaxType(amg_precond, relax_type);
   HYPRE_BoomerAMGSetNumSweeps(amg_precond, relax_sweeps);
   HYPRE_BoomerAMGSetMaxLevels(amg_precond, max_levels);
   HYPRE_BoomerAMGSetTol(amg_precond, 0.0);
   HYPRE_BoomerAMGSetMaxIter(amg_precond, 1); // one V-cycle
   HYPRE_BoomerAMGSetStrongThreshold(amg_precond, theta);
   HYPRE_BoomerAMGSetInterpType(amg_precond, interp_type);
   HYPRE_BoomerAMGSetPMaxElmts(amg_precond, Pmax);
   HYPRE_BoomerAMGSetPrintLevel(amg_precond, print_level);
   HYPRE_BoomerAMGSetNumFunctions(amg_precond, dim);
   if (nrbms)
   {
      HYPRE_BoomerAMGSetNodal(amg_precond, nodal);
      HYPRE_BoomerAMGSetNodalDiag(amg_precond, nodal_diag);
      HYPRE_BoomerAMGSetCycleRelaxType(amg_precond, relax_coarse, 3);
      HYPRE_BoomerAMGSetInterpVecVariant(amg_precond, interp_vec_variant);
      HYPRE_BoomerAMGSetInterpVecQMax(amg_precond, q_max);
      HYPRE_BoomerAMGSetSmoothInterpVectors(amg_precond, smooth_interp_vectors);
      HYPRE_BoomerAMGSetInterpRefine(amg_precond, interp_refine);
      RecomputeRBMs();
      HYPRE_BoomerAMGSetInterpVectors(amg_precond, rbms.Size(), rbms.GetData());
   }
}

void HypreBoomerAMG::SetOperator(const Operator &op)
{
   const HypreParMatrix *new_A = dynamic_cast<const HypreParMatrix *>(&op);
   MFEM_VERIFY(new_A, "new Operator must be a HypreParMatrix!");

   if (A) { ResetAMGPrecond(); }

   // update base classes: Operator, Solver, HypreSolver
   height = new_A->Height();
   width  = new_A->Width();
   A = const_cast<HypreParMatrix *>(new_A);
   setup_called = 0;
   delete X;
   delete B;
   B = X = NULL;
   auxB.Delete(); auxB.Reset();
   auxX.Delete(); auxX.Reset();
}

void HypreBoomerAMG::SetSystemsOptions(int dim, bool order_bynodes)
{
   HYPRE_BoomerAMGSetNumFunctions(amg_precond, dim);

   // The default "system" ordering in hypre is Ordering::byVDIM. When we are
   // using Ordering::byNODES, we have to specify the ordering explicitly with
   // HYPRE_BoomerAMGSetDofFunc as in the following code.
   if (order_bynodes)
   {
      // hypre actually deletes the following pointer in HYPRE_BoomerAMGDestroy,
      // so we don't need to track it
      HYPRE_Int *mapping = mfem_hypre_CTAlloc_host(HYPRE_Int, height);
      int h_nnodes = height / dim; // nodes owned in linear algebra (not fem)
      MFEM_VERIFY(height % dim == 0, "Ordering does not work as claimed!");
      int k = 0;
      for (int i = 0; i < dim; ++i)
      {
         for (int j = 0; j < h_nnodes; ++j)
         {
            mapping[k++] = i;
         }
      }
      HYPRE_BoomerAMGSetDofFunc(amg_precond, mapping);
   }

   // More robust options with respect to convergence
   HYPRE_BoomerAMGSetAggNumLevels(amg_precond, 0);
   HYPRE_BoomerAMGSetStrongThreshold(amg_precond, 0.5);
}

// Rotational rigid-body mode functions, used in SetElasticityOptions()
static void func_rxy(const Vector &x, Vector &y)
{
   y = 0.0; y(0) = x(1); y(1) = -x(0);
}
static void func_ryz(const Vector &x, Vector &y)
{
   y = 0.0; y(1) = x(2); y(2) = -x(1);
}
static void func_rzx(const Vector &x, Vector &y)
{
   y = 0.0; y(2) = x(0); y(0) = -x(2);
}

void HypreBoomerAMG::RecomputeRBMs()
{
   int nrbms;
   Array<HypreParVector*> gf_rbms;
   int dim = fespace->GetParMesh()->Dimension();

   for (int i = 0; i < rbms.Size(); i++)
   {
      HYPRE_ParVectorDestroy(rbms[i]);
   }

   if (dim == 2)
   {
      nrbms = 1;

      VectorFunctionCoefficient coeff_rxy(2, func_rxy);

      ParGridFunction rbms_rxy(fespace);
      rbms_rxy.ProjectCoefficient(coeff_rxy);

      rbms.SetSize(nrbms);
      gf_rbms.SetSize(nrbms);
      gf_rbms[0] = rbms_rxy.ParallelAverage();
   }
   else if (dim == 3)
   {
      nrbms = 3;

      VectorFunctionCoefficient coeff_rxy(3, func_rxy);
      VectorFunctionCoefficient coeff_ryz(3, func_ryz);
      VectorFunctionCoefficient coeff_rzx(3, func_rzx);

      ParGridFunction rbms_rxy(fespace);
      ParGridFunction rbms_ryz(fespace);
      ParGridFunction rbms_rzx(fespace);
      rbms_rxy.ProjectCoefficient(coeff_rxy);
      rbms_ryz.ProjectCoefficient(coeff_ryz);
      rbms_rzx.ProjectCoefficient(coeff_rzx);

      rbms.SetSize(nrbms);
      gf_rbms.SetSize(nrbms);
      gf_rbms[0] = rbms_rxy.ParallelAverage();
      gf_rbms[1] = rbms_ryz.ParallelAverage();
      gf_rbms[2] = rbms_rzx.ParallelAverage();
   }
   else
   {
      nrbms = 0;
      rbms.SetSize(nrbms);
   }

   // Transfer the RBMs from the ParGridFunction to the HYPRE_ParVector objects
   for (int i = 0; i < nrbms; i++)
   {
      rbms[i] = gf_rbms[i]->StealParVector();
      delete gf_rbms[i];
   }
}

void HypreBoomerAMG::SetElasticityOptions(ParFiniteElementSpace *fespace)
{
#ifdef HYPRE_USING_CUDA
   MFEM_ABORT("this method is not supported in hypre built with CUDA");
#endif

   // Save the finite element space to support multiple calls to SetOperator()
   this->fespace = fespace;

   // Make sure the systems AMG options are set
   int dim = fespace->GetParMesh()->Dimension();
   SetSystemsOptions(dim);

   // Nodal coarsening options (nodal coarsening is required for this solver)
   // See hypre's new_ij driver and the paper for descriptions.
   int nodal                 = 4; // strength reduction norm: 1, 3 or 4
   int nodal_diag            = 1; // diagonal in strength matrix: 0, 1 or 2
   int relax_coarse          = 8; // smoother on the coarsest grid: 8, 99 or 29

   // Elasticity interpolation options
   int interp_vec_variant    = 2; // 1 = GM-1, 2 = GM-2, 3 = LN
   int q_max                 = 4; // max elements per row for each Q
   int smooth_interp_vectors = 1; // smooth the rigid-body modes?

   // Optionally pre-process the interpolation matrix through iterative weight
   // refinement (this is generally applicable for any system)
   int interp_refine         = 1;

   HYPRE_BoomerAMGSetNodal(amg_precond, nodal);
   HYPRE_BoomerAMGSetNodalDiag(amg_precond, nodal_diag);
   HYPRE_BoomerAMGSetCycleRelaxType(amg_precond, relax_coarse, 3);
   HYPRE_BoomerAMGSetInterpVecVariant(amg_precond, interp_vec_variant);
   HYPRE_BoomerAMGSetInterpVecQMax(amg_precond, q_max);
   HYPRE_BoomerAMGSetSmoothInterpVectors(amg_precond, smooth_interp_vectors);
   HYPRE_BoomerAMGSetInterpRefine(amg_precond, interp_refine);

   RecomputeRBMs();
   HYPRE_BoomerAMGSetInterpVectors(amg_precond, rbms.Size(), rbms.GetData());

   // The above BoomerAMG options may result in singular matrices on the coarse
   // grids, which are handled correctly in hypre's Solve method, but can produce
   // hypre errors in the Setup (specifically in the l1 row norm computation).
   // See the documentation of SetErrorMode() for more details.
   error_mode = IGNORE_HYPRE_ERRORS;
}

#if MFEM_HYPRE_VERSION >= 21800

void HypreBoomerAMG::SetAdvectiveOptions(int distanceR,
                                         const std::string &prerelax,
                                         const std::string &postrelax)
{
   // Hypre parameters
   int Sabs = 0;
   int interp_type = 100;
   int relax_type = 10;
   int coarsen_type = 6;
   double strength_tolC = 0.1;
   double strength_tolR = 0.01;
   double filter_tolR = 0.0;
   double filterA_tol = 0.0;

   // Set relaxation on specified grid points
   int ns_down, ns_up, ns_coarse;
   if (distanceR > 0)
   {
      ns_down = prerelax.length();
      ns_up = postrelax.length();
      ns_coarse = 1;

      // Array to store relaxation scheme and pass to Hypre
      HYPRE_Int **grid_relax_points = mfem_hypre_TAlloc(HYPRE_Int*, 4);
      grid_relax_points[0] = NULL;
      grid_relax_points[1] = mfem_hypre_TAlloc(HYPRE_Int, ns_down);
      grid_relax_points[2] = mfem_hypre_TAlloc(HYPRE_Int, ns_up);
      grid_relax_points[3] = mfem_hypre_TAlloc(HYPRE_Int, 1);
      grid_relax_points[3][0] = 0;

      // set down relax scheme
      for (int i = 0; i<ns_down; i++)
      {
         if (prerelax[i] == 'F')
         {
            grid_relax_points[1][i] = -1;
         }
         else if (prerelax[i] == 'C')
         {
            grid_relax_points[1][i] = 1;
         }
         else if (prerelax[i] == 'A')
         {
            grid_relax_points[1][i] = 0;
         }
      }

      // set up relax scheme
      for (int i = 0; i<ns_up; i++)
      {
         if (postrelax[i] == 'F')
         {
            grid_relax_points[2][i] = -1;
         }
         else if (postrelax[i] == 'C')
         {
            grid_relax_points[2][i] = 1;
         }
         else if (postrelax[i] == 'A')
         {
            grid_relax_points[2][i] = 0;
         }
      }

      HYPRE_BoomerAMGSetRestriction(amg_precond, distanceR);

      HYPRE_BoomerAMGSetGridRelaxPoints(amg_precond, grid_relax_points);

      HYPRE_BoomerAMGSetInterpType(amg_precond, interp_type);
   }

   if (Sabs)
   {
      HYPRE_BoomerAMGSetSabs(amg_precond, Sabs);
   }

   HYPRE_BoomerAMGSetCoarsenType(amg_precond, coarsen_type);

   // does not support aggressive coarsening
   HYPRE_BoomerAMGSetAggNumLevels(amg_precond, 0);

   HYPRE_BoomerAMGSetStrongThreshold(amg_precond, strength_tolC);

   if (distanceR > 0)
   {
      HYPRE_BoomerAMGSetStrongThresholdR(amg_precond, strength_tolR);
      HYPRE_BoomerAMGSetFilterThresholdR(amg_precond, filter_tolR);
   }

   if (relax_type > -1)
   {
      HYPRE_BoomerAMGSetRelaxType(amg_precond, relax_type);
   }

   if (distanceR > 0)
   {
      HYPRE_BoomerAMGSetCycleNumSweeps(amg_precond, ns_coarse, 3);
      HYPRE_BoomerAMGSetCycleNumSweeps(amg_precond, ns_down,   1);
      HYPRE_BoomerAMGSetCycleNumSweeps(amg_precond, ns_up,     2);

      HYPRE_BoomerAMGSetADropTol(amg_precond, filterA_tol);
      // type = -1: drop based on row inf-norm
      HYPRE_BoomerAMGSetADropType(amg_precond, -1);
   }
}

#endif

HypreBoomerAMG::~HypreBoomerAMG()
{
   for (int i = 0; i < rbms.Size(); i++)
   {
      HYPRE_ParVectorDestroy(rbms[i]);
   }

   HYPRE_BoomerAMGDestroy(amg_precond);
}

HypreAMS::HypreAMS(ParFiniteElementSpace *edge_fespace)
{
   Init(edge_fespace);
}

HypreAMS::HypreAMS(const HypreParMatrix &A, ParFiniteElementSpace *edge_fespace)
   : HypreSolver(&A)
{
   Init(edge_fespace);
}

void HypreAMS::Init(ParFiniteElementSpace *edge_fespace)
{
   int cycle_type       = 13;
   int rlx_sweeps       = 1;
   double rlx_weight    = 1.0;
   double rlx_omega     = 1.0;
#ifndef HYPRE_USING_CUDA
   int amg_coarsen_type = 10;
   int amg_agg_levels   = 1;
   int amg_rlx_type     = 8;
   int rlx_type         = 2;
   double theta         = 0.25;
   int amg_interp_type  = 6;
   int amg_Pmax         = 4;
#else
   int amg_coarsen_type = 8;
   int amg_agg_levels   = 0;
   int amg_rlx_type     = 18;
   int rlx_type         = 1;
   double theta         = 0.25;
   int amg_interp_type  = 6;
   int amg_Pmax         = 4;
#endif

   int dim = edge_fespace->GetMesh()->Dimension();
   int sdim = edge_fespace->GetMesh()->SpaceDimension();
   const FiniteElementCollection *edge_fec = edge_fespace->FEColl();

   bool trace_space, rt_trace_space;
   ND_Trace_FECollection *nd_tr_fec = NULL;
   trace_space = dynamic_cast<const ND_Trace_FECollection*>(edge_fec);
   rt_trace_space = dynamic_cast<const RT_Trace_FECollection*>(edge_fec);
   trace_space = trace_space || rt_trace_space;

   int p = 1;
   if (edge_fespace->GetNE() > 0)
   {
      MFEM_VERIFY(!edge_fespace->IsVariableOrder(), "");
      if (trace_space)
      {
         p = edge_fespace->GetFaceOrder(0);
         if (dim == 2) { p++; }
      }
      else
      {
         p = edge_fespace->GetElementOrder(0);
      }
   }

   ParMesh *pmesh = edge_fespace->GetParMesh();
   if (rt_trace_space)
   {
      nd_tr_fec = new ND_Trace_FECollection(p, dim);
      edge_fespace = new ParFiniteElementSpace(pmesh, nd_tr_fec);
   }

   HYPRE_AMSCreate(&ams);

   HYPRE_AMSSetDimension(ams, sdim); // 2D H(div) and 3D H(curl) problems
   HYPRE_AMSSetTol(ams, 0.0);
   HYPRE_AMSSetMaxIter(ams, 1); // use as a preconditioner
   HYPRE_AMSSetCycleType(ams, cycle_type);
   HYPRE_AMSSetPrintLevel(ams, 1);

   // define the nodal linear finite element space associated with edge_fespace
   FiniteElementCollection *vert_fec;
   if (trace_space)
   {
      vert_fec = new H1_Trace_FECollection(p, dim);
   }
   else
   {
      vert_fec = new H1_FECollection(p, dim);
   }
   ParFiniteElementSpace *vert_fespace = new ParFiniteElementSpace(pmesh,
                                                                   vert_fec);

   // generate and set the vertex coordinates
   if (p == 1 && pmesh->GetNodes() == NULL)
   {
      ParGridFunction x_coord(vert_fespace);
      ParGridFunction y_coord(vert_fespace);
      ParGridFunction z_coord(vert_fespace);
      double *coord;
      for (int i = 0; i < pmesh->GetNV(); i++)
      {
         coord = pmesh -> GetVertex(i);
         x_coord(i) = coord[0];
         if (sdim >= 2) { y_coord(i) = coord[1]; }
         if (sdim == 3) { z_coord(i) = coord[2]; }
      }
      x = x_coord.ParallelProject();
<<<<<<< HEAD
      y = NULL;
      z = NULL;
      x->HostReadWrite();

      if (sdim >= 2)
=======
      y = y_coord.ParallelProject();

      x->HypreReadWrite();
      y->HypreReadWrite();
      if (sdim == 2)
>>>>>>> c528f79c
      {
         y = y_coord.ParallelProject();
         y->HostReadWrite();
      }
      if (sdim == 3)
      {
         z = z_coord.ParallelProject();
<<<<<<< HEAD
         z->HostReadWrite();
=======
         z->HypreReadWrite();
         HYPRE_AMSSetCoordinateVectors(ams, *x, *y, *z);
>>>>>>> c528f79c
      }

      HYPRE_AMSSetCoordinateVectors(ams,
                                    x ? (HYPRE_ParVector)(*x) : NULL,
                                    y ? (HYPRE_ParVector)(*y) : NULL,
                                    z ? (HYPRE_ParVector)(*z) : NULL);
   }
   else
   {
      x = NULL;
      y = NULL;
      z = NULL;
   }

   // generate and set the discrete gradient
   ParDiscreteLinearOperator *grad;
   grad = new ParDiscreteLinearOperator(vert_fespace, edge_fespace);
   if (trace_space)
   {
      grad->AddTraceFaceInterpolator(new GradientInterpolator);
   }
   else
   {
      grad->AddDomainInterpolator(new GradientInterpolator);
   }
   grad->Assemble();
   grad->Finalize();
   G = grad->ParallelAssemble();
   HYPRE_AMSSetDiscreteGradient(ams, *G);
   delete grad;

   // generate and set the Nedelec interpolation matrices
   Pi = Pix = Piy = Piz = NULL;
   if (p > 1 || pmesh->GetNodes() != NULL)
   {
      ParFiniteElementSpace *vert_fespace_d
         = new ParFiniteElementSpace(pmesh, vert_fec, sdim, Ordering::byVDIM);

      ParDiscreteLinearOperator *id_ND;
      id_ND = new ParDiscreteLinearOperator(vert_fespace_d, edge_fespace);
      if (trace_space)
      {
         id_ND->AddTraceFaceInterpolator(new IdentityInterpolator);
      }
      else
      {
         id_ND->AddDomainInterpolator(new IdentityInterpolator);
      }
      id_ND->Assemble();
      id_ND->Finalize();

      if (cycle_type < 10)
      {
         Pi = id_ND->ParallelAssemble();
      }
      else
      {
         Array2D<HypreParMatrix *> Pi_blocks;
         id_ND->GetParBlocks(Pi_blocks);
         Pix = Pi_blocks(0,0);
         if (sdim >= 2) { Piy = Pi_blocks(0,1); }
         if (sdim == 3) { Piz = Pi_blocks(0,2); }
      }

      delete id_ND;

      HYPRE_ParCSRMatrix HY_Pi  = (Pi)  ? (HYPRE_ParCSRMatrix) *Pi  : NULL;
      HYPRE_ParCSRMatrix HY_Pix = (Pix) ? (HYPRE_ParCSRMatrix) *Pix : NULL;
      HYPRE_ParCSRMatrix HY_Piy = (Piy) ? (HYPRE_ParCSRMatrix) *Piy : NULL;
      HYPRE_ParCSRMatrix HY_Piz = (Piz) ? (HYPRE_ParCSRMatrix) *Piz : NULL;
      HYPRE_AMSSetInterpolations(ams, HY_Pi, HY_Pix, HY_Piy, HY_Piz);

      delete vert_fespace_d;
   }

   delete vert_fespace;
   delete vert_fec;

   if (rt_trace_space)
   {
      delete edge_fespace;
      delete nd_tr_fec;
   }

   // set additional AMS options
   HYPRE_AMSSetSmoothingOptions(ams, rlx_type, rlx_sweeps, rlx_weight, rlx_omega);
   HYPRE_AMSSetAlphaAMGOptions(ams, amg_coarsen_type, amg_agg_levels, amg_rlx_type,
                               theta, amg_interp_type, amg_Pmax);
   HYPRE_AMSSetBetaAMGOptions(ams, amg_coarsen_type, amg_agg_levels, amg_rlx_type,
                              theta, amg_interp_type, amg_Pmax);

   HYPRE_AMSSetAlphaAMGCoarseRelaxType(ams, amg_rlx_type);
   HYPRE_AMSSetBetaAMGCoarseRelaxType(ams, amg_rlx_type);

   // The AMS preconditioner may sometimes require inverting singular matrices
   // with BoomerAMG, which are handled correctly in hypre's Solve method, but
   // can produce hypre errors in the Setup (specifically in the l1 row norm
   // computation). See the documentation of SetErrorMode() for more details.
   error_mode = IGNORE_HYPRE_ERRORS;
}

void HypreAMS::SetOperator(const Operator &op)
{
   const HypreParMatrix *new_A = dynamic_cast<const HypreParMatrix *>(&op);
   MFEM_VERIFY(new_A, "new Operator must be a HypreParMatrix!");

   // update base classes: Operator, Solver, HypreSolver
   height = new_A->Height();
   width  = new_A->Width();
   A = const_cast<HypreParMatrix *>(new_A);

   setup_called = 0;
   delete X;
   delete B;
   B = X = NULL;
   auxB.Delete(); auxB.Reset();
   auxX.Delete(); auxX.Reset();
}

HypreAMS::~HypreAMS()
{
   HYPRE_AMSDestroy(ams);

   delete x;
   delete y;
   delete z;

   delete G;
   delete Pi;
   delete Pix;
   delete Piy;
   delete Piz;
}

void HypreAMS::SetPrintLevel(int print_lvl)
{
   HYPRE_AMSSetPrintLevel(ams, print_lvl);
}

HypreADS::HypreADS(ParFiniteElementSpace *face_fespace)
{
   Init(face_fespace);
}

HypreADS::HypreADS(const HypreParMatrix &A, ParFiniteElementSpace *face_fespace)
   : HypreSolver(&A)
{
   Init(face_fespace);
}

void HypreADS::Init(ParFiniteElementSpace *face_fespace)
{
   int cycle_type       = 11;
   int rlx_type         = 2;
   int rlx_sweeps       = 1;
   double rlx_weight    = 1.0;
   double rlx_omega     = 1.0;
#ifndef HYPRE_USING_CUDA
   int amg_coarsen_type = 10;
   int amg_agg_levels   = 1;
   int amg_rlx_type     = 8;
   double theta         = 0.25;
   int amg_interp_type  = 6;
   int amg_Pmax         = 4;
#else
   int amg_coarsen_type = 8;
   int amg_agg_levels   = 0;
   int amg_rlx_type     = 18;
   double theta         = 0.25;
   int amg_interp_type  = 6;
   int amg_Pmax         = 4;
#endif
   int ams_cycle_type   = 14;

   const FiniteElementCollection *face_fec = face_fespace->FEColl();
   bool trace_space =
      (dynamic_cast<const RT_Trace_FECollection*>(face_fec) != NULL);
   int p = 1;
   if (face_fespace->GetNE() > 0)
   {
      MFEM_VERIFY(!face_fespace->IsVariableOrder(), "");
      if (trace_space)
      {
         p = face_fespace->GetFaceOrder(0) + 1;
      }
      else
      {
         p = face_fespace->GetElementOrder(0);
      }
   }

   HYPRE_ADSCreate(&ads);

   HYPRE_ADSSetTol(ads, 0.0);
   HYPRE_ADSSetMaxIter(ads, 1); // use as a preconditioner
   HYPRE_ADSSetCycleType(ads, cycle_type);
   HYPRE_ADSSetPrintLevel(ads, 1);

   // define the nodal and edge finite element spaces associated with face_fespace
   ParMesh *pmesh = (ParMesh *) face_fespace->GetMesh();
   FiniteElementCollection *vert_fec, *edge_fec;
   if (trace_space)
   {
      vert_fec = new H1_Trace_FECollection(p, 3);
      edge_fec = new ND_Trace_FECollection(p, 3);
   }
   else
   {
      vert_fec = new H1_FECollection(p, 3);
      edge_fec = new ND_FECollection(p, 3);
   }

   ParFiniteElementSpace *vert_fespace = new ParFiniteElementSpace(pmesh,
                                                                   vert_fec);
   ParFiniteElementSpace *edge_fespace = new ParFiniteElementSpace(pmesh,
                                                                   edge_fec);

   // generate and set the vertex coordinates
   if (p == 1 && pmesh->GetNodes() == NULL)
   {
      ParGridFunction x_coord(vert_fespace);
      ParGridFunction y_coord(vert_fespace);
      ParGridFunction z_coord(vert_fespace);
      double *coord;
      for (int i = 0; i < pmesh->GetNV(); i++)
      {
         coord = pmesh -> GetVertex(i);
         x_coord(i) = coord[0];
         y_coord(i) = coord[1];
         z_coord(i) = coord[2];
      }
      x = x_coord.ParallelProject();
      y = y_coord.ParallelProject();
      z = z_coord.ParallelProject();
      x->HypreReadWrite();
      y->HypreReadWrite();
      z->HypreReadWrite();
      HYPRE_ADSSetCoordinateVectors(ads, *x, *y, *z);
   }
   else
   {
      x = NULL;
      y = NULL;
      z = NULL;
   }

   // generate and set the discrete curl
   ParDiscreteLinearOperator *curl;
   curl = new ParDiscreteLinearOperator(edge_fespace, face_fespace);
   if (trace_space)
   {
      curl->AddTraceFaceInterpolator(new CurlInterpolator);
   }
   else
   {
      curl->AddDomainInterpolator(new CurlInterpolator);
   }
   curl->Assemble();
   curl->Finalize();
   C = curl->ParallelAssemble();
   C->CopyColStarts(); // since we'll delete edge_fespace
   HYPRE_ADSSetDiscreteCurl(ads, *C);
   delete curl;

   // generate and set the discrete gradient
   ParDiscreteLinearOperator *grad;
   grad = new ParDiscreteLinearOperator(vert_fespace, edge_fespace);
   if (trace_space)
   {
      grad->AddTraceFaceInterpolator(new GradientInterpolator);
   }
   else
   {
      grad->AddDomainInterpolator(new GradientInterpolator);
   }
   grad->Assemble();
   grad->Finalize();
   G = grad->ParallelAssemble();
   G->CopyColStarts(); // since we'll delete vert_fespace
   G->CopyRowStarts(); // since we'll delete edge_fespace
   HYPRE_ADSSetDiscreteGradient(ads, *G);
   delete grad;

   // generate and set the Nedelec and Raviart-Thomas interpolation matrices
   RT_Pi = RT_Pix = RT_Piy = RT_Piz = NULL;
   ND_Pi = ND_Pix = ND_Piy = ND_Piz = NULL;
   if (p > 1 || pmesh->GetNodes() != NULL)
   {
      ParFiniteElementSpace *vert_fespace_d
         = new ParFiniteElementSpace(pmesh, vert_fec, 3, Ordering::byVDIM);

      ParDiscreteLinearOperator *id_ND;
      id_ND = new ParDiscreteLinearOperator(vert_fespace_d, edge_fespace);
      if (trace_space)
      {
         id_ND->AddTraceFaceInterpolator(new IdentityInterpolator);
      }
      else
      {
         id_ND->AddDomainInterpolator(new IdentityInterpolator);
      }
      id_ND->Assemble();
      id_ND->Finalize();

      if (ams_cycle_type < 10)
      {
         ND_Pi = id_ND->ParallelAssemble();
         ND_Pi->CopyColStarts(); // since we'll delete vert_fespace_d
         ND_Pi->CopyRowStarts(); // since we'll delete edge_fespace
      }
      else
      {
         Array2D<HypreParMatrix *> ND_Pi_blocks;
         id_ND->GetParBlocks(ND_Pi_blocks);
         ND_Pix = ND_Pi_blocks(0,0);
         ND_Piy = ND_Pi_blocks(0,1);
         ND_Piz = ND_Pi_blocks(0,2);
      }

      delete id_ND;

      ParDiscreteLinearOperator *id_RT;
      id_RT = new ParDiscreteLinearOperator(vert_fespace_d, face_fespace);
      if (trace_space)
      {
         id_RT->AddTraceFaceInterpolator(new NormalInterpolator);
      }
      else
      {
         id_RT->AddDomainInterpolator(new IdentityInterpolator);
      }
      id_RT->Assemble();
      id_RT->Finalize();

      if (cycle_type < 10)
      {
         RT_Pi = id_RT->ParallelAssemble();
         RT_Pi->CopyColStarts(); // since we'll delete vert_fespace_d
      }
      else
      {
         Array2D<HypreParMatrix *> RT_Pi_blocks;
         id_RT->GetParBlocks(RT_Pi_blocks);
         RT_Pix = RT_Pi_blocks(0,0);
         RT_Piy = RT_Pi_blocks(0,1);
         RT_Piz = RT_Pi_blocks(0,2);
      }

      delete id_RT;

      HYPRE_ParCSRMatrix HY_RT_Pi, HY_RT_Pix, HY_RT_Piy, HY_RT_Piz;
      HY_RT_Pi  = (RT_Pi)  ? (HYPRE_ParCSRMatrix) *RT_Pi  : NULL;
      HY_RT_Pix = (RT_Pix) ? (HYPRE_ParCSRMatrix) *RT_Pix : NULL;
      HY_RT_Piy = (RT_Piy) ? (HYPRE_ParCSRMatrix) *RT_Piy : NULL;
      HY_RT_Piz = (RT_Piz) ? (HYPRE_ParCSRMatrix) *RT_Piz : NULL;
      HYPRE_ParCSRMatrix HY_ND_Pi, HY_ND_Pix, HY_ND_Piy, HY_ND_Piz;
      HY_ND_Pi  = (ND_Pi)  ? (HYPRE_ParCSRMatrix) *ND_Pi  : NULL;
      HY_ND_Pix = (ND_Pix) ? (HYPRE_ParCSRMatrix) *ND_Pix : NULL;
      HY_ND_Piy = (ND_Piy) ? (HYPRE_ParCSRMatrix) *ND_Piy : NULL;
      HY_ND_Piz = (ND_Piz) ? (HYPRE_ParCSRMatrix) *ND_Piz : NULL;
      HYPRE_ADSSetInterpolations(ads,
                                 HY_RT_Pi, HY_RT_Pix, HY_RT_Piy, HY_RT_Piz,
                                 HY_ND_Pi, HY_ND_Pix, HY_ND_Piy, HY_ND_Piz);

      delete vert_fespace_d;
   }

   delete vert_fec;
   delete vert_fespace;
   delete edge_fec;
   delete edge_fespace;

   // set additional ADS options
   HYPRE_ADSSetSmoothingOptions(ads, rlx_type, rlx_sweeps, rlx_weight, rlx_omega);
   HYPRE_ADSSetAMGOptions(ads, amg_coarsen_type, amg_agg_levels, amg_rlx_type,
                          theta, amg_interp_type, amg_Pmax);
   HYPRE_ADSSetAMSOptions(ads, ams_cycle_type, amg_coarsen_type, amg_agg_levels,
                          amg_rlx_type, theta, amg_interp_type, amg_Pmax);

   // The ADS preconditioner requires inverting singular matrices with BoomerAMG,
   // which are handled correctly in hypre's Solve method, but can produce hypre
   // errors in the Setup (specifically in the l1 row norm computation). See the
   // documentation of SetErrorMode() for more details.
   error_mode = IGNORE_HYPRE_ERRORS;
}

void HypreADS::SetOperator(const Operator &op)
{
   const HypreParMatrix *new_A = dynamic_cast<const HypreParMatrix *>(&op);
   MFEM_VERIFY(new_A, "new Operator must be a HypreParMatrix!");

   // update base classes: Operator, Solver, HypreSolver
   height = new_A->Height();
   width  = new_A->Width();
   A = const_cast<HypreParMatrix *>(new_A);

   setup_called = 0;
   delete X;
   delete B;
   B = X = NULL;
   auxB.Delete(); auxB.Reset();
   auxX.Delete(); auxX.Reset();
}

HypreADS::~HypreADS()
{
   HYPRE_ADSDestroy(ads);

   delete x;
   delete y;
   delete z;

   delete G;
   delete C;

   delete RT_Pi;
   delete RT_Pix;
   delete RT_Piy;
   delete RT_Piz;

   delete ND_Pi;
   delete ND_Pix;
   delete ND_Piy;
   delete ND_Piz;
}

void HypreADS::SetPrintLevel(int print_lvl)
{
   HYPRE_ADSSetPrintLevel(ads, print_lvl);
}

HypreLOBPCG::HypreMultiVector::HypreMultiVector(int n, HypreParVector & v,
                                                mv_InterfaceInterpreter & interpreter)
   : hpv(NULL),
     nv(n)
{
   mv_ptr = mv_MultiVectorCreateFromSampleVector(&interpreter, nv,
                                                 (HYPRE_ParVector)v);

   HYPRE_ParVector* vecs = NULL;
   {
      mv_TempMultiVector* tmp =
         (mv_TempMultiVector*)mv_MultiVectorGetData(mv_ptr);
      vecs = (HYPRE_ParVector*)(tmp -> vector);
   }

   hpv = new HypreParVector*[nv];
   for (int i=0; i<nv; i++)
   {
      hpv[i] = new HypreParVector(vecs[i]);
   }
}

HypreLOBPCG::HypreMultiVector::~HypreMultiVector()
{
   if ( hpv != NULL )
   {
      for (int i=0; i<nv; i++)
      {
         delete hpv[i];
      }
      delete [] hpv;
   }

   mv_MultiVectorDestroy(mv_ptr);
}

void
HypreLOBPCG::HypreMultiVector::Randomize(HYPRE_Int seed)
{
   mv_MultiVectorSetRandom(mv_ptr, seed);
}

HypreParVector &
HypreLOBPCG::HypreMultiVector::GetVector(unsigned int i)
{
   MFEM_ASSERT((int)i < nv, "index out of range");

   return ( *hpv[i] );
}

HypreParVector **
HypreLOBPCG::HypreMultiVector::StealVectors()
{
   HypreParVector ** hpv_ret = hpv;

   hpv = NULL;

   mv_TempMultiVector * mv_tmp =
      (mv_TempMultiVector*)mv_MultiVectorGetData(mv_ptr);

   mv_tmp->ownsVectors = 0;

   for (int i=0; i<nv; i++)
   {
      hpv_ret[i]->SetOwnership(1);
   }

   return hpv_ret;
}

HypreLOBPCG::HypreLOBPCG(MPI_Comm c)
   : comm(c),
     myid(0),
     numProcs(1),
     nev(10),
     seed(75),
     glbSize(-1),
     part(NULL),
     multi_vec(NULL),
     x(NULL),
     subSpaceProj(NULL)
{
   MPI_Comm_size(comm,&numProcs);
   MPI_Comm_rank(comm,&myid);

   HYPRE_ParCSRSetupInterpreter(&interpreter);
   HYPRE_ParCSRSetupMatvec(&matvec_fn);
   HYPRE_LOBPCGCreate(&interpreter, &matvec_fn, &lobpcg_solver);
}

HypreLOBPCG::~HypreLOBPCG()
{
   delete multi_vec;
   delete x;
   delete [] part;

   HYPRE_LOBPCGDestroy(lobpcg_solver);
}

void
HypreLOBPCG::SetTol(double tol)
{
   HYPRE_LOBPCGSetTol(lobpcg_solver, tol);
}

void
HypreLOBPCG::SetRelTol(double rel_tol)
{
#if MFEM_HYPRE_VERSION >= 21101
   HYPRE_LOBPCGSetRTol(lobpcg_solver, rel_tol);
#else
   MFEM_ABORT("This method requires HYPRE version >= 2.11.1");
#endif
}

void
HypreLOBPCG::SetMaxIter(int max_iter)
{
   HYPRE_LOBPCGSetMaxIter(lobpcg_solver, max_iter);
}

void
HypreLOBPCG::SetPrintLevel(int logging)
{
   if (myid == 0)
   {
      HYPRE_LOBPCGSetPrintLevel(lobpcg_solver, logging);
   }
}

void
HypreLOBPCG::SetPrecondUsageMode(int pcg_mode)
{
   HYPRE_LOBPCGSetPrecondUsageMode(lobpcg_solver, pcg_mode);
}

void
HypreLOBPCG::SetPreconditioner(Solver & precond)
{
   HYPRE_LOBPCGSetPrecond(lobpcg_solver,
                          (HYPRE_PtrToSolverFcn)this->PrecondSolve,
                          (HYPRE_PtrToSolverFcn)this->PrecondSetup,
                          (HYPRE_Solver)&precond);
}

void
HypreLOBPCG::SetOperator(Operator & A)
{
   HYPRE_BigInt locSize = A.Width();

   if (HYPRE_AssumedPartitionCheck())
   {
      part = new HYPRE_BigInt[2];

      MPI_Scan(&locSize, &part[1], 1, HYPRE_MPI_BIG_INT, MPI_SUM, comm);

      part[0] = part[1] - locSize;

      MPI_Allreduce(&locSize, &glbSize, 1, HYPRE_MPI_BIG_INT, MPI_SUM, comm);
   }
   else
   {
      part = new HYPRE_BigInt[numProcs+1];

      MPI_Allgather(&locSize, 1, HYPRE_MPI_BIG_INT,
                    &part[1], 1, HYPRE_MPI_BIG_INT, comm);

      part[0] = 0;
      for (int i=0; i<numProcs; i++)
      {
         part[i+1] += part[i];
      }

      glbSize = part[numProcs];
   }

   if ( x != NULL )
   {
      delete x;
   }

   // Create a distributed vector without a data array.
   const bool is_device_ptr = true;
   x = new HypreParVector(comm,glbSize,NULL,part,is_device_ptr);

   matvec_fn.MatvecCreate  = this->OperatorMatvecCreate;
   matvec_fn.Matvec        = this->OperatorMatvec;
   matvec_fn.MatvecDestroy = this->OperatorMatvecDestroy;

   HYPRE_LOBPCGSetup(lobpcg_solver,(HYPRE_Matrix)&A,NULL,NULL);
}

void
HypreLOBPCG::SetMassMatrix(Operator & M)
{
   matvec_fn.MatvecCreate  = this->OperatorMatvecCreate;
   matvec_fn.Matvec        = this->OperatorMatvec;
   matvec_fn.MatvecDestroy = this->OperatorMatvecDestroy;

   HYPRE_LOBPCGSetupB(lobpcg_solver,(HYPRE_Matrix)&M,NULL);
}

void
HypreLOBPCG::GetEigenvalues(Array<double> & eigs) const
{
   // Initialize eigenvalues array with marker values
   eigs.SetSize(nev);

   for (int i=0; i<nev; i++)
   {
      eigs[i] = eigenvalues[i];
   }
}

const HypreParVector &
HypreLOBPCG::GetEigenvector(unsigned int i) const
{
   return multi_vec->GetVector(i);
}

void
HypreLOBPCG::SetInitialVectors(int num_vecs, HypreParVector ** vecs)
{
   // Initialize HypreMultiVector object if necessary
   if ( multi_vec == NULL )
   {
      MFEM_ASSERT(x != NULL, "In HypreLOBPCG::SetInitialVectors()");

      multi_vec = new HypreMultiVector(nev, *x, interpreter);
   }

   // Copy the vectors provided
   for (int i=0; i < min(num_vecs,nev); i++)
   {
      multi_vec->GetVector(i) = *vecs[i];
   }

   // Randomize any remaining vectors
   for (int i=min(num_vecs,nev); i < nev; i++)
   {
      multi_vec->GetVector(i).Randomize(seed);
   }

   // Ensure all vectors are in the proper subspace
   if ( subSpaceProj != NULL )
   {
      HypreParVector y(*x);
      y = multi_vec->GetVector(0);

      for (int i=1; i<nev; i++)
      {
         subSpaceProj->Mult(multi_vec->GetVector(i),
                            multi_vec->GetVector(i-1));
      }
      subSpaceProj->Mult(y,
                         multi_vec->GetVector(nev-1));
   }
}

void
HypreLOBPCG::Solve()
{
   // Initialize HypreMultiVector object if necessary
   if ( multi_vec == NULL )
   {
      MFEM_ASSERT(x != NULL, "In HypreLOBPCG::Solve()");

      multi_vec = new HypreMultiVector(nev, *x, interpreter);
      multi_vec->Randomize(seed);

      if ( subSpaceProj != NULL )
      {
         HypreParVector y(*x);
         y = multi_vec->GetVector(0);

         for (int i=1; i<nev; i++)
         {
            subSpaceProj->Mult(multi_vec->GetVector(i),
                               multi_vec->GetVector(i-1));
         }
         subSpaceProj->Mult(y, multi_vec->GetVector(nev-1));
      }
   }

   eigenvalues.SetSize(nev);
   eigenvalues = NAN;

   // Perform eigenmode calculation
   //
   // The eigenvalues are computed in ascending order (internally the
   // order is determined by the LAPACK routine 'dsydv'.)
   HYPRE_LOBPCGSolve(lobpcg_solver, NULL, *multi_vec, eigenvalues);
}

void *
HypreLOBPCG::OperatorMatvecCreate( void *A,
                                   void *x )
{
   void *matvec_data;

   matvec_data = NULL;

   return ( matvec_data );
}

HYPRE_Int
HypreLOBPCG::OperatorMatvec( void *matvec_data,
                             HYPRE_Complex alpha,
                             void *A,
                             void *x,
                             HYPRE_Complex beta,
                             void *y )
{
   MFEM_VERIFY(alpha == 1.0 && beta == 0.0, "values not supported");

   Operator *Aop = (Operator*)A;

   int width = Aop->Width();

   hypre_ParVector * xPar = (hypre_ParVector *)x;
   hypre_ParVector * yPar = (hypre_ParVector *)y;

   Vector xVec(xPar->local_vector->data, width);
   Vector yVec(yPar->local_vector->data, width);

   Aop->Mult( xVec, yVec );

   return 0;
}

HYPRE_Int
HypreLOBPCG::OperatorMatvecDestroy( void *matvec_data )
{
   return 0;
}

HYPRE_Int
HypreLOBPCG::PrecondSolve(void *solver,
                          void *A,
                          void *b,
                          void *x)
{
   Solver   *PC = (Solver*)solver;
   Operator *OP = (Operator*)A;

   int width = OP->Width();

   hypre_ParVector * bPar = (hypre_ParVector *)b;
   hypre_ParVector * xPar = (hypre_ParVector *)x;

   Vector bVec(bPar->local_vector->data, width);
   Vector xVec(xPar->local_vector->data, width);

   PC->Mult( bVec, xVec );

   return 0;
}

HYPRE_Int
HypreLOBPCG::PrecondSetup(void *solver,
                          void *A,
                          void *b,
                          void *x)
{
   return 0;
}

HypreAME::HypreAME(MPI_Comm comm)
   : myid(0),
     numProcs(1),
     nev(10),
     setT(false),
     ams_precond(NULL),
     eigenvalues(NULL),
     multi_vec(NULL),
     eigenvectors(NULL)
{
   MPI_Comm_size(comm,&numProcs);
   MPI_Comm_rank(comm,&myid);

   HYPRE_AMECreate(&ame_solver);
   HYPRE_AMESetPrintLevel(ame_solver, 0);
}

HypreAME::~HypreAME()
{
   if ( multi_vec )
   {
      mfem_hypre_TFree_host(multi_vec);
   }

   if ( eigenvectors )
   {
      for (int i=0; i<nev; i++)
      {
         delete eigenvectors[i];
      }
   }
   delete [] eigenvectors;

   if ( eigenvalues )
   {
      mfem_hypre_TFree_host(eigenvalues);
   }

   HYPRE_AMEDestroy(ame_solver);
}

void
HypreAME::SetNumModes(int num_eigs)
{
   nev = num_eigs;

   HYPRE_AMESetBlockSize(ame_solver, nev);
}

void
HypreAME::SetTol(double tol)
{
   HYPRE_AMESetTol(ame_solver, tol);
}

void
HypreAME::SetRelTol(double rel_tol)
{
#if MFEM_HYPRE_VERSION >= 21101
   HYPRE_AMESetRTol(ame_solver, rel_tol);
#else
   MFEM_ABORT("This method requires HYPRE version >= 2.11.1");
#endif
}

void
HypreAME::SetMaxIter(int max_iter)
{
   HYPRE_AMESetMaxIter(ame_solver, max_iter);
}

void
HypreAME::SetPrintLevel(int logging)
{
   if (myid == 0)
   {
      HYPRE_AMESetPrintLevel(ame_solver, logging);
   }
}

void
HypreAME::SetPreconditioner(HypreSolver & precond)
{
   ams_precond = &precond;
}

void
HypreAME::SetOperator(const HypreParMatrix & A)
{
   if ( !setT )
   {
      HYPRE_Solver ams_precond_ptr = (HYPRE_Solver)*ams_precond;

      ams_precond->SetupFcn()(*ams_precond,A,NULL,NULL);

      HYPRE_AMESetAMSSolver(ame_solver, ams_precond_ptr);
   }

   HYPRE_AMESetup(ame_solver);
}

void
HypreAME::SetMassMatrix(const HypreParMatrix & M)
{
   HYPRE_ParCSRMatrix parcsr_M = M;
   HYPRE_AMESetMassMatrix(ame_solver,(HYPRE_ParCSRMatrix)parcsr_M);
}

void
HypreAME::Solve()
{
   HYPRE_AMESolve(ame_solver);

   // Grab a pointer to the eigenvalues from AME
   HYPRE_AMEGetEigenvalues(ame_solver,&eigenvalues);

   // Grad a pointer to the eigenvectors from AME
   HYPRE_AMEGetEigenvectors(ame_solver,&multi_vec);
}

void
HypreAME::GetEigenvalues(Array<double> & eigs) const
{
   // Initialize eigenvalues array with marker values
   eigs.SetSize(nev); eigs = -1.0;

   // Copy eigenvalues to eigs array
   for (int i=0; i<nev; i++)
   {
      eigs[i] = eigenvalues[i];
   }
}

void
HypreAME::createDummyVectors() const
{
   eigenvectors = new HypreParVector*[nev];
   for (int i=0; i<nev; i++)
   {
      eigenvectors[i] = new HypreParVector(multi_vec[i]);
      eigenvectors[i]->SetOwnership(1);
   }
}

const HypreParVector &
HypreAME::GetEigenvector(unsigned int i) const
{
   if ( eigenvectors == NULL )
   {
      this->createDummyVectors();
   }

   return *eigenvectors[i];
}

HypreParVector **
HypreAME::StealEigenvectors()
{
   if ( eigenvectors == NULL )
   {
      this->createDummyVectors();
   }

   // Set the local pointers to NULL so that they won't be deleted later
   HypreParVector ** vecs = eigenvectors;
   eigenvectors = NULL;
   multi_vec = NULL;

   return vecs;
}

}

#endif<|MERGE_RESOLUTION|>--- conflicted
+++ resolved
@@ -4835,32 +4835,19 @@
          if (sdim == 3) { z_coord(i) = coord[2]; }
       }
       x = x_coord.ParallelProject();
-<<<<<<< HEAD
       y = NULL;
       z = NULL;
-      x->HostReadWrite();
+      x->HypreReadWrite();
 
       if (sdim >= 2)
-=======
-      y = y_coord.ParallelProject();
-
-      x->HypreReadWrite();
-      y->HypreReadWrite();
-      if (sdim == 2)
->>>>>>> c528f79c
       {
          y = y_coord.ParallelProject();
-         y->HostReadWrite();
+         y->HypreReadWrite();
       }
       if (sdim == 3)
       {
          z = z_coord.ParallelProject();
-<<<<<<< HEAD
-         z->HostReadWrite();
-=======
          z->HypreReadWrite();
-         HYPRE_AMSSetCoordinateVectors(ams, *x, *y, *z);
->>>>>>> c528f79c
       }
 
       HYPRE_AMSSetCoordinateVectors(ams,
