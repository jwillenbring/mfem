--- conflicted
+++ resolved
@@ -368,15 +368,9 @@
 
 inline double & Vector::operator() (int i)
 {
-<<<<<<< HEAD
-   /*   MFEM_ASSERT(data && i >= 0 && i < size,
-                  "index [" << i << "] is out of range [0," << size << ")");
-   */
-=======
    MFEM_ASSERT(data && i >= 0 && i < size,
                "index [" << i << "] is out of range [0," << size << ")");
 
->>>>>>> 668a5dda
    return data[i];
 }
 
