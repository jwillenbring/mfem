// Copyright (c) 2010-2020, Lawrence Livermore National Security, LLC. Produced
// at the Lawrence Livermore National Laboratory. All Rights reserved. See files
// LICENSE and NOTICE for details. LLNL-CODE-806117.
//
// This file is part of the MFEM library. For more information and source code
// availability visit https://mfem.org.
//
// MFEM is free software; you can redistribute it and/or modify it under the
// terms of the BSD-3 license. We welcome feedback and contributions, see file
// CONTRIBUTING.md for details.

#ifndef MFEM_VECTOR
#define MFEM_VECTOR

#include "../general/array.hpp"
#ifdef MFEM_USE_ADIOS2
#include "../general/adios2stream.hpp"
#endif
#include "../general/globals.hpp"
#include "../general/mem_manager.hpp"
#include "../general/device.hpp"
#ifdef MFEM_USE_SUNDIALS
#include <nvector/nvector_serial.h>
#endif
#include <cmath>
#include <iostream>
#include <limits>
#if defined(_MSC_VER) && (_MSC_VER < 1800)
#include <float.h>
#define isfinite _finite
#endif

#ifdef MFEM_USE_MPI
#include <mpi.h>
#endif

namespace mfem
{

/** Count the number of entries in an array of doubles for which isfinite
    is false, i.e. the entry is a NaN or +/-Inf. */
inline int CheckFinite(const double *v, const int n);

/// Define a shortcut for std::numeric_limits<double>::infinity()
inline double infinity()
{
   return std::numeric_limits<double>::infinity();
}

/// Vector data type.
class Vector
{
protected:

   Memory<double> data;
   int size;

public:

   /// Default constructor for Vector. Sets size = 0 and data = NULL.
   Vector() { data.Reset(); size = 0; }

   /// Copy constructor. Allocates a new data array and copies the data.
   Vector(const Vector &);

   /// @brief Creates vector of size s.
   /// @warning Entries are not initialized to zero!
   explicit Vector(int s);

   /// Creates a vector referencing an array of doubles, owned by someone else.
   /** The pointer @a _data can be NULL. The data array can be replaced later
       with SetData(). */
   Vector(double *_data, int _size)
   { data.Wrap(_data, _size, false); size = _size; }

   /// Create a Vector of size @a size_ using MemoryType @a mt.
   Vector(int size_, MemoryType mt)
      : data(size_, mt), size(size_) { }

   /// Enable execution of Vector operations using the mfem::Device.
   /** The default is to use Backend::CPU (serial execution on each MPI rank),
       regardless of the mfem::Device configuration.

       When appropriate, MFEM functions and class methods will enable the use
       of the mfem::Device for their Vector parameters.

       Some derived classes, e.g. GridFunction, enable the use of the
       mfem::Device by default. */
   void UseDevice(bool use_dev) const { data.UseDevice(use_dev); }

   /// Return the device flag of the Memory object used by the Vector
   bool UseDevice() const { return data.UseDevice(); }

   /// Reads a vector from multiple files
   void Load(std::istream ** in, int np, int * dim);

   /// Load a vector from an input stream.
   void Load(std::istream &in, int Size);

   /// Load a vector from an input stream, reading the size from the stream.
   void Load(std::istream &in) { int s; in >> s; Load(in, s); }

   /// @brief Resize the vector to size @a s.
   /** If the new size is less than or equal to Capacity() then the internal
       data array remains the same. Otherwise, the old array is deleted, if
       owned, and a new array of size @a s is allocated without copying the
       previous content of the Vector.
       @warning In the second case above (new size greater than current one),
       the vector will allocate new data array, even if it did not own the
       original data! Also, new entries are not initialized! */
   void SetSize(int s);

   /// Resize the vector to size @a s using MemoryType @a mt.
   void SetSize(int s, MemoryType mt);

   /// Resize the vector to size @a s using the MemoryType of @a v.
   void SetSize(int s, Vector &v) { SetSize(s, v.GetMemory().GetMemoryType()); }

   /// Set the Vector data.
   /// @warning This method should be called only when OwnsData() is false.
   void SetData(double *d) { data.Wrap(d, data.Capacity(), false); }

   /// Set the Vector data and size.
   /** The Vector does not assume ownership of the new data. The new size is
       also used as the new Capacity().
       @warning This method should be called only when OwnsData() is false.
       @sa NewDataAndSize(). */
   void SetDataAndSize(double *d, int s) { data.Wrap(d, s, false); size = s; }

   /// Set the Vector data and size, deleting the old data, if owned.
   /** The Vector does not assume ownership of the new data. The new size is
       also used as the new Capacity().
       @sa SetDataAndSize(). */
   void NewDataAndSize(double *d, int s)
   {
      data.Delete();
      SetDataAndSize(d, s);
   }

   /// Reset the Vector to use the given external Memory @a mem and size @a s.
   /** If @a own_mem is false, the Vector will not own any of the pointers of
       @a mem.
       @sa NewDataAndSize(). */
   inline void NewMemoryAndSize(const Memory<double> &mem, int s, bool own_mem);

   /// Reset the Vector to be a reference to a sub-vector of @a base.
   inline void MakeRef(Vector &base, int offset, int size);

   /** @brief Reset the Vector to be a reference to a sub-vector of @a base
       without changing its current size. */
   inline void MakeRef(Vector &base, int offset);

   /// Set the Vector data (host pointer) ownership flag.
   void MakeDataOwner() const { data.SetHostPtrOwner(true); }

   /// Destroy a vector
   void Destroy();

   /// Returns the size of the vector.
   inline int Size() const { return size; }

   /// Return the size of the currently allocated data array.
   /** It is always true that Capacity() >= Size(). */
   inline int Capacity() const { return data.Capacity(); }

   /// Return a pointer to the beginning of the Vector data.
   /** @warning This method should be used with caution as it gives write access
       to the data of const-qualified Vector%s. */
   inline double *GetData() const
   { return const_cast<double*>((const double*)data); }

   /// Conversion to `double *`.
   /** @note This conversion function makes it possible to use [] for indexing
       in addition to the overloaded operator()(int). */
   inline operator double *() { return data; }

   /// Conversion to `const double *`.
   /** @note This conversion function makes it possible to use [] for indexing
       in addition to the overloaded operator()(int). */
   inline operator const double *() const { return data; }

   /// Return a reference to the Memory object used by the Vector.
   Memory<double> &GetMemory() { return data; }

   /** @brief Return a reference to the Memory object used by the Vector, const
       version. */
   const Memory<double> &GetMemory() const { return data; }

   /// Update the memory location of the vector to match @a v.
   void SyncMemory(const Vector &v) { GetMemory().Sync(v.GetMemory()); }

   /// Update the alias memory location of the vector to match @a v.
   void SyncAliasMemory(const Vector &v)
   { GetMemory().SyncAlias(v.GetMemory(),Size()); }

   /// Read the Vector data (host pointer) ownership flag.
   inline bool OwnsData() const { return data.OwnsHostPtr(); }

   /// Changes the ownership of the data; after the call the Vector is empty
   inline void StealData(double **p)
   { *p = data; data.Reset(); size = 0; }

   /// Changes the ownership of the data; after the call the Vector is empty
   inline double *StealData() { double *p; StealData(&p); return p; }

   /// Access Vector entries. Index i = 0 .. size-1.
   double &Elem(int i);

   /// Read only access to Vector entries. Index i = 0 .. size-1.
   const double &Elem(int i) const;

   /// Access Vector entries using () for 0-based indexing.
   /** @note If MFEM_DEBUG is enabled, bounds checking is performed. */
   inline double &operator()(int i);

   /// Read only access to Vector entries using () for 0-based indexing.
   /** @note If MFEM_DEBUG is enabled, bounds checking is performed. */
   inline const double &operator()(int i) const;

   /// Dot product with a `double *` array.
   double operator*(const double *) const;

   /// Return the inner-product.
   double operator*(const Vector &v) const;

   /// Copy Size() entries from @a v.
   Vector &operator=(const double *v);

   /// Copy assignment.
   /** @note Defining this method overwrites the implicitly defined copy
       assignment operator. */
   Vector &operator=(const Vector &v);

   /// Redefine '=' for vector = constant.
   Vector &operator=(double value);

   Vector &operator*=(double c);

   Vector &operator/=(double c);

   Vector &operator-=(double c);

   Vector &operator-=(const Vector &v);

   Vector &operator+=(const Vector &v);

   /// (*this) += a * Va
   Vector &Add(const double a, const Vector &Va);

   /// (*this) = a * x
   Vector &Set(const double a, const Vector &x);

   void SetVector(const Vector &v, int offset);

   /// (*this) = -(*this)
   void Neg();

   /// Swap the contents of two Vectors
   inline void Swap(Vector &other);

   /// Set v = v1 + v2.
   friend void add(const Vector &v1, const Vector &v2, Vector &v);

   /// Set v = v1 + alpha * v2.
   friend void add(const Vector &v1, double alpha, const Vector &v2, Vector &v);

   /// z = a * (x + y)
   friend void add(const double a, const Vector &x, const Vector &y, Vector &z);

   /// z = a * x + b * y
   friend void add(const double a, const Vector &x,
                   const double b, const Vector &y, Vector &z);

   /// Set v = v1 - v2.
   friend void subtract(const Vector &v1, const Vector &v2, Vector &v);

   /// z = a * (x - y)
   friend void subtract(const double a, const Vector &x,
                        const Vector &y, Vector &z);

   /// v = median(v,lo,hi) entrywise.  Implementation assumes lo <= hi.
   void median(const Vector &lo, const Vector &hi);

<<<<<<< HEAD
   /** @brief Extract entries listed in @a dofs to the output Vector @a elemvect.
              Negative dof values cause the -dof-1 position in @a elemvect to recieve
              the -val in from this Vector. */
   void GetSubVector(const Array<int> &dofs, Vector &elemvect) const;

   /** @brief Extract entries listed in @a dofs to the output array @a elem_data.
              Negative dof values cause the -dof-1 position in @a elem_data to recieve
              the -val in from this Vector. */
   void GetSubVector(const Array<int> &dofs, double *elem_data) const;

   /** @brief Set the entries listed in @a dofs to the given @a value.
              Negative dof values cause the -dof-1 position in this Vector to recieve
              the -value. */
   void SetSubVector(const Array<int> &dofs, const double value);

   /** @brief Set the entries listed in @a dofs to the values given in the @a elemvect Vector.
              Negative dof values cause the -dof-1 position in this Vector to recieve
              the -val from @a elemvect. */
   void SetSubVector(const Array<int> &dofs, const Vector &elemvect);

   /** @brief Set the entries listed in @a dofs to the values given the @a elem_data array.
              Negative dof values cause the -dof-1 position in this Vector to recieve
              the -val from @a elem_data. */
   void SetSubVector(const Array<int> &dofs, double *elem_data);

   /** @brief Add elements of the @a elemvect Vector to the entries listed in @a dofs.
              Negative dof values cause the -dof-1 position in this Vector to add
              the -val from @a elemvect. */
   void AddElementVector(const Array<int> & dofs, const Vector & elemvect);

   /** @brief Add elements of the @a elem_data array to the entries listed in @a dofs.
              Negative dof values cause the -dof-1 position in this Vector to add
              the -val from @a elem_data. */
   void AddElementVector(const Array<int> & dofs, double *elem_data);

   /** @brief Add @a times the elements of the @a elemvect Vector to the entries listed in
              @a dofs.  Negative dof values cause the -dof-1 position in this Vector to add
              the -a*val from @a elemvect. */
=======
   /// Extract entries listed in @a dofs to the output Vector @a elemvect.
   /** Negative dof values cause the -dof-1 position in @a elemvect to receive
       the -val in from this Vector. */
   void GetSubVector(const Array<int> &dofs, Vector &elemvect) const;

   /// Extract entries listed in @a dofs to the output array @a elem_data.
   /** Negative dof values cause the -dof-1 position in @a elem_data to receive
       the -val in from this Vector. */
   void GetSubVector(const Array<int> &dofs, double *elem_data) const;

   /// Set the entries listed in @a dofs to the given @a value.
   /** Negative dof values cause the -dof-1 position in this Vector to receive
       the -value. */
   void SetSubVector(const Array<int> &dofs, const double value);

   /** @brief Set the entries listed in @a dofs to the values given in the @a
       elemvect Vector. Negative dof values cause the -dof-1 position in this
       Vector to receive the -val from @a elemvect. */
   void SetSubVector(const Array<int> &dofs, const Vector &elemvect);

   /** @brief Set the entries listed in @a dofs to the values given the @a ,
       elem_data array. Negative dof values cause the -dof-1 position in this
       Vector to receive the -val from @a elem_data. */
   void SetSubVector(const Array<int> &dofs, double *elem_data);

   /** @brief Add elements of the @a elemvect Vector to the entries listed in @a
       dofs. Negative dof values cause the -dof-1 position in this Vector to add
       the -val from @a elemvect. */
   void AddElementVector(const Array<int> & dofs, const Vector & elemvect);

   /** @brief Add elements of the @a elem_data array to the entries listed in @a
       dofs. Negative dof values cause the -dof-1 position in this Vector to add
       the -val from @a elem_data. */
   void AddElementVector(const Array<int> & dofs, double *elem_data);

   /** @brief Add @a times the elements of the @a elemvect Vector to the entries
       listed in @a dofs. Negative dof values cause the -dof-1 position in this
       Vector to add the -a*val from @a elemvect. */
>>>>>>> dc4715e0
   void AddElementVector(const Array<int> & dofs, const double a,
                         const Vector & elemvect);

   /// Set all vector entries NOT in the @a dofs Array to the given @a val.
   void SetSubVectorComplement(const Array<int> &dofs, const double val);

   /// Prints vector to stream out.
   void Print(std::ostream &out = mfem::out, int width = 8) const;

#ifdef MFEM_USE_ADIOS2
   /// Prints vector to stream out.
   /// @param out adios2stream output
   /// @param variable_name variable name associated with current Vector
   void Print(adios2stream & out, const std::string& variable_name) const;
#endif

   /// Prints vector to stream out in HYPRE_Vector format.
   void Print_HYPRE(std::ostream &out) const;

   /// Set random values in the vector.
   void Randomize(int seed = 0);
   /// Returns the l2 norm of the vector.
   double Norml2() const;
   /// Returns the l_infinity norm of the vector.
   double Normlinf() const;
   /// Returns the l_1 norm of the vector.
   double Norml1() const;
   /// Returns the l_p norm of the vector.
   double Normlp(double p) const;
   /// Returns the maximal element of the vector.
   double Max() const;
   /// Returns the minimal element of the vector.
   double Min() const;
   /// Return the sum of the vector entries
   double Sum() const;
   /// Compute the square of the Euclidean distance to another vector.
   inline double DistanceSquaredTo(const double *p) const;
   /// Compute the Euclidean distance to another vector.
   inline double DistanceTo(const double *p) const;

   /** @brief Count the number of entries in the Vector for which isfinite
       is false, i.e. the entry is a NaN or +/-Inf. */
   int CheckFinite() const { return mfem::CheckFinite(data, size); }

   /// Destroys vector.
   virtual ~Vector();

   /// Shortcut for mfem::Read(vec.GetMemory(), vec.Size(), on_dev).
   const double *Read(bool on_dev = true) const
   { return mfem::Read(data, size, on_dev); }

   /// Shortcut for mfem::Read(vec.GetMemory(), vec.Size(), false).
   const double *HostRead() const
   { return mfem::Read(data, size, false); }

   /// Shortcut for mfem::Write(vec.GetMemory(), vec.Size(), on_dev).
   double *Write(bool on_dev = true)
   { return mfem::Write(data, size, on_dev); }

   /// Shortcut for mfem::Write(vec.GetMemory(), vec.Size(), false).
   double *HostWrite()
   { return mfem::Write(data, size, false); }

   /// Shortcut for mfem::ReadWrite(vec.GetMemory(), vec.Size(), on_dev).
   double *ReadWrite(bool on_dev = true)
   { return mfem::ReadWrite(data, size, on_dev); }

   /// Shortcut for mfem::ReadWrite(vec.GetMemory(), vec.Size(), false).
   double *HostReadWrite()
   { return mfem::ReadWrite(data, size, false); }

#ifdef MFEM_USE_SUNDIALS
   /// Construct a wrapper Vector from SUNDIALS N_Vector.
   explicit Vector(N_Vector nv);

   /// Return a new wrapper SUNDIALS N_Vector of type SUNDIALS_NVEC_SERIAL.
   /** The returned N_Vector must be destroyed by the caller. */
   virtual N_Vector ToNVector() { return N_VMake_Serial(Size(), GetData()); }

   /** @brief Update an existing wrapper SUNDIALS N_Vector to point to this
       Vector. */
   virtual void ToNVector(N_Vector &nv);
#endif
};

// Inline methods

inline bool IsFinite(const double &val)
{
   // isfinite didn't appear in a standard until C99, and later C++11. It wasn't
   // standard in C89 or C++98. PGI as of 14.7 still defines it as a macro.
#ifdef isfinite
   return isfinite(val);
#else
   return std::isfinite(val);
#endif
}

inline int CheckFinite(const double *v, const int n)
{
   int bad = 0;
   for (int i = 0; i < n; i++)
   {
      if (!IsFinite(v[i])) { bad++; }
   }
   return bad;
}

inline Vector::Vector(int s)
{
   if (s > 0)
   {
      size = s;
      data.New(s);
   }
   else
   {
      size = 0;
      data.Reset();
   }
}

inline void Vector::SetSize(int s)
{
   if (s == size)
   {
      return;
   }
   if (s <= data.Capacity())
   {
      size = s;
      return;
   }
   // preserve a valid MemoryType and device flag
   const MemoryType mt = data.GetMemoryType();
   const bool use_dev = data.UseDevice();
   data.Delete();
   size = s;
   data.New(s, mt);
   data.UseDevice(use_dev);
}

inline void Vector::SetSize(int s, MemoryType mt)
{
   if (mt == data.GetMemoryType())
   {
      if (s == size)
      {
         return;
      }
      if (s <= data.Capacity())
      {
         size = s;
         return;
      }
   }
   const bool use_dev = data.UseDevice();
   data.Delete();
   if (s > 0)
   {
      data.New(s, mt);
      size = s;
   }
   else
   {
      data.Reset();
      size = 0;
   }
   data.UseDevice(use_dev);
}

inline void Vector::NewMemoryAndSize(const Memory<double> &mem, int s,
                                     bool own_mem)
{
   data.Delete();
   size = s;
   data = mem;
   if (!own_mem) { data.ClearOwnerFlags(); }
}

inline void Vector::MakeRef(Vector &base, int offset, int s)
{
   data.Delete();
   size = s;
   data.MakeAlias(base.GetMemory(), offset, s);
}

inline void Vector::MakeRef(Vector &base, int offset)
{
   data.Delete();
   data.MakeAlias(base.GetMemory(), offset, size);
}

inline void Vector::Destroy()
{
   const bool use_dev = data.UseDevice();
   data.Delete();
   size = 0;
   data.Reset();
   data.UseDevice(use_dev);
}

inline double &Vector::operator()(int i)
{
   MFEM_ASSERT(data && i >= 0 && i < size,
               "index [" << i << "] is out of range [0," << size << ")");

   return data[i];
}

inline const double &Vector::operator()(int i) const
{
   MFEM_ASSERT(data && i >= 0 && i < size,
               "index [" << i << "] is out of range [0," << size << ")");

   return data[i];
}

inline void Vector::Swap(Vector &other)
{
   mfem::Swap(data, other.data);
   mfem::Swap(size, other.size);
}

/// Specialization of the template function Swap<> for class Vector
template<> inline void Swap<Vector>(Vector &a, Vector &b)
{
   a.Swap(b);
}

inline Vector::~Vector()
{
   data.Delete();
}

inline double DistanceSquared(const double *x, const double *y, const int n)
{
   double d = 0.0;

   for (int i = 0; i < n; i++)
   {
      d += (x[i]-y[i])*(x[i]-y[i]);
   }

   return d;
}

inline double Distance(const double *x, const double *y, const int n)
{
   return std::sqrt(DistanceSquared(x, y, n));
}

inline double Vector::DistanceSquaredTo(const double *p) const
{
   return DistanceSquared(data, p, size);
}

inline double Vector::DistanceTo(const double *p) const
{
   return Distance(data, p, size);
}

/// Returns the inner product of x and y
/** In parallel this computes the inner product of the local vectors,
    producing different results on each MPI rank.
*/
inline double InnerProduct(const Vector &x, const Vector &y)
{
   return x * y;
}

#ifdef MFEM_USE_MPI
/// Returns the inner product of x and y in parallel
/** In parallel this computes the inner product of the global vectors,
    producing identical results on each MPI rank.
*/
inline double InnerProduct(MPI_Comm comm, const Vector &x, const Vector &y)
{
   double loc_prod = x * y;
   double glb_prod;
   MPI_Allreduce(&loc_prod, &glb_prod, 1, MPI_DOUBLE, MPI_SUM, comm);
   return glb_prod;
}
#endif

} // namespace mfem

#endif<|MERGE_RESOLUTION|>--- conflicted
+++ resolved
@@ -281,46 +281,6 @@
    /// v = median(v,lo,hi) entrywise.  Implementation assumes lo <= hi.
    void median(const Vector &lo, const Vector &hi);
 
-<<<<<<< HEAD
-   /** @brief Extract entries listed in @a dofs to the output Vector @a elemvect.
-              Negative dof values cause the -dof-1 position in @a elemvect to recieve
-              the -val in from this Vector. */
-   void GetSubVector(const Array<int> &dofs, Vector &elemvect) const;
-
-   /** @brief Extract entries listed in @a dofs to the output array @a elem_data.
-              Negative dof values cause the -dof-1 position in @a elem_data to recieve
-              the -val in from this Vector. */
-   void GetSubVector(const Array<int> &dofs, double *elem_data) const;
-
-   /** @brief Set the entries listed in @a dofs to the given @a value.
-              Negative dof values cause the -dof-1 position in this Vector to recieve
-              the -value. */
-   void SetSubVector(const Array<int> &dofs, const double value);
-
-   /** @brief Set the entries listed in @a dofs to the values given in the @a elemvect Vector.
-              Negative dof values cause the -dof-1 position in this Vector to recieve
-              the -val from @a elemvect. */
-   void SetSubVector(const Array<int> &dofs, const Vector &elemvect);
-
-   /** @brief Set the entries listed in @a dofs to the values given the @a elem_data array.
-              Negative dof values cause the -dof-1 position in this Vector to recieve
-              the -val from @a elem_data. */
-   void SetSubVector(const Array<int> &dofs, double *elem_data);
-
-   /** @brief Add elements of the @a elemvect Vector to the entries listed in @a dofs.
-              Negative dof values cause the -dof-1 position in this Vector to add
-              the -val from @a elemvect. */
-   void AddElementVector(const Array<int> & dofs, const Vector & elemvect);
-
-   /** @brief Add elements of the @a elem_data array to the entries listed in @a dofs.
-              Negative dof values cause the -dof-1 position in this Vector to add
-              the -val from @a elem_data. */
-   void AddElementVector(const Array<int> & dofs, double *elem_data);
-
-   /** @brief Add @a times the elements of the @a elemvect Vector to the entries listed in
-              @a dofs.  Negative dof values cause the -dof-1 position in this Vector to add
-              the -a*val from @a elemvect. */
-=======
    /// Extract entries listed in @a dofs to the output Vector @a elemvect.
    /** Negative dof values cause the -dof-1 position in @a elemvect to receive
        the -val in from this Vector. */
@@ -359,7 +319,6 @@
    /** @brief Add @a times the elements of the @a elemvect Vector to the entries
        listed in @a dofs. Negative dof values cause the -dof-1 position in this
        Vector to add the -a*val from @a elemvect. */
->>>>>>> dc4715e0
    void AddElementVector(const Array<int> & dofs, const double a,
                          const Vector & elemvect);
 
