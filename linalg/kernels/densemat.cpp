// Copyright (c) 2010, Lawrence Livermore National Security, LLC. Produced at
// the Lawrence Livermore National Laboratory. LLNL-CODE-443211. All Rights
// reserved. See file COPYRIGHT for details.
//
// This file is part of the MFEM library. For more information and source code
// availability see http://mfem.org.
//
// MFEM is free software; you can redistribute it and/or modify it under the
// terms of the GNU Lesser General Public License (as published by the Free
// Software Foundation) version 2.1 dated February 1999.

#include "../../general/okina.hpp"

namespace mfem
{

// *****************************************************************************
template <class T> __device__ __host__
inline void Swap(T &a, T &b)
{
   T tmp(a);
   a = b;
   b = tmp;
}

// *****************************************************************************
<<<<<<< HEAD
/*__kernel__ void LSolve(const int m,
                       const int n,
                       const double *data,
                       const int *ipiv,
                       double *x)
{
   for (int k=0; k<n; k+=1)
   {
      double *mx = &x[k*m];
      // X <- P X
      for (int i = 0; i < m; i++)
      {
         Swap<double>(mx[i], mx[ipiv[i]]);
      }
      // X <- L^{-1} X
      for (int j = 0; j < m; j++)
      {
         const double mx_j = mx[j];
         for (int i = j+1; i < m; i++)
         {
            mx[i] -= data[i+j*m] * mx_j;
         }
      }
   }
   }*/


// *****************************************************************************
void kGetInverseMatrix(const int m,
                       const int *ipiv,
                       const double *data,
                       double *x){
   GET_CONST_ADRS(data);
   GET_CONST_ADRS_T(ipiv,int);
   GET_ADRS(x);

#warning kGetInverseMatrix
   MFEM_FORALL(_k_, 1,
   //for(int _k_=0;_k_<1;_k_+=1){
      for (int k = 0; k < m; k++)
      {
         double *d_mx = &d_x[k*m];
         const double minus_x_k = -( d_mx[k] = 1.0/d_data[k+k*m] );
         for (int i = 0; i < k; i++)
         {
            d_mx[i] = d_data[i+k*m] * minus_x_k;
         }
         for (int j = k-1; j >= 0; j--)
         {
            const double x_j = ( d_mx[j] /= d_data[j+j*m] );
            for (int i = 0; i < j; i++)
            {
               d_mx[i] -= d_data[i+j*m] * x_j;
            }
         }
         //d_x += m;
      }
      // X <- X L^{-1} (use input only from the upper triangular part of X)
      {
         int k = m-1;
         for (int j = 0; j < k; j++)
         {
            const double minus_L_kj = -d_data[k+j*m];
            for (int i = 0; i <= j; i++)
            {
               d_x[i+j*m] += d_x[i+k*m] * minus_L_kj;
            }
            for (int i = j+1; i < m; i++)
            {
               d_x[i+j*m] = d_x[i+k*m] * minus_L_kj;
            }
         }
      }
      for (int k = m-2; k >= 0; k--)
      {
         for (int j = 0; j < k; j++)
         {
            const double L_kj = d_data[k+j*m];
            for (int i = 0; i < m; i++)
            {
               d_x[i+j*m] -= d_x[i+k*m] * L_kj;
            }
         }
      }
      // X <- X P
      for (int k = m-1; k >= 0; k--) {
         const int piv_k = d_ipiv[k];
         if (k != piv_k) {
            for (int i = 0; i < m; i++) {
               Swap<double>(d_x[i+k*m], d_x[i+piv_k*m]);
            }
         }
      }
   );
}

// *****************************************************************************
=======
>>>>>>> 08065a98
void kLSolve( const int m,
              const int n,
              const double *data, const int *ipiv, double *x)
{
   GET_CONST_ADRS(data);
   GET_CONST_ADRS_T(ipiv,int);
   GET_ADRS(x);
   MFEM_FORALL(k, n,
   {
      double *d_mx = &d_x[k*m];
      // X <- P X
      for (int i = 0; i < m; i++)
      {
         Swap<double>(d_mx[i], d_mx[d_ipiv[i]]);
      }
      // X <- L^{-1} X
      for (int j = 0; j < m; j++)
      {
         const double d_mx_j = d_mx[j];
         for (int i = j+1; i < m; i++)
         {
            d_mx[i] -= d_data[i+j*m] * d_mx_j;
         }
      }
   });
}

// *****************************************************************************
void kUSolve(const int m, const int n, const double *data, double *x)
{
   GET_CONST_ADRS(data);
   GET_ADRS(x);
   MFEM_FORALL(k, n,
   {
      double *d_mx = &d_x[k*m];
      for (int j = m-1; j >= 0; j--)
      {
         const double x_j = ( d_mx[j] /= d_data[j+j*m] );
         for (int i = 0; i < j; i++)
         {
            d_mx[i] -= d_data[i+j*m] * x_j;
         }
      }
   });
}

// *****************************************************************************
void kFactorPrint(const int s, const double *data)
{
   GET_CONST_ADRS(data);
   MFEM_FORALL(i, s,
   {
      printf("\n\td_data[%ld]=%f",i,d_data[i]);
   });
}

// *****************************************************************************
void kFactorSet(const int s, const double *adata, double *ludata)
{
   GET_CONST_ADRS(adata);
   GET_ADRS(ludata);
   MFEM_FORALL(i, s,
   {
      d_ludata[i] = d_adata[i];
   });
}

// *****************************************************************************
void kFactor(const int m, int *ipiv, double *data)
{
   GET_ADRS_T(ipiv,int);
   GET_ADRS(data);
   MFEM_FORALL(i, m,
   {
      // pivoting
      {
         int piv = i;
         double a = fabs(d_data[piv+i*m]);
         for (int j = i+1; j < m; j++)
         {
            const double b = fabs(d_data[j+i*m]);
            if (b > a)
            {
               a = b;
               piv = j;
            }
         }
         d_ipiv[i] = piv;
         if (piv != (int) i)
         {
            // swap rows i and piv in both L and U parts
            for (int j = 0; j < m; j++)
            {
               Swap<double>(d_data[i+j*m], d_data[piv+j*m]);
            }
         }
      }
      const double diim = d_data[i+i*m];
      assert(diim != 0.0);
      const double a_ii_inv = 1.0/d_data[i+i*m];
      for (int j = i+1; j < m; j++)
      {
         d_data[j+i*m] *= a_ii_inv;
      }
      for (int k = i+1; k < m; k++)
      {
         const double a_ik = d_data[i+k*m];
         for (int j = i+1; j < m; j++)
         {
            d_data[j+k*m] -= a_ik * d_data[j+i*m];
         }
      }
   });
}

// **************************************************************************
void DenseMatrixSet(const double d,
                    const size_t size,
                    double *data)
{
   GET_ADRS(data);
   MFEM_FORALL(i, size, d_data[i] = d;);
}

// **************************************************************************
void DenseMatrixTranspose(const size_t height,
                          const size_t width,
                          double *data,
                          const double *mdata)
{
   GET_ADRS(data);
   GET_CONST_ADRS(mdata);
   MFEM_FORALL(i, height,
   {
      for (size_t j=0; j<width; j+=1)
      {
         d_data[i+j*height] = d_mdata[j+i*height];
      }
   });
}

// *****************************************************************************
void kMultAAt(const size_t height, const size_t width,
              const double *a, double *aat)
{
   GET_CONST_ADRS(a);
   GET_ADRS(aat);
   MFEM_FORALL(i, height,
   {
      for (size_t j=0; j<=i; j++)
      {
         double temp = 0.0;
         for (size_t k=0; k<width; k++)
         {
            temp += d_a[i+k*height] * d_a[j+k*height];
         }
         d_aat[j+i*height] = d_aat[i+j*height] = temp;
      }
   });
}

// *****************************************************************************
void kGradToDiv(const size_t n, const double *data, double *ddata)
{
   GET_CONST_ADRS(data);
   GET_ADRS(ddata);
   MFEM_FORALL(i, n, d_ddata[i] = d_data[i];);
}

// *****************************************************************************
void kAddMult_a_VVt(const size_t n, const double a, const double *v,
                    const size_t height, double *VVt)
{
   GET_CONST_ADRS(v);
   GET_ADRS(VVt);
   MFEM_FORALL(i, n,
   {
      double avi = a * d_v[i];
      for (size_t j = 0; j < i; j++)
      {
         double avivj = avi * d_v[j];
         d_VVt[i+j*height] += avivj;
         d_VVt[j+i*height] += avivj;
      }
      d_VVt[i+i*height] += avi * d_v[i];
   });

}

// *****************************************************************************
void kMultWidth0(const size_t height, double *y)
{
   GET_ADRS(y);
   MFEM_FORALL(row, height, d_y[row] = 0.0;);
}

// *****************************************************************************
void kMult(const size_t height, const size_t width,
           const double *data, const double *x, double *y)
{
   GET_CONST_ADRS(data);
   GET_CONST_ADRS(x);
   GET_ADRS(y);
   MFEM_FORALL(i, height,
   {
      double sum = 0.0;
      for (size_t j=0; j<width; j+=1)
      {
         sum += d_x[j]*d_data[i+j*height];
      }
      d_y[i] = sum;
   });
}

// *****************************************************************************
void kMult(const size_t ah, const size_t aw, const size_t bw,
           const double *bd, const double *cd, double *ad)
{
   GET_CONST_ADRS(bd);
   GET_CONST_ADRS(cd);
   GET_ADRS(ad);
   MFEM_FORALL(i, ah*aw, d_ad[i] = 0.0;);
   MFEM_FORALL(j, aw,
   {
      for (size_t k = 0; k < bw; k++)
      {
         for (size_t i = 0; i < ah; i++)
         {
            d_ad[i+j*ah] += d_bd[i+k*ah] * d_cd[k+j*bw];
         }
      }
   });
}

// *****************************************************************************
void kDiag(const size_t n, const size_t N, const double c, double *data)
{
   GET_ADRS(data);
   MFEM_FORALL(i, N, d_data[i] = 0.0;);
   MFEM_FORALL(i, n, d_data[i*(n+1)] = c;);
}

// *****************************************************************************
void kOpEq(const size_t hw, const double *m, double *data)
{
   GET_CONST_ADRS(m);
   GET_ADRS(data);
   MFEM_FORALL(i, hw, d_data[i] = d_m[i];);
}

// *****************************************************************************
double kDet2(const double *data)
{
   static double *result = mm::malloc<double>(1);
   GET_CONST_ADRS(data);
   GET_ADRS(result);
   MFEM_FORALL(k, 1,
               d_result[0] = d_data[0] * d_data[3] - d_data[1] * d_data[2];
               );
   mm::Get().Pull(d_result);
   return result[0];
}

// *****************************************************************************
double kDet3(const double *data)
{
   MFEM_GPU_CANNOT_PASS;
   GET_ADRS(data);
   return
      d_data[0] * (d_data[4] * d_data[8] - d_data[5] * d_data[7]) +
      d_data[3] * (d_data[2] * d_data[7] - d_data[1] * d_data[8]) +
      d_data[6] * (d_data[1] * d_data[5] - d_data[2] * d_data[4]);
}

// *****************************************************************************
double kFNormMax(const size_t hw, const double *data)
{
   MFEM_GPU_CANNOT_PASS;
   GET_ADRS(data);
   double max_norm = 0.0;
   for (size_t i = 0; i < hw; i++)
   {
      const double entry = fabs(d_data[i]);
      if (entry > max_norm)
      {
         max_norm = entry;
      }
   }
   return max_norm;
}

// *****************************************************************************
double kFNorm2(const size_t hw, const double max_norm, const double *data)
{
   MFEM_GPU_CANNOT_PASS;
   GET_ADRS(data);
   double fnorm2 = 0.0;
   for (size_t i = 0; i < hw; i++)
   {
      const double entry = d_data[i] / max_norm;
      fnorm2 += entry * entry;
   }
   return fnorm2;
}

// *****************************************************************************
void kCalcInverse2D(const double t, const double *a, double *inva)
{
   MFEM_GPU_CANNOT_PASS;
   GET_CONST_ADRS(a);
   GET_ADRS(inva);
   d_inva[0+2*0] =  d_a[1+2*1] * t ;
   d_inva[0+2*1] = -d_a[0+2*1] * t ;
   d_inva[1+2*0] = -d_a[1+2*0] * t ;
   d_inva[1+2*1] =  d_a[0+2*0] * t ;
}

// *****************************************************************************
void kCalcInverse3D(const double t, const double *a, double *inva)
{
   MFEM_GPU_CANNOT_PASS;
   GET_CONST_ADRS(a);
   GET_ADRS(inva);

   d_inva[0+3*0] = (d_a[1+3*1]*d_a[2+3*2]-d_a[1+3*2]*d_a[2+3*1])*t;
   d_inva[0+3*1] = (d_a[0+3*2]*d_a[2+3*1]-d_a[0+3*1]*d_a[2+3*2])*t;
   d_inva[0+3*2] = (d_a[0+3*1]*d_a[1+3*2]-d_a[0+3*2]*d_a[1+3*1])*t;

   d_inva[1+3*0] = (d_a[1+3*2]*d_a[2+3*0]-d_a[1+3*0]*d_a[2+3*2])*t;
   d_inva[1+3*1] = (d_a[0+3*0]*d_a[2+3*2]-d_a[0+3*2]*d_a[2+3*0])*t;
   d_inva[1+3*2] = (d_a[0+3*2]*d_a[1+3*0]-d_a[0+3*0]*d_a[1+3*2])*t;

   d_inva[2+3*0] = (d_a[1+3*0]*d_a[2+3*1]-d_a[1+3*1]*d_a[2+3*0])*t;
   d_inva[2+3*1] = (d_a[0+3*1]*d_a[2+3*0]-d_a[0+3*0]*d_a[2+3*1])*t;
   d_inva[2+3*2] = (d_a[0+3*0]*d_a[1+3*1]-d_a[0+3*1]*d_a[1+3*0])*t;
}

} // namespace mfem<|MERGE_RESOLUTION|>--- conflicted
+++ resolved
@@ -24,35 +24,6 @@
 }
 
 // *****************************************************************************
-<<<<<<< HEAD
-/*__kernel__ void LSolve(const int m,
-                       const int n,
-                       const double *data,
-                       const int *ipiv,
-                       double *x)
-{
-   for (int k=0; k<n; k+=1)
-   {
-      double *mx = &x[k*m];
-      // X <- P X
-      for (int i = 0; i < m; i++)
-      {
-         Swap<double>(mx[i], mx[ipiv[i]]);
-      }
-      // X <- L^{-1} X
-      for (int j = 0; j < m; j++)
-      {
-         const double mx_j = mx[j];
-         for (int i = j+1; i < m; i++)
-         {
-            mx[i] -= data[i+j*m] * mx_j;
-         }
-      }
-   }
-   }*/
-
-
-// *****************************************************************************
 void kGetInverseMatrix(const int m,
                        const int *ipiv,
                        const double *data,
@@ -122,8 +93,6 @@
 }
 
 // *****************************************************************************
-=======
->>>>>>> 08065a98
 void kLSolve( const int m,
               const int n,
               const double *data, const int *ipiv, double *x)
@@ -383,7 +352,7 @@
    MFEM_FORALL(k, 1,
                d_result[0] = d_data[0] * d_data[3] - d_data[1] * d_data[2];
                );
-   mm::Get().Pull(d_result);
+   //mm::Get().Pull(d_result);
    return result[0];
 }
 
