--- conflicted
+++ resolved
@@ -67,9 +67,9 @@
 #endif
 
    /// Default scalar relative tolerance.
-   static constexpr double default_rel_tol = 1.e-4;
+   static constexpr double default_rel_tol = 1e-4;
    /// Default scalar absolute tolerance.
-   static constexpr double default_abs_tol = 1.e-9;
+   static constexpr double default_abs_tol = 1e-9;
 
    /** @brief Protected constructor: objects of this type should be constructed
        only as part of a derived class. */
@@ -122,16 +122,10 @@
    /// Prototype to define root finding for CVODE
    static int root(realtype t, N_Vector y, realtype *gout, void *user_data);
 
-<<<<<<< HEAD
-   /// Typdef for root finding functions
-   typedef std::function<int(realtype t, Vector y, Vector gout, CVODESolver *)>
-   RootFunction;
-=======
    /// Typedef for root finding functions
    typedef std::function<int(realtype t, Vector y, Vector gout, CVODESolver *)>
    RootFunction;
 
->>>>>>> 39a6c885
    /// A class member to facilitate pointing to a user-specified root function
    RootFunction root_func;
 
@@ -201,33 +195,19 @@
    /// Set the scalar relative and scalar absolute tolerances.
    void SetSStolerances(double reltol, double abstol);
 
-<<<<<<< HEAD
-   /** Set the scalar relative and vector of absolute tolerances. */
-   void SetSVtolerances(double reltol, Vector abstol);
-
-   /** Initialize Root Finder */
-=======
    /// Set the scalar relative and vector of absolute tolerances.
    void SetSVtolerances(double reltol, Vector abstol);
 
    /// Initialize Root Finder.
->>>>>>> 39a6c885
    void SetRootFinder(int components, RootFunction func);
 
    /// Set the maximum time step.
    void SetMaxStep(double dt_max);
 
-<<<<<<< HEAD
-   /// Set the maxinum number of time steps
-   void SetMaxNSteps(int steps);
-
-   /// Get the number of internal steps taken so far
-=======
    /// Set the maximum number of time steps.
    void SetMaxNSteps(int steps);
 
    /// Get the number of internal steps taken so far.
->>>>>>> 39a6c885
    long GetNumSteps();
 
    /** @brief Set the maximum method order.
@@ -255,10 +235,7 @@
 {
 private:
    using CVODESolver::Init;
-<<<<<<< HEAD
-=======
-
->>>>>>> 39a6c885
+
 protected:
    int ncheck; ///< number of checkpoints used so far
    int indexB; ///< backward problem index
@@ -308,11 +285,7 @@
 #endif
 
    /** Initialize CVODE: Calls CVodeInit() and sets some defaults. We define this
-<<<<<<< HEAD
-       to force the TDO to be a TimeDependenAdjointOperator.
-=======
        to force the time dependent operator to be a TimeDependenAdjointOperator.
->>>>>>> 39a6c885
        @param[in] f_ the TimeDependentAdjointOperator that defines the ODE system
 
        @note All other methods must be called after Init(). */
@@ -323,21 +296,12 @@
 
    /** Integrate the ODE with CVODE using the specified step mode.
 
-<<<<<<< HEAD
-       @param[out]    x  Solution vector at the requested output timem x=x(t).
-=======
        @param[out]    x  Solution vector at the requested output time x=x(t).
->>>>>>> 39a6c885
        @param[in,out] t  On output, the output time reached.
        @param[in,out] dt On output, the last time step taken.
 
        @note On input, the values of t and dt are used to compute desired
-<<<<<<< HEAD
-       output time for the integration, tout = t + dt.
-   */
-=======
        output time for the integration, tout = t + dt. */
->>>>>>> 39a6c885
    virtual void Step(Vector &x, double &t, double &dt);
 
    /// Solve one adjoint time step
@@ -348,35 +312,20 @@
 
    // Initialize Quadrature Integration
    void InitQuadIntegration(mfem::Vector &q0,
-<<<<<<< HEAD
-                            double reltolQ = 1.e-3,
-                            double abstolQ = 1.e-8);
-
-   /// Initialize Quadrature Integration (Adjoint)
-   void InitQuadIntegrationB(mfem::Vector &qB0, double reltolQB = 1.e-3,
-=======
                             double reltolQ = 1e-3,
                             double abstolQ = 1e-8);
 
    /// Initialize Quadrature Integration (Adjoint)
    void InitQuadIntegrationB(mfem::Vector &qB0, double reltolQB = 1e-3,
->>>>>>> 39a6c885
                              double abstolQB = 1e-8);
 
    /// Initialize Adjoint
    void InitAdjointSolve(int steps, int interpolation);
 
-<<<<<<< HEAD
-   // Get Number of Steps for ForwardSolve
-   long GetNumSteps();
-
-   /// Evalute Quadrature
-=======
    /// Get Number of Steps for ForwardSolve
    long GetNumSteps();
 
    /// Evaluate Quadrature
->>>>>>> 39a6c885
    void EvalQuadIntegration(double t, Vector &q);
 
    /// Evaluate Quadrature solution
@@ -426,10 +375,6 @@
 
    /// Destroy the associated CVODES memory and SUNDIALS objects.
    virtual ~CVODESSolver();
-<<<<<<< HEAD
-
-=======
->>>>>>> 39a6c885
 };
 
 
