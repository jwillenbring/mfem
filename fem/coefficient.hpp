// Copyright (c) 2010, Lawrence Livermore National Security, LLC. Produced at
// the Lawrence Livermore National Laboratory. LLNL-CODE-443211. All Rights
// reserved. See file COPYRIGHT for details.
//
// This file is part of the MFEM library. For more information and source code
// availability see http://mfem.org.
//
// MFEM is free software; you can redistribute it and/or modify it under the
// terms of the GNU Lesser General Public License (as published by the Free
// Software Foundation) version 2.1 dated February 1999.

#ifndef MFEM_COEFFICIENT
#define MFEM_COEFFICIENT

#include "../config/config.hpp"
#include "../linalg/linalg.hpp"
#include "intrules.hpp"
#include "eltrans.hpp"

namespace mfem
{

class Mesh;

#ifdef MFEM_USE_MPI
class ParMesh;
#endif


/// Base class Coefficient that may optionally depend on time.
class Coefficient
{
protected:
   double time;

public:
   Coefficient() { time = 0.; }

   void SetTime(double t) { time = t; }
   double GetTime() { return time; }

   virtual double Eval(ElementTransformation &T,
                       const IntegrationPoint &ip) = 0;

   double Eval(ElementTransformation &T,
               const IntegrationPoint &ip, double t)
   {
      SetTime(t);
      return Eval(T, ip);
   }

   virtual ~Coefficient() { }
};


/// Subclass constant coefficient.
class ConstantCoefficient : public Coefficient
{
public:
   double constant;

   /// c is value of constant function
   explicit ConstantCoefficient(double c = 1.0) { constant=c; }

   /// Evaluate the coefficient
   virtual double Eval(ElementTransformation &T,
                       const IntegrationPoint &ip)
   { return (constant); }
};

/// class for piecewise constant coefficient
class PWConstCoefficient : public Coefficient
{
private:
   Vector constants;

public:

   /// Constructs a piecewise constant coefficient in NumOfSubD subdomains
   explicit PWConstCoefficient(int NumOfSubD = 0) : constants(NumOfSubD)
   { constants = 0.0; }

   /** c should be a vector defined by attributes, so for region with
       attribute i  c[i] is the coefficient in that region */
   PWConstCoefficient(Vector &c)
   { constants.SetSize(c.Size()); constants=c; }

   /// Member function to access or modify the value of the i-th constant
   double &operator()(int i) { return constants(i-1); }

   /// Set domain constants equal to the same constant c
   void operator=(double c) { constants = c; }

   /// Returns the number of constants
   int GetNConst() { return constants.Size(); }

   /// Evaluate the coefficient function
   virtual double Eval(ElementTransformation &T,
                       const IntegrationPoint &ip);
};

/// class for C-function coefficient
class FunctionCoefficient : public Coefficient
{
protected:
   double (*Function)(const Vector &);
   double (*TDFunction)(const Vector &, double);

public:
   /// Define a time-independent coefficient from a C-function
   FunctionCoefficient(double (*f)(const Vector &))
   {
      Function = f;
      TDFunction = NULL;
   }

   /// Define a time-dependent coefficient from a C-function
   FunctionCoefficient(double (*tdf)(const Vector &, double))
   {
      Function = NULL;
      TDFunction = tdf;
   }

   /// (DEPRECATED) Define a time-independent coefficient from a C-function
   FunctionCoefficient(double (*f)(Vector &))
   {
      Function = reinterpret_cast<double(*)(const Vector&)>(f);
      TDFunction = NULL;
   }

   /// (DEPRECATED) Define a time-dependent coefficient from a C-function
   FunctionCoefficient(double (*tdf)(Vector &, double))
   {
      Function = NULL;
      TDFunction = reinterpret_cast<double(*)(const Vector&,double)>(tdf);
   }

   /// Evaluate coefficient
   virtual double Eval(ElementTransformation &T,
                       const IntegrationPoint &ip);
};

class GridFunction;

/// Coefficient defined by a GridFunction. This coefficient is mesh dependent.
class GridFunctionCoefficient : public Coefficient
{
private:
   GridFunction *GridF;
   int Component;

public:
   /** Construct GridFunctionCoefficient from a given GridFunction, and
       optionally specify a component to use if it is a vector GridFunction. */
   GridFunctionCoefficient (GridFunction *gf, int comp = 1)
   { GridF = gf; Component = comp; }

   void SetGridFunction(GridFunction *gf) { GridF = gf; }
   GridFunction * GetGridFunction() const { return GridF; }

   virtual double Eval(ElementTransformation &T,
                       const IntegrationPoint &ip);
};

class TransformedCoefficient : public Coefficient
{
private:
   Coefficient * Q1;
   Coefficient * Q2;
   double (*Transform1)(double);
   double (*Transform2)(double,double);

public:
   TransformedCoefficient (Coefficient * q,double (*F)(double))
      : Q1(q), Transform1(F) { Q2 = 0; Transform2 = 0; }
   TransformedCoefficient (Coefficient * q1,Coefficient * q2,
                           double (*F)(double,double))
      : Q1(q1), Q2(q2), Transform2(F) { Transform1 = 0; }

   virtual double Eval(ElementTransformation &T, const IntegrationPoint &ip);
};

/// Delta function coefficient
class DeltaCoefficient : public Coefficient
{
protected:
   double center[3], scale, tol;
   Coefficient *weight;
   int sdim;
   double (*tdf)(double);

public:
   DeltaCoefficient()
   {
      center[0] = center[1] = center[2] = 0.; scale = 1.; tol = 1e-12;
      weight = NULL; sdim = 0; tdf = NULL;
   }
   DeltaCoefficient(double x, double s)
   {
      center[0] = x; center[1] = 0.; center[2] = 0.; scale = s; tol = 1e-12;
      weight = NULL; sdim = 1; tdf = NULL;
   }
   DeltaCoefficient(double x, double y, double s)
   {
      center[0] = x; center[1] = y; center[2] = 0.; scale = s; tol = 1e-12;
      weight = NULL; sdim = 2; tdf = NULL;
   }
   DeltaCoefficient(double x, double y, double z, double s)
   {
      center[0] = x; center[1] = y; center[2] = z; scale = s; tol = 1e-12;
      weight = NULL; sdim = 3; tdf = NULL;
   }
   void SetDeltaCenter(const Vector& center);
   void SetScale(double _s) { scale = _s; }
   /// Set a time-dependent function that multiplies the Scale().
   void SetFunction(double (*f)(double)) { tdf = f; }
   /** @brief Set the tolerance used during projection onto GridFunction to
       identifying the Mesh vertex where the Center() of the delta function
       lies. */
   void SetTol(double _tol) { tol = _tol; }
   /// Set a weight Coefficient that multiplies the DeltaCoefficient.
   /** The weight Coefficient multiplies the value returned by EvalDelta() but
       not the value returned by Scale().
       The weight Coefficient is also used as the L2-weight function when
       projecting the DeltaCoefficient onto a GridFunction, so that the weighted
       integral of the projection is exactly equal to the Scale(). */
   void SetWeight(Coefficient *w) { weight = w; }
   const double *Center() { return center; }
   /** @brief Return the scale set by SetScale() multiplied by the
       time-dependent function specified by SetFunction(), if set. */
   double Scale() { return tdf ? (*tdf)(GetTime())*scale : scale; }
   /// See SetTol() for description of the tolerance parameter.
   double Tol() { return tol; }
   /// See SetWeight() for description of the weight Coefficient.
   Coefficient *Weight() { return weight; }
   void GetDeltaCenter(Vector& center);
   /// Return the Scale() multiplied by the weight Coefficient, if any.
   double EvalDelta(ElementTransformation &T, const IntegrationPoint &ip);
   /** @brief A DeltaFunction cannot be evaluated. Calling this method will
       cause an MFEM error, terminating the application. */
   virtual double Eval(ElementTransformation &T, const IntegrationPoint &ip)
   { mfem_error("DeltaCoefficient::Eval"); return 0.; }
   virtual ~DeltaCoefficient() { delete weight; }
};

/// Coefficient defined on a subset of domain or boundary attributes
class RestrictedCoefficient : public Coefficient
{
private:
   Coefficient *c;
   Array<int> active_attr;

public:
   RestrictedCoefficient(Coefficient &_c, Array<int> &attr)
   { c = &_c; attr.Copy(active_attr); }

   virtual double Eval(ElementTransformation &T, const IntegrationPoint &ip)
   { return active_attr[T.Attribute-1] ? c->Eval(T, ip, GetTime()) : 0.0; }
};

class VectorCoefficient
{
protected:
   int vdim;
   double time;

public:
   VectorCoefficient(int vd) { vdim = vd; time = 0.; }

   void SetTime(double t) { time = t; }
   double GetTime() { return time; }

   /// Returns dimension of the vector.
   int GetVDim() { return vdim; }

   virtual void Eval(Vector &V, ElementTransformation &T,
                     const IntegrationPoint &ip) = 0;

   // General implementation using the Eval method for one IntegrationPoint.
   // Can be overloaded for more efficient implementation.
   virtual void Eval(DenseMatrix &M, ElementTransformation &T,
                     const IntegrationRule &ir);

   virtual ~VectorCoefficient() { }
};

class VectorConstantCoefficient : public VectorCoefficient
{
private:
   Vector vec;
public:
   VectorConstantCoefficient(const Vector &v)
      : VectorCoefficient(v.Size()), vec(v) { }
   using VectorCoefficient::Eval;
   virtual void Eval(Vector &V, ElementTransformation &T,
                     const IntegrationPoint &ip) { V = vec; }
};

class VectorFunctionCoefficient : public VectorCoefficient
{
private:
   void (*Function)(const Vector &, Vector &);
   void (*TDFunction)(const Vector &, double, Vector &);
   Coefficient *Q;

public:
   /// Construct a time-independent vector coefficient from a C-function
   VectorFunctionCoefficient(int dim, void (*F)(const Vector &, Vector &),
                             Coefficient *q = NULL)
      : VectorCoefficient(dim), Q(q)
   {
      Function = F;
      TDFunction = NULL;
   }

   /// Construct a time-dependent vector coefficient from a C-function
   VectorFunctionCoefficient(int dim,
                             void (*TDF)(const Vector &, double, Vector &),
                             Coefficient *q = NULL)
      : VectorCoefficient(dim), Q(q)
   {
      Function = NULL;
      TDFunction = TDF;
   }

   using VectorCoefficient::Eval;
   virtual void Eval(Vector &V, ElementTransformation &T,
                     const IntegrationPoint &ip);

   virtual ~VectorFunctionCoefficient() { }
};

/// Vector coefficient defined by an array of scalar coefficients.
class VectorArrayCoefficient : public VectorCoefficient
{
private:
   Array<Coefficient*> Coeff;

public:
   /// Construct vector of dim coefficients.
   explicit VectorArrayCoefficient(int dim);

   /// Returns i'th coefficient.
   Coefficient* GetCoeff(int i) { return Coeff[i]; }

   Coefficient **GetCoeffs() { return Coeff; }

   /// Sets coefficient in the vector.
   void Set(int i, Coefficient *c) { delete Coeff[i]; Coeff[i] = c; }

   /// Evaluates i'th component of the vector.
   double Eval(int i, ElementTransformation &T, const IntegrationPoint &ip)
   { return Coeff[i] ? Coeff[i]->Eval(T, ip, GetTime()) : 0.0; }

   using VectorCoefficient::Eval;
   virtual void Eval(Vector &V, ElementTransformation &T,
                     const IntegrationPoint &ip);

   /// Destroys vector coefficient.
   virtual ~VectorArrayCoefficient();
};

/// Vector coefficient defined by a vector GridFunction
class VectorGridFunctionCoefficient : public VectorCoefficient
{
private:
   GridFunction *GridFunc;

public:
   VectorGridFunctionCoefficient(GridFunction *gf);

   void SetGridFunction(GridFunction *gf) { GridFunc = gf; }
   GridFunction * GetGridFunction() const { return GridFunc; }

   virtual void Eval(Vector &V, ElementTransformation &T,
                     const IntegrationPoint &ip);

   virtual void Eval(DenseMatrix &M, ElementTransformation &T,
                     const IntegrationRule &ir);

   virtual ~VectorGridFunctionCoefficient() { }
};

/// VectorDeltaCoefficient: DeltaCoefficient with a direction
class VectorDeltaCoefficient : public VectorCoefficient
{
protected:
   Vector dir;
   DeltaCoefficient d;

public:
   VectorDeltaCoefficient(int _vdim)
      : VectorCoefficient(_vdim), dir(_vdim), d() { }
   VectorDeltaCoefficient(const Vector& _dir)
      : VectorCoefficient(_dir.Size()), dir(_dir), d() { }
   VectorDeltaCoefficient(const Vector& _dir, double x, double s)
      : VectorCoefficient(_dir.Size()), dir(_dir), d(x,s) { }
   VectorDeltaCoefficient(const Vector& _dir, double x, double y, double s)
      : VectorCoefficient(_dir.Size()), dir(_dir), d(x,y,s) { }
   VectorDeltaCoefficient(const Vector& _dir, double x, double y, double z,
                          double s)
      : VectorCoefficient(_dir.Size()), dir(_dir), d(x,y,z,s) { }

   /// Replace the associated DeltaCoeficient with a new DeltaCoeficient.
   /** The new DeltaCoeficient cannot have a specified weight Coefficient, i.e.
       DeltaCoeficient::Weight() should return NULL. */
   void SetDeltaCoefficient(const DeltaCoefficient& _d) { d = _d; }
   /// Return the associated scalar DeltaCoefficient.
   DeltaCoefficient& GetDeltaCoefficient() { return d; }
   void SetDirection(const Vector& _d);

   void GetDeltaCenter(Vector& center) { d.GetDeltaCenter(center); }
   /** @brief Return the specified direction vector multiplied by the value
       returned by DeltaCoefficient::EvalDelta() of the associated scalar
       DeltaCoefficient. */
   void EvalDelta(Vector &V, ElementTransformation &T,
                  const IntegrationPoint &ip);
   /** @brief A VectorDeltaFunction cannot be evaluated. Calling this method
       will cause an MFEM error, terminating the application. */
   virtual void Eval(Vector &V, ElementTransformation &T,
                     const IntegrationPoint &ip)
   { mfem_error("VectorDeltaCoefficient::Eval"); }
   virtual ~VectorDeltaCoefficient() { }
};

/// VectorCoefficient defined on a subset of domain or boundary attributes
class VectorRestrictedCoefficient : public VectorCoefficient
{
private:
   VectorCoefficient *c;
   Array<int> active_attr;

public:
   VectorRestrictedCoefficient(VectorCoefficient &vc, Array<int> &attr)
      : VectorCoefficient(vc.GetVDim())
   { c = &vc; attr.Copy(active_attr); }

   virtual void Eval(Vector &V, ElementTransformation &T,
                     const IntegrationPoint &ip);

   virtual void Eval(DenseMatrix &M, ElementTransformation &T,
                     const IntegrationRule &ir);
};


class MatrixCoefficient
{
protected:
   int height, width;
   double time;

public:
   explicit MatrixCoefficient(int dim) { height = width = dim; time = 0.; }

   MatrixCoefficient(int h, int w) : height(h), width(w), time(0.) { }

   void SetTime(double t) { time = t; }
   double GetTime() { return time; }

   int GetHeight() const { return height; }
   int GetWidth() const { return width; }
   // For backward compatibility
   int GetVDim() const { return width; }

   virtual void Eval(DenseMatrix &K, ElementTransformation &T,
                     const IntegrationPoint &ip) = 0;

   virtual ~MatrixCoefficient() { }
};

class MatrixConstantCoefficient : public MatrixCoefficient
{
private:
   DenseMatrix mat;
public:
   MatrixConstantCoefficient(const DenseMatrix &m)
      : MatrixCoefficient(m.Height(), m.Width()), mat(m) { }
   using MatrixCoefficient::Eval;
   virtual void Eval(DenseMatrix &M, ElementTransformation &T,
                     const IntegrationPoint &ip) { M = mat; }
};

class MatrixFunctionCoefficient : public MatrixCoefficient
{
private:
   void (*Function)(const Vector &, DenseMatrix &);
   void (*TDFunction)(const Vector &, double, DenseMatrix &);
   Coefficient *Q;
   DenseMatrix mat;

public:
   /// Construct a time-independent square matrix coefficient from a C-function
   MatrixFunctionCoefficient(int dim, void (*F)(const Vector &, DenseMatrix &),
                             Coefficient *q = NULL)
      : MatrixCoefficient(dim), Q(q)
   {
      Function = F;
      TDFunction = NULL;
      mat.SetSize(0);
   }

   /// Construct a constant matrix coefficient times a scalar Coefficient
   MatrixFunctionCoefficient(const DenseMatrix &m, Coefficient &q)
      : MatrixCoefficient(m.Height(), m.Width()), Q(&q)
   {
      Function = NULL;
      TDFunction = NULL;
      mat = m;
   }

   /// Construct a time-dependent square matrix coefficient from a C-function
   MatrixFunctionCoefficient(int dim,
                             void (*TDF)(const Vector &, double, DenseMatrix &),
                             Coefficient *q = NULL)
      : MatrixCoefficient(dim), Q(q)
   {
      Function = NULL;
      TDFunction = TDF;
      mat.SetSize(0);
   }

   virtual void Eval(DenseMatrix &K, ElementTransformation &T,
                     const IntegrationPoint &ip);

   virtual ~MatrixFunctionCoefficient() { }
};

class MatrixArrayCoefficient : public MatrixCoefficient
{
private:
   Array<Coefficient *> Coeff;

public:

   explicit MatrixArrayCoefficient (int dim);

<<<<<<< HEAD
   Coefficient* GetCoeff (int i, int j) { return Coeff[i*vdim+j]; }

   void Set(int i, int j, Coefficient * c) { delete Coeff[i*vdim+j]; Coeff[i*vdim+j] = c; }

   double Eval(int i, int j, ElementTransformation &T, const IntegrationPoint &ip)
   { return Coeff[i*vdim+j] ? Coeff[i*vdim+j] -> Eval(T, ip, GetTime()) : 0.0; }
=======
   Coefficient &GetCoeff(int i, int j) { return *Coeff[i*width+j]; }

   void Set(int i, int j, Coefficient * c) { Coeff[i*width+j] = c; }

   double Eval(int i, int j, ElementTransformation &T, IntegrationPoint &ip)
   { return Coeff[i*width+j] -> Eval(T, ip, GetTime()); }
>>>>>>> ef6c759a

   virtual void Eval(DenseMatrix &K, ElementTransformation &T,
                     const IntegrationPoint &ip);

   virtual ~MatrixArrayCoefficient();
};

/// MatrixCoefficient defined on a subset of domain or boundary attributes
class MatrixRestrictedCoefficient : public MatrixCoefficient
{
private:
   MatrixCoefficient *c;
   Array<int> active_attr;

public:
   MatrixRestrictedCoefficient(MatrixCoefficient &mc, Array<int> &attr)
      : MatrixCoefficient(mc.GetHeight(), mc.GetWidth())
   { c = &mc; attr.Copy(active_attr); }

   virtual void Eval(DenseMatrix &K, ElementTransformation &T,
                     const IntegrationPoint &ip);
};

/** Compute the Lp norm of a function f.
    \f$ \| f \|_{Lp} = ( \int_\Omega | f |^p d\Omega)^{1/p} \f$ */
double ComputeLpNorm(double p, Coefficient &coeff, Mesh &mesh,
                     const IntegrationRule *irs[]);

/** Compute the Lp norm of a vector function f = {f_i}_i=1...N.
    \f$ \| f \|_{Lp} = ( \sum_i \| f_i \|_{Lp}^p )^{1/p} \f$ */
double ComputeLpNorm(double p, VectorCoefficient &coeff, Mesh &mesh,
                     const IntegrationRule *irs[]);

#ifdef MFEM_USE_MPI
/** Compute the global Lp norm of a function f.
    \f$ \| f \|_{Lp} = ( \int_\Omega | f |^p d\Omega)^{1/p} \f$ */
double ComputeGlobalLpNorm(double p, Coefficient &coeff, ParMesh &pmesh,
                           const IntegrationRule *irs[]);

/** Compute the global Lp norm of a vector function f = {f_i}_i=1...N.
    \f$ \| f \|_{Lp} = ( \sum_i \| f_i \|_{Lp}^p )^{1/p} \f$ */
double ComputeGlobalLpNorm(double p, VectorCoefficient &coeff, ParMesh &pmesh,
                           const IntegrationRule *irs[]);
#endif

}

#endif<|MERGE_RESOLUTION|>--- conflicted
+++ resolved
@@ -534,21 +534,12 @@
 
    explicit MatrixArrayCoefficient (int dim);
 
-<<<<<<< HEAD
-   Coefficient* GetCoeff (int i, int j) { return Coeff[i*vdim+j]; }
-
-   void Set(int i, int j, Coefficient * c) { delete Coeff[i*vdim+j]; Coeff[i*vdim+j] = c; }
+   Coefficient* GetCoeff (int i, int j) { return Coeff[i*width+j]; }
+
+   void Set(int i, int j, Coefficient * c) { delete Coeff[i*width+j]; Coeff[i*width+j]] = c; }
 
    double Eval(int i, int j, ElementTransformation &T, const IntegrationPoint &ip)
-   { return Coeff[i*vdim+j] ? Coeff[i*vdim+j] -> Eval(T, ip, GetTime()) : 0.0; }
-=======
-   Coefficient &GetCoeff(int i, int j) { return *Coeff[i*width+j]; }
-
-   void Set(int i, int j, Coefficient * c) { Coeff[i*width+j] = c; }
-
-   double Eval(int i, int j, ElementTransformation &T, IntegrationPoint &ip)
-   { return Coeff[i*width+j] -> Eval(T, ip, GetTime()); }
->>>>>>> ef6c759a
+   { return Coeff[i*width+j] ? Coeff[i*width+j] -> Eval(T, ip, GetTime()) : 0.0; }
 
    virtual void Eval(DenseMatrix &K, ElementTransformation &T,
                      const IntegrationPoint &ip);
