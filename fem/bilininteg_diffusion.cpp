--- conflicted
+++ resolved
@@ -83,13 +83,6 @@
 // PA Diffusion Assemble 2D kernel
 template<const int T_SDIM>
 static void PADiffusionSetup2D(const int Q1D,
-<<<<<<< HEAD
-										 const int NE,
-										 const Array<double> &w,
-										 const Vector &j,
-										 const Vector &c,
-										 Vector &d)
-=======
                                const int NE,
                                const Array<double> &w,
                                const Vector &j,
@@ -102,7 +95,6 @@
                            const Vector &j,
                            const Vector &c,
                            Vector &d)
->>>>>>> 8fd3957b
 {
 	const int NQ = Q1D*Q1D;
 	const bool const_c = c.Size() == 1;
@@ -224,15 +216,6 @@
 }
 
 static void PADiffusionSetup(const int dim,
-<<<<<<< HEAD
-									  const int D1D,
-									  const int Q1D,
-									  const int NE,
-									  const Array<double> &W,
-									  const Vector &J,
-									  const Vector &C,
-									  Vector &D)
-=======
                              const int sdim,
                              const int D1D,
                              const int Q1D,
@@ -241,24 +224,11 @@
                              const Vector &J,
                              const Vector &C,
                              Vector &D)
->>>>>>> 8fd3957b
 {
 	if (dim == 1) { MFEM_ABORT("dim==1 not supported in PADiffusionSetup"); }
 	if (dim == 2)
 	{
 #ifdef MFEM_USE_OCCA
-<<<<<<< HEAD
-		if (DeviceCanUseOcca())
-		{
-			OccaPADiffusionSetup2D(D1D, Q1D, NE, W, J, C, D);
-			return;
-		}
-#endif // MFEM_USE_OCCA
-		PADiffusionSetup2D(Q1D, NE, W, J, C, D);
-	}
-	if (dim == 3)
-	{
-=======
       if (DeviceCanUseOcca())
       {
          OccaPADiffusionSetup2D(D1D, Q1D, NE, W, J, C, D);
@@ -272,7 +242,6 @@
    }
    if (dim == 3)
    {
->>>>>>> 8fd3957b
 #ifdef MFEM_USE_OCCA
 		if (DeviceCanUseOcca())
 		{
@@ -294,53 +263,6 @@
 	const FiniteElement &el = *fes.GetFE(0);
 	const IntegrationRule *ir = IntRule ? IntRule : &GetRule(el, el);
 #ifdef MFEM_USE_CEED
-<<<<<<< HEAD
-	if (DeviceCanUseCeed() && !force)
-	{
-		if (ceedDataPtr) { delete ceedDataPtr; }
-		CeedData* ptr = new CeedData();
-		ceedDataPtr = ptr;
-		InitCeedCoeff(Q, ptr);
-		return CeedPADiffusionAssemble(fes, *ir, *ptr);
-	}
-#endif
-	const int dims = el.GetDim();
-	const int symmDims = (dims * (dims + 1)) / 2; // 1x1: 1, 2x2: 3, 3x3: 6
-	const int nq = ir->GetNPoints();
-	dim = mesh->Dimension();
-	ne = fes.GetNE();
-	geom = mesh->GetGeometricFactors(*ir, GeometricFactors::JACOBIANS);
-	maps = &el.GetDofToQuad(*ir, DofToQuad::TENSOR);
-	dofs1D = maps->ndof;
-	quad1D = maps->nqpt;
-	pa_data.SetSize(symmDims * nq * ne, Device::GetDeviceMemoryType());
-	Vector coeff;
-	if (Q == nullptr)
-	{
-		coeff.SetSize(1);
-		coeff(0) = 1.0;
-	}
-	else if (ConstantCoefficient* cQ = dynamic_cast<ConstantCoefficient*>(Q))
-	{
-		coeff.SetSize(1);
-		coeff(0) = cQ->constant;
-	}
-	else
-	{
-		coeff.SetSize(nq * ne);
-		auto C = Reshape(coeff.HostWrite(), nq, ne);
-		for (int e = 0; e < ne; ++e)
-		{
-			ElementTransformation& T = *fes.GetElementTransformation(e);
-			for (int q = 0; q < nq; ++q)
-			{
-				C(q,e) = Q->Eval(T, ir->IntPoint(q));
-			}
-		}
-	}
-	PADiffusionSetup(dim, dofs1D, quad1D, ne, ir->GetWeights(), geom->J, coeff,
-						  pa_data);
-=======
    if (DeviceCanUseCeed() && !force)
    {
       if (ceedDataPtr) { delete ceedDataPtr; }
@@ -389,7 +311,6 @@
    }
    PADiffusionSetup(dim, sdim, dofs1D, quad1D, ne, ir->GetWeights(), geom->J,
                     coeff, pa_data);
->>>>>>> 8fd3957b
 }
 
 void DiffusionIntegrator::AssemblePA(const FiniteElementSpace &fes)
@@ -1044,17 +965,6 @@
 // Shared memory PA Diffusion Apply 2D kernel
 template<int T_D1D = 0, int T_Q1D = 0, int T_NBZ = 0>
 static void SmemPADiffusionApply2D(const int NE,
-<<<<<<< HEAD
-											  const Array<double> &b_,
-											  const Array<double> &g_,
-											  const Array<double> &bt_,
-											  const Array<double> &gt_,
-											  const Vector &d_,
-											  const Vector &x_,
-											  Vector &y_,
-											  const int d1d = 0,
-											  const int q1d = 0)
-=======
                                    const Array<double> &b_,
                                    const Array<double> &g_,
                                    const Vector &d_,
@@ -1062,7 +972,6 @@
                                    Vector &y_,
                                    const int d1d = 0,
                                    const int q1d = 0)
->>>>>>> 8fd3957b
 {
 	const int D1D = T_D1D ? T_D1D : d1d;
 	const int Q1D = T_Q1D ? T_Q1D : q1d;
@@ -1401,17 +1310,6 @@
 // Shared memory PA Diffusion Apply 3D kernel
 template<int T_D1D = 0, int T_Q1D = 0>
 static void SmemPADiffusionApply3D(const int NE,
-<<<<<<< HEAD
-											  const Array<double> &b_,
-											  const Array<double> &g_,
-											  const Array<double> &bt_,
-											  const Array<double> &gt_,
-											  const Vector &d_,
-											  const Vector &x_,
-											  Vector &y_,
-											  const int d1d = 0,
-											  const int q1d = 0)
-=======
                                    const Array<double> &b_,
                                    const Array<double> &g_,
                                    const Vector &d_,
@@ -1419,7 +1317,6 @@
                                    Vector &y_,
                                    const int d1d = 0,
                                    const int q1d = 0)
->>>>>>> 8fd3957b
 {
 	const int D1D = T_D1D ? T_D1D : d1d;
 	const int Q1D = T_Q1D ? T_Q1D : q1d;
@@ -1677,40 +1574,6 @@
 		MFEM_ABORT("OCCA PADiffusionApply unknown kernel!");
 	}
 #endif // MFEM_USE_OCCA
-<<<<<<< HEAD
-	if (dim == 2)
-	{
-		switch ((D1D << 4 ) | Q1D)
-		{
-			case 0x22: return SmemPADiffusionApply2D<2,2,16>(NE,B,G,Bt,Gt,D,X,Y);
-			case 0x33: return SmemPADiffusionApply2D<3,3,16>(NE,B,G,Bt,Gt,D,X,Y);
-			case 0x44: return SmemPADiffusionApply2D<4,4,8>(NE,B,G,Bt,Gt,D,X,Y);
-			case 0x55: return SmemPADiffusionApply2D<5,5,8>(NE,B,G,Bt,Gt,D,X,Y);
-			case 0x66: return SmemPADiffusionApply2D<6,6,4>(NE,B,G,Bt,Gt,D,X,Y);
-			case 0x77: return SmemPADiffusionApply2D<7,7,4>(NE,B,G,Bt,Gt,D,X,Y);
-			case 0x88: return SmemPADiffusionApply2D<8,8,2>(NE,B,G,Bt,Gt,D,X,Y);
-			case 0x99: return SmemPADiffusionApply2D<9,9,2>(NE,B,G,Bt,Gt,D,X,Y);
-			default:   return PADiffusionApply2D(NE,B,G,Bt,Gt,D,X,Y,D1D,Q1D);
-		}
-	}
-	else if (dim == 3)
-	{
-		switch ((D1D << 4 ) | Q1D)
-		{
-			case 0x23: return SmemPADiffusionApply3D<2,3>(NE,B,G,Bt,Gt,D,X,Y);
-			case 0x34: return SmemPADiffusionApply3D<3,4>(NE,B,G,Bt,Gt,D,X,Y);
-			case 0x45: return SmemPADiffusionApply3D<4,5>(NE,B,G,Bt,Gt,D,X,Y);
-			case 0x46: return SmemPADiffusionApply3D<4,6>(NE,B,G,Bt,Gt,D,X,Y);
-			case 0x56: return SmemPADiffusionApply3D<5,6>(NE,B,G,Bt,Gt,D,X,Y);
-			case 0x58: return SmemPADiffusionApply3D<5,8>(NE,B,G,Bt,Gt,D,X,Y);
-			case 0x67: return SmemPADiffusionApply3D<6,7>(NE,B,G,Bt,Gt,D,X,Y);
-			case 0x78: return SmemPADiffusionApply3D<7,8>(NE,B,G,Bt,Gt,D,X,Y);
-			case 0x89: return SmemPADiffusionApply3D<8,9>(NE,B,G,Bt,Gt,D,X,Y);
-			default:   return PADiffusionApply3D(NE,B,G,Bt,Gt,D,X,Y,D1D,Q1D);
-		}
-	}
-	MFEM_ABORT("Unknown kernel.");
-=======
    if (dim == 2)
    {
       switch ((D1D << 4 ) | Q1D)
@@ -1743,7 +1606,6 @@
       }
    }
    MFEM_ABORT("Unknown kernel.");
->>>>>>> 8fd3957b
 }
 
 // PA Diffusion Apply kernel
