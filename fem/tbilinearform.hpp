--- conflicted
+++ resolved
@@ -78,23 +78,17 @@
    typedef IntegratorType integ_t;
    /// coeff_t might be TConstantCoefficient or TFunctionCoefficient, for example
    typedef typename integ_t::coefficient_type coeff_t;
-<<<<<<< HEAD
    /// kernel_t may be TDiffusionKernel or TMassKernel
-   typedef typename integ_t::template kernel<sdim,dim,complex_t>::type kernel_t;
+   typedef typename integ_t::template kernel<sdim,dim,vcomplex_t>::type kernel_t;
    /// p_assembled_t is something like a TTensor or TMatrix for partial assembly
-=======
-   typedef typename integ_t::template kernel<sdim,dim,vcomplex_t>::type kernel_t;
->>>>>>> 42207dbf
    typedef typename kernel_t::template p_asm_data<qpts>::type p_assembled_t;
    /// f_assembled_t is something like a TTensor or TMatrix for full assembly
    typedef typename kernel_t::template f_asm_data<qpts>::type f_assembled_t;
-<<<<<<< HEAD
    ///@}
-=======
+
    typedef typename kernel_t::template
    CoefficientEval<IR,coeff_t,impl_traits_t>::Type coeff_eval_t;
 
->>>>>>> 42207dbf
 
    typedef TElementTransformation<meshType,IR,real_t> Trans_t;
    struct T_result
@@ -106,15 +100,10 @@
 
    typedef FieldEvaluator<solFESpace,solVecLayout_t,IR,
            complex_t,real_t> solFieldEval;
-<<<<<<< HEAD
 
    /** @brief Contains matrix sizes, type of kernel (ElementMatrix is templated on
-       a kernel, eg. ElementMatrix::Compute may be AssembleGradGrad()).
-       @tparam BE batch size of elements */
-   template <int BE> struct S_spec
-=======
+       a kernel, eg. ElementMatrix::Compute may be AssembleGradGrad()).*/
    struct S_spec
->>>>>>> 42207dbf
    {
       typedef typename solFieldEval::template Spec<kernel_t,impl_traits_t> Spec;
       typedef typename Spec::DataType DataType;
