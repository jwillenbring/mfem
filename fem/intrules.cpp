// Copyright (c) 2010-2021, Lawrence Livermore National Security, LLC. Produced
// at the Lawrence Livermore National Laboratory. All Rights reserved. See files
// LICENSE and NOTICE for details. LLNL-CODE-806117.
//
// This file is part of the MFEM library. For more information and source code
// availability visit https://mfem.org.
//
// MFEM is free software; you can redistribute it and/or modify it under the
// terms of the BSD-3 license. We welcome feedback and contributions, see file
// CONTRIBUTING.md for details.

// Implementation of IntegrationRule(s) classes

// Acknowledgment: Some of the high-precision triangular and tetrahedral
// quadrature rules below were obtained from the Encyclopaedia of Cubature
// Formulas at http://nines.cs.kuleuven.be/research/ecf/ecf.html

#include "fem.hpp"
#include <cmath>

#ifdef MFEM_USE_MPFR
#include <mpfr.h>
#endif

using namespace std;

namespace mfem
{

IntegrationRule::IntegrationRule(IntegrationRule &irx, IntegrationRule &iry)
{
   int i, j, nx, ny;

   nx = irx.GetNPoints();
   ny = iry.GetNPoints();
   SetSize(nx * ny);

   for (j = 0; j < ny; j++)
   {
      IntegrationPoint &ipy = iry.IntPoint(j);
      for (i = 0; i < nx; i++)
      {
         IntegrationPoint &ipx = irx.IntPoint(i);
         IntegrationPoint &ip  = IntPoint(j*nx+i);

         ip.x = ipx.x;
         ip.y = ipy.x;
         ip.weight = ipx.weight * ipy.weight;
      }
   }

   SetPointIndices();
}

IntegrationRule::IntegrationRule(IntegrationRule &irx, IntegrationRule &iry,
                                 IntegrationRule &irz)
{
   const int nx = irx.GetNPoints();
   const int ny = iry.GetNPoints();
   const int nz = irz.GetNPoints();
   SetSize(nx*ny*nz);

   for (int iz = 0; iz < nz; ++iz)
   {
      IntegrationPoint &ipz = irz.IntPoint(iz);
      for (int iy = 0; iy < ny; ++iy)
      {
         IntegrationPoint &ipy = iry.IntPoint(iy);
         for (int ix = 0; ix < nx; ++ix)
         {
            IntegrationPoint &ipx = irx.IntPoint(ix);
            IntegrationPoint &ip  = IntPoint(iz*nx*ny + iy*nx + ix);

            ip.x = ipx.x;
            ip.y = ipy.x;
            ip.z = ipz.x;
            ip.weight = ipx.weight*ipy.weight*ipz.weight;
         }
      }
   }

   SetPointIndices();
}

const Array<double> &IntegrationRule::GetWeights() const
{
   if (weights.Size() != GetNPoints())
   {
      weights.SetSize(GetNPoints());
      for (int i = 0; i < GetNPoints(); i++)
      {
         weights[i] = IntPoint(i).weight;
      }
   }
   return weights;
}

void IntegrationRule::SetPointIndices()
{
   for (int i = 0; i < Size(); i++)
   {
      IntPoint(i).index = i;
   }
}

void IntegrationRule::GrundmannMollerSimplexRule(int s, int n)
{
   // for pow on older compilers
   using std::pow;
   const int d = 2*s + 1;
   Vector fact(d + n + 1);
   Array<int> beta(n), sums(n);

   fact(0) = 1.;
   for (int i = 1; i < fact.Size(); i++)
   {
      fact(i) = fact(i - 1)*i;
   }

   // number of points is \binom{n + s + 1}{n + 1}
   int np = 1, f = 1;
   for (int i = 0; i <= n; i++)
   {
      np *= (s + i + 1), f *= (i + 1);
   }
   np /= f;
   SetSize(np);

   int pt = 0;
   for (int i = 0; i <= s; i++)
   {
      double weight;

      weight = pow(2., -2*s)*pow(static_cast<double>(d + n - 2*i),
                                 d)/fact(i)/fact(d + n - i);
      if (i%2)
      {
         weight = -weight;
      }

      // loop over all beta : beta_0 + ... + beta_{n-1} <= s - i
      int k = s - i;
      beta = 0;
      sums = 0;
      while (true)
      {
         IntegrationPoint &ip = IntPoint(pt++);
         ip.weight = weight;
         ip.x = double(2*beta[0] + 1)/(d + n - 2*i);
         ip.y = double(2*beta[1] + 1)/(d + n - 2*i);
         if (n == 3)
         {
            ip.z = double(2*beta[2] + 1)/(d + n - 2*i);
         }

         int j = 0;
         while (sums[j] == k)
         {
            beta[j++] = 0;
            if (j == n)
            {
               goto done_beta;
            }
         }
         beta[j]++;
         sums[j]++;
         for (j--; j >= 0; j--)
         {
            sums[j] = sums[j+1];
         }
      }
   done_beta:
      ;
   }
}


#ifdef MFEM_USE_MPFR

// Class for computing hi-precision (HP) quadrature in 1D
class HP_Quadrature1D
{
protected:
   mpfr_t pi, z, pp, p1, p2, p3, dz, w, rtol;

public:
   static const mpfr_rnd_t rnd = GMP_RNDN;
   static const int default_prec = 128;

   // prec = MPFR precision in bits
   HP_Quadrature1D(const int prec = default_prec)
   {
      mpfr_inits2(prec, pi, z, pp, p1, p2, p3, dz, w, rtol, (mpfr_ptr) 0);
      mpfr_const_pi(pi, rnd);
      mpfr_set_si_2exp(rtol, 1, -32, rnd); // 2^(-32) < 2.33e-10
   }

   // set rtol = 2^exponent
   // this is a tolerance for the last correction of x_i in Newton's algorithm;
   // this gives roughly rtol^2 accuracy for the final x_i.
   void SetRelTol(const int exponent = -32)
   {
      mpfr_set_si_2exp(rtol, 1, exponent, rnd);
   }

   // n - number of quadrature points
   // k - index of the point to compute, 0 <= k < n
   // see also: QuadratureFunctions1D::GaussLegendre
   void ComputeGaussLegendrePoint(const int n, const int k)
   {
      MFEM_ASSERT(n > 0 && 0 <= k && k < n, "invalid n = " << n
                  << " and/or k = " << k);

      int i = (k < (n+1)/2) ? k+1 : n-k;

      // Initial guess for the x-coordinate:
      // set z = cos(pi * (i - 0.25) / (n + 0.5)) =
      //       = sin(pi * ((n+1-2*i) / (2*n+1)))
      mpfr_set_si(z, n+1-2*i, rnd);
      mpfr_div_si(z, z, 2*n+1, rnd);
      mpfr_mul(z, z, pi, rnd);
      mpfr_sin(z, z, rnd);

      bool done = false;
      while (1)
      {
         mpfr_set_si(p2, 1, rnd);
         mpfr_set(p1, z, rnd);
         for (int j = 2; j <= n; j++)
         {
            mpfr_set(p3, p2, rnd);
            mpfr_set(p2, p1, rnd);
            // p1 = ((2 * j - 1) * z * p2 - (j - 1) * p3) / j;
            mpfr_mul_si(p1, z, 2*j-1, rnd);
            mpfr_mul_si(p3, p3, j-1, rnd);
            mpfr_fms(p1, p1, p2, p3, rnd);
            mpfr_div_si(p1, p1, j, rnd);
         }
         // p1 is Legendre polynomial

         // derivative of the Legendre polynomial:
         // pp = n * (z*p1-p2) / (z*z - 1);
         mpfr_fms(pp, z, p1, p2, rnd);
         mpfr_mul_si(pp, pp, n, rnd);
         mpfr_sqr(p2, z, rnd);
         mpfr_sub_si(p2, p2, 1, rnd);
         mpfr_div(pp, pp, p2, rnd);

         if (done) { break; }

         // set delta_z: dz = p1/pp;
         mpfr_div(dz, p1, pp, rnd);
         // compute absolute tolerance: atol = rtol*(1-z)
         mpfr_t &atol = w;
         mpfr_si_sub(atol, 1, z, rnd);
         mpfr_mul(atol, atol, rtol, rnd);
         if (mpfr_cmpabs(dz, atol) <= 0)
         {
            done = true;
            // continue the computation: get pp at the new point, then exit
         }
         // update z = z - dz
         mpfr_sub(z, z, dz, rnd);
      }

      // map z to (0,1): z = (1 - z)/2
      mpfr_si_sub(z, 1, z, rnd);
      mpfr_div_2si(z, z, 1, rnd);

      // weight: w = 1/(4*z*(1 - z)*pp*pp)
      mpfr_sqr(w, pp, rnd);
      mpfr_mul_2si(w, w, 2, rnd);
      mpfr_mul(w, w, z, rnd);
      mpfr_si_sub(p1, 1, z, rnd); // p1 = 1-z
      mpfr_mul(w, w, p1, rnd);
      mpfr_si_div(w, 1, w, rnd);

      if (k >= (n+1)/2) { mpfr_swap(z, p1); }
   }

   // n - number of quadrature points
   // k - index of the point to compute, 0 <= k < n
   // see also: QuadratureFunctions1D::GaussLobatto
   void ComputeGaussLobattoPoint(const int n, const int k)
   {
      MFEM_ASSERT(n > 1 && 0 <= k && k < n, "invalid n = " << n
                  << " and/or k = " << k);

      int i = (k < (n+1)/2) ? k : n-1-k;

      if (i == 0)
      {
         mpfr_set_si(z, 0, rnd);
         mpfr_set_si(p1, 1, rnd);
         mpfr_set_si(w, n*(n-1), rnd);
         mpfr_si_div(w, 1, w, rnd); // weight = 1/(n*(n-1))
         return;
      }
      // initial guess is the corresponding Chebyshev point, z:
      //    z = -cos(pi * i/(n-1)) = sin(pi * (2*i-n+1)/(2*n-2))
      mpfr_set_si(z, 2*i-n+1, rnd);
      mpfr_div_si(z, z, 2*(n-1), rnd);
      mpfr_mul(z, pi, z, rnd);
      mpfr_sin(z, z, rnd);
      bool done = false;
      for (int iter = 0 ; true ; ++iter)
      {
         // build Legendre polynomials, up to P_{n}(z)
         mpfr_set_si(p1, 1, rnd);
         mpfr_set(p2, z, rnd);

         for (int l = 1 ; l < (n-1) ; ++l)
         {
            // P_{l+1}(x) = [ (2*l+1)*x*P_l(x) - l*P_{l-1}(x) ]/(l+1)
            mpfr_mul_si(p1, p1, l, rnd);
            mpfr_mul_si(p3, z, 2*l+1, rnd);
            mpfr_fms(p3, p3, p2, p1, rnd);
            mpfr_div_si(p3, p3, l+1, rnd);

            mpfr_set(p1, p2, rnd);
            mpfr_set(p2, p3, rnd);
         }
         if (done) { break; }
         // compute dz = resid/deriv = (z*p2 - p1) / (n*p2);
         mpfr_fms(dz, z, p2, p1, rnd);
         mpfr_mul_si(p3, p2, n, rnd);
         mpfr_div(dz, dz, p3, rnd);
         // update: z = z - dz
         mpfr_sub(z, z, dz, rnd);
         // compute absolute tolerance: atol = rtol*(1 + z)
         mpfr_t &atol = w;
         mpfr_add_si(atol, z, 1, rnd);
         mpfr_mul(atol, atol, rtol, rnd);
         // check for convergence
         if (mpfr_cmpabs(dz, atol) <= 0)
         {
            done = true;
            // continue the computation: get p2 at the new point, then exit
         }
         // If the iteration does not converge fast, something is wrong.
         MFEM_VERIFY(iter < 8, "n = " << n << ", i = " << i
                     << ", dz = " << mpfr_get_d(dz, rnd));
      }
      // Map to the interval [0,1] and scale the weights
      mpfr_add_si(z, z, 1, rnd);
      mpfr_div_2si(z, z, 1, rnd);
      // set the symmetric point
      mpfr_si_sub(p1, 1, z, rnd);
      // w = 1/[ n*(n-1)*[P_{n-1}(z)]^2 ]
      mpfr_sqr(w, p2, rnd);
      mpfr_mul_si(w, w, n*(n-1), rnd);
      mpfr_si_div(w, 1, w, rnd);

      if (k >= (n+1)/2) { mpfr_swap(z, p1); }
   }

   double GetPoint() const { return mpfr_get_d(z, rnd); }
   double GetSymmPoint() const { return mpfr_get_d(p1, rnd); }
   double GetWeight() const { return mpfr_get_d(w, rnd); }

   const mpfr_t &GetHPPoint() const { return z; }
   const mpfr_t &GetHPSymmPoint() const { return p1; }
   const mpfr_t &GetHPWeight() const { return w; }

   ~HP_Quadrature1D()
   {
      mpfr_clears(pi, z, pp, p1, p2, p3, dz, w, rtol, (mpfr_ptr) 0);
      mpfr_free_cache();
   }
};

#endif // MFEM_USE_MPFR


void QuadratureFunctions1D::GaussLegendre(const int np, IntegrationRule* ir)
{
   ir->SetSize(np);

   switch (np)
   {
      case 1:
         ir->IntPoint(0).Set1w(0.5, 1.0);
         return;
      case 2:
         ir->IntPoint(0).Set1w(0.21132486540518711775, 0.5);
         ir->IntPoint(1).Set1w(0.78867513459481288225, 0.5);
         return;
      case 3:
         ir->IntPoint(0).Set1w(0.11270166537925831148, 5./18.);
         ir->IntPoint(1).Set1w(0.5, 4./9.);
         ir->IntPoint(2).Set1w(0.88729833462074168852, 5./18.);
         return;
   }

   const int n = np;
   const int m = (n+1)/2;

#ifndef MFEM_USE_MPFR

   for (int i = 1; i <= m; i++)
   {
      double z = cos(M_PI * (i - 0.25) / (n + 0.5));
      double pp, p1, dz, xi = 0.;
      bool done = false;
      while (1)
      {
         double p2 = 1;
         p1 = z;
         for (int j = 2; j <= n; j++)
         {
            double p3 = p2;
            p2 = p1;
            p1 = ((2 * j - 1) * z * p2 - (j - 1) * p3) / j;
         }
         // p1 is Legendre polynomial

         pp = n * (z*p1-p2) / (z*z - 1);
         if (done) { break; }

         dz = p1/pp;
         if (fabs(dz) < 1e-16)
         {
            done = true;
            // map the new point (z-dz) to (0,1):
            xi = ((1 - z) + dz)/2; // (1 - (z - dz))/2 has bad round-off
            // continue the computation: get pp at the new point, then exit
         }
         // update: z = z - dz
         z -= dz;
      }

      ir->IntPoint(i-1).x = xi;
      ir->IntPoint(n-i).x = 1 - xi;
      ir->IntPoint(i-1).weight =
         ir->IntPoint(n-i).weight = 1./(4*xi*(1 - xi)*pp*pp);
   }

#else // MFEM_USE_MPFR is defined

   HP_Quadrature1D hp_quad;
   for (int i = 1; i <= m; i++)
   {
      hp_quad.ComputeGaussLegendrePoint(n, i-1);

      ir->IntPoint(i-1).x = hp_quad.GetPoint();
      ir->IntPoint(n-i).x = hp_quad.GetSymmPoint();
      ir->IntPoint(i-1).weight = ir->IntPoint(n-i).weight = hp_quad.GetWeight();
   }

#endif // MFEM_USE_MPFR

}

void QuadratureFunctions1D::GaussLobatto(const int np, IntegrationRule* ir)
{
   /* An np point Gauss-Lobatto quadrature has (np - 2) free abscissa the other
      (2) abscissa are the interval endpoints.

      The interior x_i are the zeros of P'_{np-1}(x). The weights of the
      interior points on the interval [-1,1] are:

      w_i = 2/(np*(np-1)*[P_{np-1}(x_i)]^2)

      The end point weights (on [-1,1]) are: w_{end} = 2/(np*(np-1)).

      The interior abscissa are found via a nonlinear solve, the initial guess
      for each point is the corresponding Chebyshev point.

      After we find all points on the interval [-1,1], we will map and scale the
      points and weights to the MFEM natural interval [0,1].

      References:
      [1] E. E. Lewis and W. F. Millier, "Computational Methods of Neutron
          Transport", Appendix A
      [2] the QUADRULE software by John Burkardt,
          https://people.sc.fsu.edu/~jburkardt/cpp_src/quadrule/quadrule.cpp
   */

   ir->SetSize(np);
   if ( np == 1 )
   {
      ir->IntPoint(0).Set1w(0.5, 1.0);
   }
   else
   {

#ifndef MFEM_USE_MPFR

      // endpoints and respective weights
      ir->IntPoint(0).x = 0.0;
      ir->IntPoint(np-1).x = 1.0;
      ir->IntPoint(0).weight = ir->IntPoint(np-1).weight = 1.0/(np*(np-1));

      // interior points and weights
      // use symmetry and compute just half of the points
      for (int i = 1 ; i <= (np-1)/2 ; ++i)
      {
         // initial guess is the corresponding Chebyshev point, x_i:
         //    x_i = -cos(\pi * (i / (np-1)))
         double x_i = std::sin(M_PI * ((double)(i)/(np-1) - 0.5));
         double z_i = 0., p_l;
         bool done = false;
         for (int iter = 0 ; true ; ++iter)
         {
            // build Legendre polynomials, up to P_{np}(x_i)
            double p_lm1 = 1.0;
            p_l = x_i;

            for (int l = 1 ; l < (np-1) ; ++l)
            {
               // The Legendre polynomials can be built by recursion:
               // x * P_l(x) = 1/(2*l+1)*[ (l+1)*P_{l+1}(x) + l*P_{l-1} ], i.e.
               // P_{l+1}(x) = [ (2*l+1)*x*P_l(x) - l*P_{l-1} ]/(l+1)
               double p_lp1 = ( (2*l + 1)*x_i*p_l - l*p_lm1)/(l + 1);

               p_lm1 = p_l;
               p_l = p_lp1;
            }
            if (done) { break; }
            // after this loop, p_l holds P_{np-1}(x_i)
            // resid = (x^2-1)*P'_{np-1}(x_i)
            // but use the recurrence relationship
            // (x^2 -1)P'_l(x) = l*[ x*P_l(x) - P_{l-1}(x) ]
            // thus, resid = (np-1) * (x_i*p_l - p_lm1)

            // The derivative of the residual is:
            // \frac{d}{d x} \left[ (x^2 -1)P'_l(x) ] \right] =
            // l * (l+1) * P_l(x), with l = np-1,
            // therefore, deriv = np * (np-1) * p_l;

            // compute dx = resid/deriv
            double dx = (x_i*p_l - p_lm1) / (np*p_l);
            if (std::abs(dx) < 1e-16)
            {
               done = true;
               // Map the point to the interval [0,1]
               z_i = ((1.0 + x_i) - dx)/2;
               // continue the computation: get p_l at the new point, then exit
            }
            // If the iteration does not converge fast, something is wrong.
            MFEM_VERIFY(iter < 8, "np = " << np << ", i = " << i
                        << ", dx = " << dx);
            // update x_i:
            x_i -= dx;
         }
         // Map to the interval [0,1] and scale the weights
         IntegrationPoint &ip = ir->IntPoint(i);
         ip.x = z_i;
         // w_i = (2/[ n*(n-1)*[P_{n-1}(x_i)]^2 ]) / 2
         ip.weight = (double)(1.0 / (np*(np-1)*p_l*p_l));

         // set the symmetric point
         IntegrationPoint &symm_ip = ir->IntPoint(np-1-i);
         symm_ip.x = 1.0 - z_i;
         symm_ip.weight = ip.weight;
      }

#else // MFEM_USE_MPFR is defined

      HP_Quadrature1D hp_quad;
      // use symmetry and compute just half of the points
      for (int i = 0 ; i <= (np-1)/2 ; ++i)
      {
         hp_quad.ComputeGaussLobattoPoint(np, i);
         ir->IntPoint(i).x = hp_quad.GetPoint();
         ir->IntPoint(np-1-i).x = hp_quad.GetSymmPoint();
         ir->IntPoint(i).weight =
            ir->IntPoint(np-1-i).weight = hp_quad.GetWeight();
      }

#endif // MFEM_USE_MPFR

   }
}

void QuadratureFunctions1D::OpenUniform(const int np, IntegrationRule* ir)
{
   ir->SetSize(np);

   // The Newton-Cotes quadrature is based on weights that integrate exactly the
   // interpolatory polynomial through the equally spaced quadrature points.
   for (int i = 0; i < np ; ++i)
   {
      ir->IntPoint(i).x = double(i+1) / double(np + 1);
   }

   CalculateUniformWeights(ir, Quadrature1D::OpenUniform);
}

void QuadratureFunctions1D::ClosedUniform(const int np,
                                          IntegrationRule* ir)
{
   ir->SetSize(np);
   if ( np == 1 ) // allow this case as "closed"
   {
      ir->IntPoint(0).Set1w(0.5, 1.0);
      return;
   }

   for (int i = 0; i < np ; ++i)
   {
      ir->IntPoint(i).x = double(i) / (np-1);
   }

   CalculateUniformWeights(ir, Quadrature1D::ClosedUniform);
}

void QuadratureFunctions1D::OpenHalfUniform(const int np, IntegrationRule* ir)
{
   ir->SetSize(np);

   // Open half points: the centers of np uniform intervals
   for (int i = 0; i < np ; ++i)
   {
      ir->IntPoint(i).x = double(2*i+1) / (2*np);
   }

   CalculateUniformWeights(ir, Quadrature1D::OpenHalfUniform);
}

void QuadratureFunctions1D::ClosedGL(const int np, IntegrationRule* ir)
{
   ir->SetSize(np);
   ir->IntPoint(0).x = 0.0;
   ir->IntPoint(np-1).x = 1.0;

   if ( np > 2 )
   {
      IntegrationRule gl_ir;
      GaussLegendre(np-1, &gl_ir);

      for (int i = 1; i < np-1; ++i)
      {
         ir->IntPoint(i).x = (gl_ir.IntPoint(i-1).x + gl_ir.IntPoint(i).x)/2;
      }
   }

   CalculateUniformWeights(ir, Quadrature1D::ClosedGL);
}

void QuadratureFunctions1D::GivePolyPoints(const int np, double *pts,
                                           const int type)
{
   IntegrationRule ir(np);

   switch (type)
   {
      case Quadrature1D::GaussLegendre:
      {
         GaussLegendre(np,&ir);
         break;
      }
      case Quadrature1D::GaussLobatto:
      {
         GaussLobatto(np, &ir);
         break;
      }
      case Quadrature1D::OpenUniform:
      {
         OpenUniform(np,&ir);
         break;
      }
      case Quadrature1D::ClosedUniform:
      {
         ClosedUniform(np,&ir);
         break;
      }
      case Quadrature1D::OpenHalfUniform:
      {
         OpenHalfUniform(np, &ir);
         break;
      }
      case Quadrature1D::ClosedGL:
      {
         ClosedGL(np, &ir);
         break;
      }
      default:
      {
         MFEM_ABORT("Asking for an unknown type of 1D Quadrature points, "
                    "type = " << type);
      }
   }

   for (int i = 0 ; i < np ; ++i)
   {
      pts[i] = ir.IntPoint(i).x;
   }
}

void QuadratureFunctions1D::CalculateUniformWeights(IntegrationRule *ir,
                                                    const int type)
{
   /* The Lagrange polynomials are:
           p_i = \prod_{j \neq i} {\frac{x - x_j }{x_i - x_j}}

      The weight associated with each abscissa is the integral of p_i over
      [0,1]. To calculate the integral of p_i, we use a Gauss-Legendre
      quadrature rule. This approach does not suffer from bad round-off/
      cancellation errors for large number of points.
   */
   const int n = ir->Size();
   switch (n)
   {
      case 1:
         ir->IntPoint(0).weight = 1.;
         return;
      case 2:
         ir->IntPoint(0).weight = .5;
         ir->IntPoint(1).weight = .5;
         return;
   }

#ifndef MFEM_USE_MPFR

   // This algorithm should work for any set of points, not just uniform
   const IntegrationRule &glob_ir = IntRules.Get(Geometry::SEGMENT, n-1);
   const int m = glob_ir.GetNPoints();
   Vector xv(n);
   for (int j = 0; j < n; j++)
   {
      xv(j) = ir->IntPoint(j).x;
   }
   Poly_1D::Basis basis(n-1, xv.GetData()); // nodal basis, with nodes at 'xv'
   Vector w(n);
   // Integrate all nodal basis functions using 'glob_ir':
   w = 0.0;
   for (int i = 0; i < m; i++)
   {
      const IntegrationPoint &ip = glob_ir.IntPoint(i);
      basis.Eval(ip.x, xv);
      w.Add(ip.weight, xv); // w += ip.weight * xv
   }
   for (int j = 0; j < n; j++)
   {
      ir->IntPoint(j).weight = w(j);
   }

#else // MFEM_USE_MPFR is defined

   static const mpfr_rnd_t rnd = HP_Quadrature1D::rnd;
   HP_Quadrature1D hp_quad;
   mpfr_t l, lk, w0, wi, tmp, *weights;
   mpfr_inits2(hp_quad.default_prec, l, lk, w0, wi, tmp, (mpfr_ptr) 0);
   weights = new mpfr_t[n];
   for (int i = 0; i < n; i++)
   {
      mpfr_init2(weights[i], hp_quad.default_prec);
      mpfr_set_si(weights[i], 0, rnd);
   }
   hp_quad.SetRelTol(-48); // rtol = 2^(-48) ~ 3.5e-15
   const int p = n-1;
   const int m = p/2+1; // number of points for Gauss-Legendre quadrature
   int hinv = 0, ihoffset = 0; // x_i = (i+ihoffset/2)/hinv
   switch (type)
   {
      case Quadrature1D::ClosedUniform:
         // x_i = i/p, i=0,...,p
         hinv = p;
         ihoffset = 0;
         break;
      case Quadrature1D::OpenUniform:
         // x_i = (i+1)/(p+2), i=0,...,p
         hinv = p+2;
         ihoffset = 2;
         break;
      case Quadrature1D::OpenHalfUniform:
         // x_i = (i+1/2)/(p+1), i=0,...,p
         hinv = p+1;
         ihoffset = 1;
         break;
      default:
         MFEM_ABORT("invalid Quadrature1D type: " << type);
   }
   // set w0 = (-1)^p*(p!)/(hinv^p)
   mpfr_fac_ui(w0, p, rnd);
   mpfr_ui_pow_ui(tmp, hinv, p, rnd);
   mpfr_div(w0, w0, tmp, rnd);
   if (p%2) { mpfr_neg(w0, w0, rnd); }

   for (int j = 0; j < m; j++)
   {
      hp_quad.ComputeGaussLegendrePoint(m, j);

      // Compute l = \prod_{i=0}^p (x-x_i) and lk = l/(x-x_k), where
      // x = hp_quad.GetHPPoint(), x_i = (i+ihoffset/2)/hinv, and x_k is the
      // node closest to x, i.e. k = min(max(round(x*hinv-ihoffset/2),0),p)
      mpfr_mul_si(tmp, hp_quad.GetHPPoint(), hinv, rnd);
      mpfr_sub_d(tmp, tmp, 0.5*ihoffset, rnd);
      mpfr_round(tmp, tmp);
      int k = min(max((int)mpfr_get_si(tmp, rnd), 0), p);
      mpfr_set_si(lk, 1, rnd);
      for (int i = 0; i <= p; i++)
      {
         mpfr_set_si(tmp, 2*i+ihoffset, rnd);
         mpfr_div_si(tmp, tmp, 2*hinv, rnd);
         mpfr_sub(tmp, hp_quad.GetHPPoint(), tmp, rnd);
         if (i != k)
         {
            mpfr_mul(lk, lk, tmp, rnd);
         }
         else
         {
            mpfr_set(l, tmp, rnd);
         }
      }
      mpfr_mul(l, l, lk, rnd);
      mpfr_set(wi, w0, rnd);
      for (int i = 0; true; i++)
      {
         if (i != k)
         {
            // tmp = l/(wi*(x - x_i))
            mpfr_set_si(tmp, 2*i+ihoffset, rnd);
            mpfr_div_si(tmp, tmp, 2*hinv, rnd);
            mpfr_sub(tmp, hp_quad.GetHPPoint(), tmp, rnd);
            mpfr_mul(tmp, tmp, wi, rnd);
            mpfr_div(tmp, l, tmp, rnd);
         }
         else
         {
            // tmp = lk/wi
            mpfr_div(tmp, lk, wi, rnd);
         }
         // weights[i] += hp_quad.weight*tmp
         mpfr_mul(tmp, tmp, hp_quad.GetHPWeight(), rnd);
         mpfr_add(weights[i], weights[i], tmp, rnd);

         if (i == p) { break; }

         // update wi *= (i+1)/(i-p)
         mpfr_mul_si(wi, wi, i+1, rnd);
         mpfr_div_si(wi, wi, i-p, rnd);
      }
   }
   for (int i = 0; i < n; i++)
   {
      ir->IntPoint(i).weight = mpfr_get_d(weights[i], rnd);
      mpfr_clear(weights[i]);
   }
   delete [] weights;
   mpfr_clears(l, lk, w0, wi, tmp, (mpfr_ptr) 0);

#endif // MFEM_USE_MPFR

}


int Quadrature1D::CheckClosed(int type)
{
   switch (type)
   {
      case GaussLobatto:
      case ClosedUniform:
         return type;
      default:
         return Invalid;
   }
}

int Quadrature1D::CheckOpen(int type)
{
   switch (type)
   {
      case GaussLegendre:
      case GaussLobatto:
      case OpenUniform:
      case ClosedUniform:
      case OpenHalfUniform:
         return type; // all types can work as open
      default:
         return Invalid;
   }
}


IntegrationRules IntRules(0, Quadrature1D::GaussLegendre);

IntegrationRules RefinedIntRules(1, Quadrature1D::GaussLegendre);

IntegrationRules::IntegrationRules(int Ref, int _type):
   quad_type(_type)
{
   refined = Ref;

   if (refined < 0) { own_rules = 0; return; }

   own_rules = 1;

   const MemoryType h_mt = MemoryType::HOST;
   PointIntRules.SetSize(2, h_mt);
   PointIntRules = NULL;

   SegmentIntRules.SetSize(32, h_mt);
   SegmentIntRules = NULL;

   // TriangleIntegrationRule() assumes that this size is >= 26
   TriangleIntRules.SetSize(32, h_mt);
   TriangleIntRules = NULL;

   SquareIntRules.SetSize(32, h_mt);
   SquareIntRules = NULL;

   // TetrahedronIntegrationRule() assumes that this size is >= 10
   TetrahedronIntRules.SetSize(32, h_mt);
   TetrahedronIntRules = NULL;

<<<<<<< HEAD
   PyramidIntRules.SetSize(32);
   PyramidIntRules = NULL;

   PrismIntRules.SetSize(32);
=======
   PrismIntRules.SetSize(32, h_mt);
>>>>>>> b942c04b
   PrismIntRules = NULL;

   CubeIntRules.SetSize(32, h_mt);
   CubeIntRules = NULL;
}

const IntegrationRule &IntegrationRules::Get(int GeomType, int Order)
{
   Array<IntegrationRule *> *ir_array;

   switch (GeomType)
   {
      case Geometry::POINT:       ir_array = &PointIntRules; Order = 0; break;
      case Geometry::SEGMENT:     ir_array = &SegmentIntRules; break;
      case Geometry::TRIANGLE:    ir_array = &TriangleIntRules; break;
      case Geometry::SQUARE:      ir_array = &SquareIntRules; break;
      case Geometry::TETRAHEDRON: ir_array = &TetrahedronIntRules; break;
      case Geometry::CUBE:        ir_array = &CubeIntRules; break;
      case Geometry::PRISM:       ir_array = &PrismIntRules; break;
      case Geometry::PYRAMID:     ir_array = &PyramidIntRules; break;
      default:
         mfem_error("IntegrationRules::Get(...) : Unknown geometry type!");
         ir_array = NULL;
   }

   if (Order < 0)
   {
      Order = 0;
   }

   if (!HaveIntRule(*ir_array, Order))
   {
#ifdef MFEM_USE_LEGACY_OPENMP
      #pragma omp critical
#endif
      {
         if (!HaveIntRule(*ir_array, Order))
         {
            IntegrationRule *ir = GenerateIntegrationRule(GeomType, Order);
            int RealOrder = Order;
            while (RealOrder+1 < ir_array->Size() &&
            /*  */ (*ir_array)[RealOrder+1] == ir)
            {
               RealOrder++;
            }
            ir->SetOrder(RealOrder);
         }
      }
   }

   return *(*ir_array)[Order];
}

void IntegrationRules::Set(int GeomType, int Order, IntegrationRule &IntRule)
{
   Array<IntegrationRule *> *ir_array;

   switch (GeomType)
   {
      case Geometry::POINT:       ir_array = &PointIntRules; break;
      case Geometry::SEGMENT:     ir_array = &SegmentIntRules; break;
      case Geometry::TRIANGLE:    ir_array = &TriangleIntRules; break;
      case Geometry::SQUARE:      ir_array = &SquareIntRules; break;
      case Geometry::TETRAHEDRON: ir_array = &TetrahedronIntRules; break;
      case Geometry::CUBE:        ir_array = &CubeIntRules; break;
      case Geometry::PRISM:       ir_array = &PrismIntRules; break;
      case Geometry::PYRAMID:     ir_array = &PyramidIntRules; break;
      default:
         mfem_error("IntegrationRules::Set(...) : Unknown geometry type!");
         ir_array = NULL;
   }

   if (HaveIntRule(*ir_array, Order))
   {
      MFEM_ABORT("Overwriting set rules is not supported!");
   }

   AllocIntRule(*ir_array, Order);

   (*ir_array)[Order] = &IntRule;
}

void IntegrationRules::DeleteIntRuleArray(Array<IntegrationRule *> &ir_array)
{
   int i;
   IntegrationRule *ir = NULL;

   // Many of the intrules have multiple contiguous copies in the ir_array
   // so we have to be careful to not delete them twice.
   for (i = 0; i < ir_array.Size(); i++)
   {
      if (ir_array[i] != NULL && ir_array[i] != ir)
      {
         ir = ir_array[i];
         delete ir;
      }
   }
}

IntegrationRules::~IntegrationRules()
{
   if (!own_rules) { return; }

   DeleteIntRuleArray(PointIntRules);
   DeleteIntRuleArray(SegmentIntRules);
   DeleteIntRuleArray(TriangleIntRules);
   DeleteIntRuleArray(SquareIntRules);
   DeleteIntRuleArray(TetrahedronIntRules);
   DeleteIntRuleArray(CubeIntRules);
   DeleteIntRuleArray(PrismIntRules);
   DeleteIntRuleArray(PyramidIntRules);
}


IntegrationRule *IntegrationRules::GenerateIntegrationRule(int GeomType,
                                                           int Order)
{
   switch (GeomType)
   {
      case Geometry::POINT:
         return PointIntegrationRule(Order);
      case Geometry::SEGMENT:
         return SegmentIntegrationRule(Order);
      case Geometry::TRIANGLE:
         return TriangleIntegrationRule(Order);
      case Geometry::SQUARE:
         return SquareIntegrationRule(Order);
      case Geometry::TETRAHEDRON:
         return TetrahedronIntegrationRule(Order);
      case Geometry::CUBE:
         return CubeIntegrationRule(Order);
      case Geometry::PRISM:
         return PrismIntegrationRule(Order);
      case Geometry::PYRAMID:
         return PyramidIntegrationRule(Order);
      default:
         mfem_error("IntegrationRules::Set(...) : Unknown geometry type!");
         return NULL;
   }
}


// Integration rules for a point
IntegrationRule *IntegrationRules::PointIntegrationRule(int Order)
{
   if (Order > 1)
   {
      mfem_error("Point Integration Rule of Order > 1 not defined");
      return NULL;
   }

   IntegrationRule *ir = new IntegrationRule(1);
   ir->IntPoint(0).x = .0;
   ir->IntPoint(0).weight = 1.;

   PointIntRules[1] = PointIntRules[0] = ir;

   return ir;
}

// Integration rules for line segment [0,1]
IntegrationRule *IntegrationRules::SegmentIntegrationRule(int Order)
{
   int RealOrder = GetSegmentRealOrder(Order); // RealOrder >= Order
   // Order is one of {RealOrder-1,RealOrder}
   AllocIntRule(SegmentIntRules, RealOrder);

   IntegrationRule tmp, *ir;
   ir = refined ? &tmp : new IntegrationRule;

   int n = 0;
   // n is the number of points to achieve the exact integral of a
   // degree Order polynomial
   switch (quad_type)
   {
      case Quadrature1D::GaussLegendre:
      {
         // Gauss-Legendre is exact for 2*n-1
         n = Order/2 + 1;
         quad_func.GaussLegendre(n, ir);
         break;
      }
      case Quadrature1D::GaussLobatto:
      {
         // Gauss-Lobatto is exact for 2*n-3
         n = Order/2 + 2;
         quad_func.GaussLobatto(n, ir);
         break;
      }
      case Quadrature1D::OpenUniform:
      {
         // Open Newton Cotes is exact for n-(n+1)%2 = n-1+n%2
         n = Order | 1; // n is always odd
         quad_func.OpenUniform(n, ir);
         break;
      }
      case Quadrature1D::ClosedUniform:
      {
         // Closed Newton Cotes is exact for n-(n+1)%2 = n-1+n%2
         n = Order | 1; // n is always odd
         quad_func.ClosedUniform(n, ir);
         break;
      }
      case Quadrature1D::OpenHalfUniform:
      {
         // Open half Newton Cotes is exact for n-(n+1)%2 = n-1+n%2
         n = Order | 1; // n is always odd
         quad_func.OpenHalfUniform(n, ir);
         break;
      }
      default:
      {
         MFEM_ABORT("unknown Quadrature1D type: " << quad_type);
      }
   }
   if (refined)
   {
      // Effectively passing memory management to SegmentIntegrationRules
      ir = new IntegrationRule(2*n);
      for (int j = 0; j < n; j++)
      {
         ir->IntPoint(j).x = tmp.IntPoint(j).x/2.0;
         ir->IntPoint(j).weight = tmp.IntPoint(j).weight/2.0;
         ir->IntPoint(j+n).x = 0.5 + tmp.IntPoint(j).x/2.0;
         ir->IntPoint(j+n).weight = tmp.IntPoint(j).weight/2.0;
      }
   }
   SegmentIntRules[RealOrder-1] = SegmentIntRules[RealOrder] = ir;
   return ir;
}

// Integration rules for reference triangle {[0,0],[1,0],[0,1]}
IntegrationRule *IntegrationRules::TriangleIntegrationRule(int Order)
{
   IntegrationRule *ir = NULL;
   // Note: Set TriangleIntRules[*] to ir only *after* ir is fully constructed.
   // This is needed in multithreaded environment.

   // assuming that orders <= 25 are pre-allocated
   switch (Order)
   {
      case 0:  // 1 point - 0 degree
      case 1:
         ir = new IntegrationRule(1);
         ir->AddTriMidPoint(0, 0.5);
         TriangleIntRules[0] = TriangleIntRules[1] = ir;
         return ir;

      case 2:  // 3 point - 2 degree
         ir = new IntegrationRule(3);
         ir->AddTriPoints3(0, 1./6., 1./6.);
         TriangleIntRules[2] = ir;
         // interior points
         return ir;

      case 3:  // 4 point - 3 degree (has one negative weight)
         ir = new IntegrationRule(4);
         ir->AddTriMidPoint(0, -0.28125); // -9./32.
         ir->AddTriPoints3(1, 0.2, 25./96.);
         TriangleIntRules[3] = ir;
         return ir;

      case 4:  // 6 point - 4 degree
         ir = new IntegrationRule(6);
         ir->AddTriPoints3(0, 0.091576213509770743460, 0.054975871827660933819);
         ir->AddTriPoints3(3, 0.44594849091596488632, 0.11169079483900573285);
         TriangleIntRules[4] = ir;
         return ir;

      case 5:  // 7 point - 5 degree
         ir = new IntegrationRule(7);
         ir->AddTriMidPoint(0, 0.1125);
         ir->AddTriPoints3(1, 0.10128650732345633880, 0.062969590272413576298);
         ir->AddTriPoints3(4, 0.47014206410511508977, 0.066197076394253090369);
         TriangleIntRules[5] = ir;
         return ir;

      case 6:  // 12 point - 6 degree
         ir = new IntegrationRule(12);
         ir->AddTriPoints3(0, 0.063089014491502228340, 0.025422453185103408460);
         ir->AddTriPoints3(3, 0.24928674517091042129, 0.058393137863189683013);
         ir->AddTriPoints6(6, 0.053145049844816947353, 0.31035245103378440542,
                           0.041425537809186787597);
         TriangleIntRules[6] = ir;
         return ir;

      case 7:  // 12 point - degree 7
         ir = new IntegrationRule(12);
         ir->AddTriPoints3R(0, 0.062382265094402118174, 0.067517867073916085443,
                            0.026517028157436251429);
         ir->AddTriPoints3R(3, 0.055225456656926611737, 0.32150249385198182267,
                            0.043881408714446055037);
         // slightly better with explicit 3rd area coordinate
         ir->AddTriPoints3R(6, 0.034324302945097146470, 0.66094919618673565761,
                            0.30472650086816719592, 0.028775042784981585738);
         ir->AddTriPoints3R(9, 0.51584233435359177926, 0.27771616697639178257,
                            0.20644149867001643817, 0.067493187009802774463);
         TriangleIntRules[7] = ir;
         return ir;

      case 8:  // 16 point - 8 degree
         ir = new IntegrationRule(16);
         ir->AddTriMidPoint(0, 0.0721578038388935841255455552445323);
         ir->AddTriPoints3(1, 0.170569307751760206622293501491464,
                           0.0516086852673591251408957751460645);
         ir->AddTriPoints3(4, 0.0505472283170309754584235505965989,
                           0.0162292488115990401554629641708902);
         ir->AddTriPoints3(7, 0.459292588292723156028815514494169,
                           0.0475458171336423123969480521942921);
         ir->AddTriPoints6(10, 0.008394777409957605337213834539296,
                           0.263112829634638113421785786284643,
                           0.0136151570872174971324223450369544);
         TriangleIntRules[8] = ir;
         return ir;

      case 9:  // 19 point - 9 degree
         ir = new IntegrationRule(19);
         ir->AddTriMidPoint(0, 0.0485678981413994169096209912536443);
         ir->AddTriPoints3b(1, 0.020634961602524744433,
                            0.0156673501135695352684274156436046);
         ir->AddTriPoints3b(4, 0.12582081701412672546,
                            0.0389137705023871396583696781497019);
         ir->AddTriPoints3(7, 0.188203535619032730240961280467335,
                           0.0398238694636051265164458871320226);
         ir->AddTriPoints3(10, 0.0447295133944527098651065899662763,
                           0.0127888378293490156308393992794999);
         ir->AddTriPoints6(13, 0.0368384120547362836348175987833851,
                           0.2219629891607656956751025276931919,
                           0.0216417696886446886446886446886446);
         TriangleIntRules[9] = ir;
         return ir;

      case 10:  // 25 point - 10 degree
         ir = new IntegrationRule(25);
         ir->AddTriMidPoint(0, 0.0454089951913767900476432975500142);
         ir->AddTriPoints3b(1, 0.028844733232685245264984935583748,
                            0.0183629788782333523585030359456832);
         ir->AddTriPoints3(4, 0.109481575485037054795458631340522,
                           0.0226605297177639673913028223692986);
         ir->AddTriPoints6(7, 0.141707219414879954756683250476361,
                           0.307939838764120950165155022930631,
                           0.0363789584227100543021575883096803);
         ir->AddTriPoints6(13, 0.025003534762686386073988481007746,
                           0.246672560639902693917276465411176,
                           0.0141636212655287424183685307910495);
         ir->AddTriPoints6(19, 0.0095408154002994575801528096228873,
                           0.0668032510122002657735402127620247,
                           4.71083348186641172996373548344341E-03);
         TriangleIntRules[10] = ir;
         return ir;

      case 11: // 28 point -- 11 degree
         ir = new IntegrationRule(28);
         ir->AddTriPoints6(0, 0.0,
                           0.141129718717363295960826061941652,
                           3.68119189165027713212944752369032E-03);
         ir->AddTriMidPoint(6, 0.0439886505811161193990465846607278);
         ir->AddTriPoints3(7, 0.0259891409282873952600324854988407,
                           4.37215577686801152475821439991262E-03);
         ir->AddTriPoints3(10, 0.0942875026479224956305697762754049,
                           0.0190407859969674687575121697178070);
         ir->AddTriPoints3b(13, 0.010726449965572372516734795387128,
                            9.42772402806564602923839129555767E-03);
         ir->AddTriPoints3(16, 0.207343382614511333452934024112966,
                           0.0360798487723697630620149942932315);
         ir->AddTriPoints3b(19, 0.122184388599015809877869236727746,
                            0.0346645693527679499208828254519072);
         ir->AddTriPoints6(22, 0.0448416775891304433090523914688007,
                           0.2772206675282791551488214673424523,
                           0.0205281577146442833208261574536469);
         TriangleIntRules[11] = ir;
         return ir;

      case 12: // 33 point - 12 degree
         ir = new IntegrationRule(33);
         ir->AddTriPoints3b(0, 2.35652204523900E-02, 1.28655332202275E-02);
         ir->AddTriPoints3b(3, 1.20551215411079E-01, 2.18462722690190E-02);
         ir->AddTriPoints3(6, 2.71210385012116E-01, 3.14291121089425E-02);
         ir->AddTriPoints3(9, 1.27576145541586E-01, 1.73980564653545E-02);
         ir->AddTriPoints3(12, 2.13173504532100E-02, 3.08313052577950E-03);
         ir->AddTriPoints6(15, 1.15343494534698E-01, 2.75713269685514E-01,
                           2.01857788831905E-02);
         ir->AddTriPoints6(21, 2.28383322222570E-02, 2.81325580989940E-01,
                           1.11783866011515E-02);
         ir->AddTriPoints6(27, 2.57340505483300E-02, 1.16251915907597E-01,
                           8.65811555432950E-03);
         TriangleIntRules[12] = ir;
         return ir;

      case 13: // 37 point - 13 degree
         ir = new IntegrationRule(37);
         ir->AddTriPoints3b(0, 0.0,
                            2.67845189554543044455908674650066E-03);
         ir->AddTriMidPoint(3, 0.0293480398063595158995969648597808);
         ir->AddTriPoints3(4, 0.0246071886432302181878499494124643,
                           3.92538414805004016372590903990464E-03);
         ir->AddTriPoints3b(7, 0.159382493797610632566158925635800,
                            0.0253344765879434817105476355306468);
         ir->AddTriPoints3(10, 0.227900255506160619646298948153592,
                           0.0250401630452545330803738542916538);
         ir->AddTriPoints3(13, 0.116213058883517905247155321839271,
                           0.0158235572961491595176634480481793);
         ir->AddTriPoints3b(16, 0.046794039901841694097491569577008,
                            0.0157462815379843978450278590138683);
         ir->AddTriPoints6(19, 0.0227978945382486125477207592747430,
                           0.1254265183163409177176192369310890,
                           7.90126610763037567956187298486575E-03);
         ir->AddTriPoints6(25, 0.0162757709910885409437036075960413,
                           0.2909269114422506044621801030055257,
                           7.99081889046420266145965132482933E-03);
         ir->AddTriPoints6(31, 0.0897330604516053590796290561145196,
                           0.2723110556841851025078181617634414,
                           0.0182757511120486476280967518782978);
         TriangleIntRules[13] = ir;
         return ir;

      case 14: // 42 point - 14 degree
         ir = new IntegrationRule(42);
         ir->AddTriPoints3b(0, 2.20721792756430E-02, 1.09417906847145E-02);
         ir->AddTriPoints3b(3, 1.64710561319092E-01, 1.63941767720625E-02);
         ir->AddTriPoints3(6, 2.73477528308839E-01, 2.58870522536460E-02);
         ir->AddTriPoints3(9, 1.77205532412543E-01, 2.10812943684965E-02);
         ir->AddTriPoints3(12, 6.17998830908730E-02, 7.21684983488850E-03);
         ir->AddTriPoints3(15, 1.93909612487010E-02, 2.46170180120000E-03);
         ir->AddTriPoints6(18, 5.71247574036480E-02, 1.72266687821356E-01,
                           1.23328766062820E-02);
         ir->AddTriPoints6(24, 9.29162493569720E-02, 3.36861459796345E-01,
                           1.92857553935305E-02);
         ir->AddTriPoints6(30, 1.46469500556540E-02, 2.98372882136258E-01,
                           7.21815405676700E-03);
         ir->AddTriPoints6(36, 1.26833093287200E-03, 1.18974497696957E-01,
                           2.50511441925050E-03);
         TriangleIntRules[14] = ir;
         return ir;

      case 15: // 54 point - 15 degree
         ir = new IntegrationRule(54);
         ir->AddTriPoints3b(0, 0.0834384072617499333, 0.016330909424402645);
         ir->AddTriPoints3b(3, 0.192779070841738867, 0.01370640901568218);
         ir->AddTriPoints3(6, 0.293197167913025367, 0.01325501829935165);
         ir->AddTriPoints3(9, 0.146467786942772933, 0.014607981068243055);
         ir->AddTriPoints3(12, 0.0563628676656034333, 0.005292304033121995);
         ir->AddTriPoints3(15, 0.0165751268583703333, 0.0018073215320460175);
         ir->AddTriPoints6(18, 0.0099122033092248, 0.239534554154794445,
                           0.004263874050854718);
         ir->AddTriPoints6(24, 0.015803770630228, 0.404878807318339958,
                           0.006958088258345965);
         ir->AddTriPoints6(30, 0.00514360881697066667, 0.0950021131130448885,
                           0.0021459664703674175);
         ir->AddTriPoints6(36, 0.0489223257529888, 0.149753107322273969,
                           0.008117664640887445);
         ir->AddTriPoints6(42, 0.0687687486325192, 0.286919612441334979,
                           0.012803670460631195);
         ir->AddTriPoints6(48, 0.1684044181246992, 0.281835668099084562,
                           0.016544097765822835);
         TriangleIntRules[15] = ir;
         return ir;

      case 16:  // 61 point - 17 degree (used for 16 as well)
      case 17:
         ir = new IntegrationRule(61);
         ir->AddTriMidPoint(0,  1.67185996454015E-02);
         ir->AddTriPoints3b(1,  5.65891888645200E-03, 2.54670772025350E-03);
         ir->AddTriPoints3b(4,  3.56473547507510E-02, 7.33543226381900E-03);
         ir->AddTriPoints3b(7,  9.95200619584370E-02, 1.21754391768360E-02);
         ir->AddTriPoints3b(10, 1.99467521245206E-01, 1.55537754344845E-02);
         ir->AddTriPoints3 (13, 2.52141267970953E-01, 1.56285556093100E-02);
         ir->AddTriPoints3 (16, 1.62047004658461E-01, 1.24078271698325E-02);
         ir->AddTriPoints3 (19, 7.58758822607460E-02, 7.02803653527850E-03);
         ir->AddTriPoints3 (22, 1.56547269678220E-02, 1.59733808688950E-03);
         ir->AddTriPoints6 (25, 1.01869288269190E-02, 3.34319867363658E-01,
                            4.05982765949650E-03);
         ir->AddTriPoints6 (31, 1.35440871671036E-01, 2.92221537796944E-01,
                            1.34028711415815E-02);
         ir->AddTriPoints6 (37, 5.44239242905830E-02, 3.19574885423190E-01,
                            9.22999660541100E-03);
         ir->AddTriPoints6 (43, 1.28685608336370E-02, 1.90704224192292E-01,
                            4.23843426716400E-03);
         ir->AddTriPoints6 (49, 6.71657824135240E-02, 1.80483211648746E-01,
                            9.14639838501250E-03);
         ir->AddTriPoints6 (55, 1.46631822248280E-02, 8.07113136795640E-02,
                            3.33281600208250E-03);
         TriangleIntRules[16] = TriangleIntRules[17] = ir;
         return ir;

      case 18: // 73 point - 19 degree (used for 18 as well)
      case 19:
         ir = new IntegrationRule(73);
         ir->AddTriMidPoint(0,  0.0164531656944595);
         ir->AddTriPoints3b(1,  0.020780025853987, 0.005165365945636);
         ir->AddTriPoints3b(4,  0.090926214604215, 0.011193623631508);
         ir->AddTriPoints3b(7,  0.197166638701138, 0.015133062934734);
         ir->AddTriPoints3 (10, 0.255551654403098, 0.015245483901099);
         ir->AddTriPoints3 (13, 0.17707794215213,  0.0120796063708205);
         ir->AddTriPoints3 (16, 0.110061053227952, 0.0080254017934005);
         ir->AddTriPoints3 (19, 0.05552862425184,  0.004042290130892);
         ir->AddTriPoints3 (22, 0.012621863777229, 0.0010396810137425);
         ir->AddTriPoints6 (25, 0.003611417848412, 0.395754787356943,
                            0.0019424384524905);
         ir->AddTriPoints6 (31, 0.13446675453078, 0.307929983880436,
                            0.012787080306011);
         ir->AddTriPoints6 (37, 0.014446025776115, 0.26456694840652,
                            0.004440451786669);
         ir->AddTriPoints6 (43, 0.046933578838178, 0.358539352205951,
                            0.0080622733808655);
         ir->AddTriPoints6 (49, 0.002861120350567, 0.157807405968595,
                            0.0012459709087455);
         ir->AddTriPoints6 (55, 0.075050596975911, 0.223861424097916,
                            0.0091214200594755);
         ir->AddTriPoints6 (61, 0.03464707481676, 0.142421601113383,
                            0.0051292818680995);
         ir->AddTriPoints6 (67, 0.065494628082938, 0.010161119296278,
                            0.001899964427651);
         TriangleIntRules[18] = TriangleIntRules[19] = ir;
         return ir;

      case 20: // 85 point - 20 degree
         ir = new IntegrationRule(85);
         ir->AddTriMidPoint(0, 0.01380521349884976);
         ir->AddTriPoints3b(1, 0.001500649324429,     0.00088951477366337);
         ir->AddTriPoints3b(4, 0.0941397519389508667, 0.010056199056980585);
         ir->AddTriPoints3b(7, 0.2044721240895264,    0.013408923629665785);
         ir->AddTriPoints3(10, 0.264500202532787333,  0.012261566900751005);
         ir->AddTriPoints3(13, 0.211018964092076767,  0.008197289205347695);
         ir->AddTriPoints3(16, 0.107735607171271333,  0.0073979536993248);
         ir->AddTriPoints3(19, 0.0390690878378026667, 0.0022896411388521255);
         ir->AddTriPoints3(22, 0.0111743797293296333, 0.0008259132577881085);
         ir->AddTriPoints6(25, 0.00534961818733726667, 0.0635496659083522206,
                           0.001174585454287792);
         ir->AddTriPoints6(31, 0.00795481706619893333, 0.157106918940706982,
                           0.0022329628770908965);
         ir->AddTriPoints6(37, 0.0104223982812638,     0.395642114364374018,
                           0.003049783403953986);
         ir->AddTriPoints6(43, 0.0109644147961233333,  0.273167570712910522,
                           0.0034455406635941015);
         ir->AddTriPoints6(49, 0.0385667120854623333,  0.101785382485017108,
                           0.0039987375362390815);
         ir->AddTriPoints6(55, 0.0355805078172182,     0.446658549176413815,
                           0.003693067142668012);
         ir->AddTriPoints6(61, 0.0496708163627641333,  0.199010794149503095,
                           0.00639966593932413);
         ir->AddTriPoints6(67, 0.0585197250843317333,  0.3242611836922827,
                           0.008629035587848275);
         ir->AddTriPoints6(73, 0.121497787004394267,   0.208531363210132855,
                           0.009336472951467735);
         ir->AddTriPoints6(79, 0.140710844943938733,   0.323170566536257485,
                           0.01140911202919763);
         TriangleIntRules[20] = ir;
         return ir;

      case 21: // 126 point - 25 degree (used also for degrees from 21 to 24)
      case 22:
      case 23:
      case 24:
      case 25:
         ir = new IntegrationRule(126);
         ir->AddTriPoints3b(0, 0.0279464830731742,   0.0040027909400102085);
         ir->AddTriPoints3b(3, 0.131178601327651467, 0.00797353841619525);
         ir->AddTriPoints3b(6, 0.220221729512072267, 0.006554570615397765);
         ir->AddTriPoints3 (9, 0.298443234019804467,   0.00979150048281781);
         ir->AddTriPoints3(12, 0.2340441723373718,     0.008235442720768635);
         ir->AddTriPoints3(15, 0.151468334609017567,   0.00427363953704605);
         ir->AddTriPoints3(18, 0.112733893545993667,   0.004080942928613246);
         ir->AddTriPoints3(21, 0.0777156920915263,     0.0030605732699918895);
         ir->AddTriPoints3(24, 0.034893093614297,      0.0014542491324683325);
         ir->AddTriPoints3(27, 0.00725818462093236667, 0.00034613762283099815);
         ir->AddTriPoints6(30,  0.0012923527044422,     0.227214452153364077,
                           0.0006241445996386985);
         ir->AddTriPoints6(36,  0.0053997012721162,     0.435010554853571706,
                           0.001702376454401511);
         ir->AddTriPoints6(42,  0.006384003033975,      0.320309599272204437,
                           0.0016798271630320255);
         ir->AddTriPoints6(48,  0.00502821150199306667, 0.0917503222800051889,
                           0.000858078269748377);
         ir->AddTriPoints6(54,  0.00682675862178186667, 0.0380108358587243835,
                           0.000740428158357803);
         ir->AddTriPoints6(60,  0.0100161996399295333,  0.157425218485311668,
                           0.0017556563053643425);
         ir->AddTriPoints6(66,  0.02575781317339,       0.239889659778533193,
                           0.003696775074853242);
         ir->AddTriPoints6(72,  0.0302278981199158,     0.361943118126060531,
                           0.003991543738688279);
         ir->AddTriPoints6(78,  0.0305049901071620667,  0.0835519609548285602,
                           0.0021779813065790205);
         ir->AddTriPoints6(84,  0.0459565473625693333,  0.148443220732418205,
                           0.003682528350708916);
         ir->AddTriPoints6(90,  0.0674428005402775333,  0.283739708727534955,
                           0.005481786423209775);
         ir->AddTriPoints6(96,  0.0700450914159106,     0.406899375118787573,
                           0.00587498087177056);
         ir->AddTriPoints6(102, 0.0839115246401166,     0.194113987024892542,
                           0.005007800356899285);
         ir->AddTriPoints6(108, 0.120375535677152667,   0.32413434700070316,
                           0.00665482039381434);
         ir->AddTriPoints6(114, 0.148066899157366667,   0.229277483555980969,
                           0.00707722325261307);
         ir->AddTriPoints6(120, 0.191771865867325067,   0.325618122595983752,
                           0.007440689780584005);
         TriangleIntRules[21] =
            TriangleIntRules[22] =
               TriangleIntRules[23] =
                  TriangleIntRules[24] =
                     TriangleIntRules[25] = ir;
         return ir;

      default:
         // Grundmann-Moller rules
         int i = (Order / 2) * 2 + 1;   // Get closest odd # >= Order
         AllocIntRule(TriangleIntRules, i);
         ir = new IntegrationRule;
         ir->GrundmannMollerSimplexRule(i/2,2);
         TriangleIntRules[i-1] = TriangleIntRules[i] = ir;
         return ir;
   }
}

// Integration rules for unit square
IntegrationRule *IntegrationRules::SquareIntegrationRule(int Order)
{
   int RealOrder = GetSegmentRealOrder(Order);
   // Order is one of {RealOrder-1,RealOrder}
   if (!HaveIntRule(SegmentIntRules, RealOrder))
   {
      SegmentIntegrationRule(RealOrder);
   }
   AllocIntRule(SquareIntRules, RealOrder); // RealOrder >= Order
   SquareIntRules[RealOrder-1] =
      SquareIntRules[RealOrder] =
         new IntegrationRule(*SegmentIntRules[RealOrder],
                             *SegmentIntRules[RealOrder]);
   return SquareIntRules[Order];
}

/** Integration rules for reference tetrahedron
    {[0,0,0],[1,0,0],[0,1,0],[0,0,1]}          */
IntegrationRule *IntegrationRules::TetrahedronIntegrationRule(int Order)
{
   IntegrationRule *ir;
   // Note: Set TetrahedronIntRules[*] to ir only *after* ir is fully
   // constructed. This is needed in multithreaded environment.

   // assuming that orders <= 9 are pre-allocated
   switch (Order)
   {
      case 0:  // 1 point - degree 1
      case 1:
         ir = new IntegrationRule(1);
         ir->AddTetMidPoint(0, 1./6.);
         TetrahedronIntRules[0] = TetrahedronIntRules[1] = ir;
         return ir;

      case 2:  // 4 points - degree 2
         ir = new IntegrationRule(4);
         // ir->AddTetPoints4(0, 0.13819660112501051518, 1./24.);
         ir->AddTetPoints4b(0, 0.58541019662496845446, 1./24.);
         TetrahedronIntRules[2] = ir;
         return ir;

      case 3:  // 5 points - degree 3 (negative weight)
         ir = new IntegrationRule(5);
         ir->AddTetMidPoint(0, -2./15.);
         ir->AddTetPoints4b(1, 0.5, 0.075);
         TetrahedronIntRules[3] = ir;
         return ir;

      case 4:  // 11 points - degree 4 (negative weight)
         ir = new IntegrationRule(11);
         ir->AddTetPoints4(0, 1./14., 343./45000.);
         ir->AddTetMidPoint(4, -74./5625.);
         ir->AddTetPoints6(5, 0.10059642383320079500, 28./1125.);
         TetrahedronIntRules[4] = ir;
         return ir;

      case 5:  // 14 points - degree 5
         ir = new IntegrationRule(14);
         ir->AddTetPoints6(0, 0.045503704125649649492,
                           7.0910034628469110730E-03);
         ir->AddTetPoints4(6, 0.092735250310891226402, 0.012248840519393658257);
         ir->AddTetPoints4b(10, 0.067342242210098170608,
                            0.018781320953002641800);
         TetrahedronIntRules[5] = ir;
         return ir;

      case 6:  // 24 points - degree 6
         ir = new IntegrationRule(24);
         ir->AddTetPoints4(0, 0.21460287125915202929,
                           6.6537917096945820166E-03);
         ir->AddTetPoints4(4, 0.040673958534611353116,
                           1.6795351758867738247E-03);
         ir->AddTetPoints4b(8, 0.032986329573173468968,
                            9.2261969239424536825E-03);
         ir->AddTetPoints12(12, 0.063661001875017525299, 0.26967233145831580803,
                            8.0357142857142857143E-03);
         TetrahedronIntRules[6] = ir;
         return ir;

      case 7:  // 31 points - degree 7 (negative weight)
         ir = new IntegrationRule(31);
         ir->AddTetPoints6(0, 0.0, 9.7001763668430335097E-04);
         ir->AddTetMidPoint(6, 0.018264223466108820291);
         ir->AddTetPoints4(7, 0.078213192330318064374, 0.010599941524413686916);
         ir->AddTetPoints4(11, 0.12184321666390517465,
                           -0.062517740114331851691);
         ir->AddTetPoints4b(15, 2.3825066607381275412E-03,
                            4.8914252630734993858E-03);
         ir->AddTetPoints12(19, 0.1, 0.2, 0.027557319223985890653);
         TetrahedronIntRules[7] = ir;
         return ir;

      case 8:  // 43 points - degree 8 (negative weight)
         ir = new IntegrationRule(43);
         ir->AddTetPoints4(0, 5.7819505051979972532E-03,
                           1.6983410909288737984E-04);
         ir->AddTetPoints4(4, 0.082103588310546723091,
                           1.9670333131339009876E-03);
         ir->AddTetPoints12(8, 0.036607749553197423679, 0.19048604193463345570,
                            2.1405191411620925965E-03);
         ir->AddTetPoints6(20, 0.050532740018894224426,
                           4.5796838244672818007E-03);
         ir->AddTetPoints12(26, 0.22906653611681113960, 0.035639582788534043717,
                            5.7044858086819185068E-03);
         ir->AddTetPoints4(38, 0.20682993161067320408, 0.014250305822866901248);
         ir->AddTetMidPoint(42, -0.020500188658639915841);
         TetrahedronIntRules[8] = ir;
         return ir;

      case 9: // orders 9 and higher -- Grundmann-Moller rules
         ir = new IntegrationRule;
         ir->GrundmannMollerSimplexRule(4,3);
         TetrahedronIntRules[9] = ir;
         return ir;

      default: // Grundmann-Moller rules
         int i = (Order / 2) * 2 + 1;   // Get closest odd # >= Order
         AllocIntRule(TetrahedronIntRules, i);
         ir = new IntegrationRule;
         ir->GrundmannMollerSimplexRule(i/2,3);
         TetrahedronIntRules[i-1] = TetrahedronIntRules[i] = ir;
         return ir;
   }
}

// Integration rules for reference pyramid
IntegrationRule *IntegrationRules::PyramidIntegrationRule(int Order)
{
   IntegrationRule * irc = GenerateIntegrationRule(Geometry::CUBE, Order);
   int npts = irc->GetNPoints();
   AllocIntRule(PyramidIntRules, Order);
   PyramidIntRules[Order] = new IntegrationRule(npts);

   for (int k=0; k<npts; k++)
   {
      const IntegrationPoint & ipc = irc->IntPoint(k);
      IntegrationPoint & ipp = PyramidIntRules[Order]->IntPoint(k);
      ipp.x = ipc.x * (1.0 - ipc.z);
      ipp.y = ipc.y * (1.0 - ipc.z);
      ipp.z = ipc.z;
      ipp.weight = ipc.weight;
   }
   return PyramidIntRules[Order];
}

// Integration rules for reference prism
IntegrationRule *IntegrationRules::PrismIntegrationRule(int Order)
{
   const IntegrationRule & irt = Get(Geometry::TRIANGLE, Order);
   const IntegrationRule & irs = Get(Geometry::SEGMENT, Order);
   int nt = irt.GetNPoints();
   int ns = irs.GetNPoints();
   AllocIntRule(PrismIntRules, Order);
   PrismIntRules[Order] = new IntegrationRule(nt * ns);

   for (int ks=0; ks<ns; ks++)
   {
      const IntegrationPoint & ips = irs.IntPoint(ks);
      for (int kt=0; kt<nt; kt++)
      {
         int kp = ks * nt + kt;
         const IntegrationPoint & ipt = irt.IntPoint(kt);
         IntegrationPoint & ipp = PrismIntRules[Order]->IntPoint(kp);
         ipp.x = ipt.x;
         ipp.y = ipt.y;
         ipp.z = ips.x;
         ipp.weight = ipt.weight * ips.weight;
      }
   }
   return PrismIntRules[Order];
}

// Integration rules for reference cube
IntegrationRule *IntegrationRules::CubeIntegrationRule(int Order)
{
   int RealOrder = GetSegmentRealOrder(Order);
   if (!HaveIntRule(SegmentIntRules, RealOrder))
   {
      SegmentIntegrationRule(RealOrder);
   }
   AllocIntRule(CubeIntRules, RealOrder);
   CubeIntRules[RealOrder-1] =
      CubeIntRules[RealOrder] =
         new IntegrationRule(*SegmentIntRules[RealOrder],
                             *SegmentIntRules[RealOrder],
                             *SegmentIntRules[RealOrder]);
   return CubeIntRules[Order];
}

}<|MERGE_RESOLUTION|>--- conflicted
+++ resolved
@@ -905,14 +905,10 @@
    TetrahedronIntRules.SetSize(32, h_mt);
    TetrahedronIntRules = NULL;
 
-<<<<<<< HEAD
-   PyramidIntRules.SetSize(32);
+   PyramidIntRules.SetSize(32, h_mt);
    PyramidIntRules = NULL;
 
-   PrismIntRules.SetSize(32);
-=======
    PrismIntRules.SetSize(32, h_mt);
->>>>>>> b942c04b
    PrismIntRules = NULL;
 
    CubeIntRules.SetSize(32, h_mt);
