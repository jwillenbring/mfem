--- conflicted
+++ resolved
@@ -28,7 +28,7 @@
          ext = new MFNonlinearFormExtension(this);
          break;
       case AssemblyLevel::PARTIAL:
-         ext = new PANonlinearForm(this);
+         ext = new PANonlinearFormExtension(this);
          break;
       case AssemblyLevel::LEGACY:
          // This is the default
@@ -158,10 +158,7 @@
          auto Y = y.ReadWrite();
          MFEM_FORALL(i, N, Y[tdof[i]] = 0.0; );
       }
-<<<<<<< HEAD
-=======
       // In parallel, the result is in 'py' which is an alias for 'aux2'.
->>>>>>> bb2a80ed
       return;
    }
 
@@ -289,18 +286,6 @@
 {
    if (ext)
    {
-<<<<<<< HEAD
-      Operator &grad = ext->GetGradient(Prolongate(x));
-      hGrad.Reset(&grad, false);
-      if (Serial())
-      {
-         Operator *Gop;
-         if (cP) { hGrad.Reset(new RAPOperator(*cP, grad, *cP)); }
-         hGrad.Ptr()->Operator::FormSystemOperator(ess_tdof_list, Gop);
-         hGrad.Reset(Gop);
-      }
-      return *hGrad.Ptr();
-=======
       hGrad.Clear();
       Operator &grad = ext->GetGradient(Prolongate(x));
       Operator *Gop;
@@ -309,7 +294,6 @@
       // In both serial and parallel, when using extension, we return the final
       // global true-dof gradient with imposed b.c.
       return *hGrad;
->>>>>>> bb2a80ed
    }
 
    const int skip_zeros = 0;
@@ -472,35 +456,7 @@
 
 void NonlinearForm::Setup()
 {
-<<<<<<< HEAD
-   if (ext) { return ext->Setup(); }
-}
-
-void NonlinearForm::AssembleGradientDiagonal(Vector &diag) const
-{
-   if (ext)
-   {
-      MFEM_ASSERT(diag.Size() == fes->GetTrueVSize(),
-                  "Vector for holding diagonal has wrong size!");
-      const Operator *P = fes->GetProlongationMatrix();
-      if (!IsIdentityProlongation(P))
-      {
-         Vector local_diag(P->Height());
-         ext->AssembleGradientDiagonal(local_diag);
-         P->MultTranspose(local_diag, diag);
-      }
-      else
-      {
-         ext->AssembleGradientDiagonal(diag);
-      }
-   }
-   else
-   {
-      MFEM_ABORT("Not implemented. Can be obtained through GetGradient().");
-   }
-=======
    if (ext) { ext->Assemble(); }
->>>>>>> bb2a80ed
 }
 
 NonlinearForm::~NonlinearForm()
