// Copyright (c) 2010-2020, Lawrence Livermore National Security, LLC. Produced
// at the Lawrence Livermore National Laboratory. All Rights reserved. See files
// LICENSE and NOTICE for details. LLNL-CODE-806117.
//
// This file is part of the MFEM library. For more information and source code
// availability visit https://mfem.org.
//
// MFEM is free software; you can redistribute it and/or modify it under the
// terms of the BSD-3 license. We welcome feedback and contributions, see file
// CONTRIBUTING.md for details.

#ifndef MFEM_BILININTEG
#define MFEM_BILININTEG

#include "../config/config.hpp"
#include "nonlininteg.hpp"
#include "fespace.hpp"
#include "libceed/ceed.hpp"

namespace mfem
{

// Local maximum size of dofs and quads in 1D
constexpr int HCURL_MAX_D1D = 5;
constexpr int HCURL_MAX_Q1D = 6;

constexpr int HDIV_MAX_D1D = 5;
constexpr int HDIV_MAX_Q1D = 6;

/// Abstract base class BilinearFormIntegrator
class BilinearFormIntegrator : public NonlinearFormIntegrator
{
protected:
   BilinearFormIntegrator(const IntegrationRule *ir = NULL)
      : NonlinearFormIntegrator(ir) { }

public:
   // TODO: add support for other assembly levels (in addition to PA) and their
   // actions.

   // TODO: for mixed meshes the quadrature rules to be used by methods like
   // AssemblePA() can be given as a QuadratureSpace, e.g. using a new method:
   // SetQuadratureSpace().

   // TODO: the methods for the various assembly levels make sense even in the
   // base class NonlinearFormIntegrator, except that not all assembly levels
   // make sense for the action of the nonlinear operator (but they all make
   // sense for its Jacobian).

   using NonlinearFormIntegrator::AssemblePA;

   /// Method defining partial assembly.
   /** The result of the partial assembly is stored internally so that it can be
       used later in the methods AddMultPA() and AddMultTransposePA(). */
   virtual void AssemblePA(const FiniteElementSpace &fes);
   /** Used with BilinearFormIntegrators that have different spaces. */
   virtual void AssemblePA(const FiniteElementSpace &trial_fes,
                           const FiniteElementSpace &test_fes);

   virtual void AssemblePAInteriorFaces(const FiniteElementSpace &fes);

   virtual void AssemblePABoundaryFaces(const FiniteElementSpace &fes);

   /// Assemble diagonal and add it to Vector @a diag.
   virtual void AssembleDiagonalPA(Vector &diag);

   /// Assemble diagonal of ADA^T (A is this integrator) and add it to @a diag.
   virtual void AssembleDiagonalPA_ADAt(const Vector &D, Vector &diag);

   /// Method for partially assembled action.
   /** Perform the action of integrator on the input @a x and add the result to
       the output @a y. Both @a x and @a y are E-vectors, i.e. they represent
       the element-wise discontinuous version of the FE space.

       This method can be called only after the method AssemblePA() has been
       called. */
   virtual void AddMultPA(const Vector &x, Vector &y) const;

   /// Method for partially assembled transposed action.
   /** Perform the transpose action of integrator on the input @a x and add the
       result to the output @a y. Both @a x and @a y are E-vectors, i.e. they
       represent the element-wise discontinuous version of the FE space.

       This method can be called only after the method AssemblePA() has been
       called. */
   virtual void AddMultTransposePA(const Vector &x, Vector &y) const;

   /// Method defining element assembly.
   /** The result of the element assembly is added to the @a emat Vector if
       @a add is true. Otherwise, if @a add is false, we set @a emat. */
   virtual void AssembleEA(const FiniteElementSpace &fes, Vector &emat,
                           const bool add = true);
   /** Used with BilinearFormIntegrators that have different spaces. */
   // virtual void AssembleEA(const FiniteElementSpace &trial_fes,
   //                         const FiniteElementSpace &test_fes,
   //                         Vector &emat);

   /// Method defining matrix-free assembly.
   /** The result of fully matrix-free assembly is stored internally so that it
       can be used later in the methods AddMultMF() and AddMultTransposeMF(). */
   virtual void AssembleMF(const FiniteElementSpace &fes);

   /** Perform the action of integrator on the input @a x and add the result to
       the output @a y. Both @a x and @a y are E-vectors, i.e. they represent
       the element-wise discontinuous version of the FE space.

       This method can be called only after the method AssembleMF() has been
       called. */
   virtual void AddMultMF(const Vector &x, Vector &y) const;

   /** Perform the transpose action of integrator on the input @a x and add the
       result to the output @a y. Both @a x and @a y are E-vectors, i.e. they
       represent the element-wise discontinuous version of the FE space.

       This method can be called only after the method AssemblePA() has been
       called. */
   virtual void AddMultTransposeMF(const Vector &x, Vector &y) const;

   /// Assemble diagonal and add it to Vector @a diag.
   virtual void AssembleDiagonalMF(Vector &diag);

   virtual void AssembleEAInteriorFaces(const FiniteElementSpace &fes,
                                        Vector &ea_data_int,
                                        Vector &ea_data_ext,
                                        const bool add = true);

   virtual void AssembleEABoundaryFaces(const FiniteElementSpace &fes,
                                        Vector &ea_data_bdr,
                                        const bool add = true);

   /// Given a particular Finite Element computes the element matrix elmat.
   virtual void AssembleElementMatrix(const FiniteElement &el,
                                      ElementTransformation &Trans,
                                      DenseMatrix &elmat);

   /** Compute the local matrix representation of a bilinear form
       a(u,v) defined on different trial (given by u) and test
       (given by v) spaces. The rows in the local matrix correspond
       to the test dofs and the columns -- to the trial dofs. */
   virtual void AssembleElementMatrix2(const FiniteElement &trial_fe,
                                       const FiniteElement &test_fe,
                                       ElementTransformation &Trans,
                                       DenseMatrix &elmat);

   virtual void AssembleFaceMatrix(const FiniteElement &el1,
                                   const FiniteElement &el2,
                                   FaceElementTransformations &Trans,
                                   DenseMatrix &elmat);

   /** Abstract method used for assembling TraceFaceIntegrators in a
       MixedBilinearForm. */
   virtual void AssembleFaceMatrix(const FiniteElement &trial_face_fe,
                                   const FiniteElement &test_fe1,
                                   const FiniteElement &test_fe2,
                                   FaceElementTransformations &Trans,
                                   DenseMatrix &elmat);

   /// @brief Perform the local action of the BilinearFormIntegrator.
   /// Note that the default implementation in the base class is general but not
   /// efficient.
   virtual void AssembleElementVector(const FiniteElement &el,
                                      ElementTransformation &Tr,
                                      const Vector &elfun, Vector &elvect);

   /// @brief Perform the local action of the BilinearFormIntegrator resulting
   /// from a face integral term.
   /// Note that the default implementation in the base class is general but not
   /// efficient.
   virtual void AssembleFaceVector(const FiniteElement &el1,
                                   const FiniteElement &el2,
                                   FaceElementTransformations &Tr,
                                   const Vector &elfun, Vector &elvect);

   virtual void AssembleElementGrad(const FiniteElement &el,
                                    ElementTransformation &Tr,
                                    const Vector &elfun, DenseMatrix &elmat)
   { AssembleElementMatrix(el, Tr, elmat); }

   virtual void AssembleFaceGrad(const FiniteElement &el1,
                                 const FiniteElement &el2,
                                 FaceElementTransformations &Tr,
                                 const Vector &elfun, DenseMatrix &elmat)
   { AssembleFaceMatrix(el1, el2, Tr, elmat); }

   /** @brief Virtual method required for Zienkiewicz-Zhu type error estimators.

       The purpose of the method is to compute a local "flux" finite element
       function given a local finite element solution. The "flux" function has
       to be computed in terms of its coefficients (represented by the Vector
       @a flux) which multiply the basis functions defined by the FiniteElement
       @a fluxelem. Typically, the "flux" function will have more than one
       component and consequently @a flux should be store the coefficients of
       all components: first all coefficient for component 0, then all
       coefficients for component 1, etc. What the "flux" function represents
       depends on the specific integrator. For example, in the case of
       DiffusionIntegrator, the flux is the gradient of the solution multiplied
       by the diffusion coefficient.

       @param[in] el     FiniteElement of the solution.
       @param[in] Trans  The ElementTransformation describing the physical
                         position of the mesh element.
       @param[in] u      Solution coefficients representing the expansion of the
                         solution function in the basis of @a el.
       @param[in] fluxelem  FiniteElement of the "flux".
       @param[out] flux  "Flux" coefficients representing the expansion of the
                         "flux" function in the basis of @a fluxelem. The size
                         of @a flux as a Vector has to be set by this method,
                         e.g. using Vector::SetSize().
       @param[in] with_coef  If zero (the default value is 1) the implementation
                             of the method may choose not to scale the "flux"
                             function by any coefficients describing the
                             integrator.
    */
   virtual void ComputeElementFlux(const FiniteElement &el,
                                   ElementTransformation &Trans,
                                   Vector &u,
                                   const FiniteElement &fluxelem,
                                   Vector &flux, bool with_coef = true) { }

   /** @brief Virtual method required for Zienkiewicz-Zhu type error estimators.

       The purpose of this method is to compute a local number that measures the
       energy of a given "flux" function (see ComputeElementFlux() for a
       description of the "flux" function). Typically, the energy of a "flux"
       function should be equal to a_local(u,u), if the "flux" is defined from
       a solution u; here a_local(.,.) denotes the element-local bilinear
       form represented by the integrator.

       @param[in] fluxelem  FiniteElement of the "flux".
       @param[in] Trans  The ElementTransformation describing the physical
                         position of the mesh element.
       @param[in] flux   "Flux" coefficients representing the expansion of the
                         "flux" function in the basis of @a fluxelem.
       @param[out] d_energy  If not NULL, the given Vector should be set to
                             represent directional energy split that can be used
                             for anisotropic error estimation.
       @returns The computed energy.
    */
   virtual double ComputeFluxEnergy(const FiniteElement &fluxelem,
                                    ElementTransformation &Trans,
                                    Vector &flux, Vector *d_energy = NULL)
   { return 0.0; }

   virtual ~BilinearFormIntegrator() { }
};

/** Wraps a given @a BilinearFormIntegrator and transposes the resulting element
    matrices. See for example ex9, ex9p. */
class TransposeIntegrator : public BilinearFormIntegrator
{
private:
   int own_bfi;
   BilinearFormIntegrator *bfi;

   DenseMatrix bfi_elmat;

public:
   TransposeIntegrator (BilinearFormIntegrator *_bfi, int _own_bfi = 1)
   { bfi = _bfi; own_bfi = _own_bfi; }

   virtual void AssembleElementMatrix(const FiniteElement &el,
                                      ElementTransformation &Trans,
                                      DenseMatrix &elmat);

   virtual void AssembleElementMatrix2(const FiniteElement &trial_fe,
                                       const FiniteElement &test_fe,
                                       ElementTransformation &Trans,
                                       DenseMatrix &elmat);

   using BilinearFormIntegrator::AssembleFaceMatrix;
   virtual void AssembleFaceMatrix(const FiniteElement &el1,
                                   const FiniteElement &el2,
                                   FaceElementTransformations &Trans,
                                   DenseMatrix &elmat);

   using BilinearFormIntegrator::AssemblePA;

   virtual void AssemblePA(const FiniteElementSpace& fes)
   {
      bfi->AssemblePA(fes);
   }

   virtual void AssemblePAInteriorFaces(const FiniteElementSpace &fes)
   {
      bfi->AssemblePAInteriorFaces(fes);
   }

   virtual void AssemblePABoundaryFaces(const FiniteElementSpace &fes)
   {
      bfi->AssemblePABoundaryFaces(fes);
   }

   virtual void AddMultTransposePA(const Vector &x, Vector &y) const
   {
      bfi->AddMultPA(x, y);
   }

   virtual void AddMultPA(const Vector& x, Vector& y) const
   {
      bfi->AddMultTransposePA(x, y);
   }

   virtual void AssembleEA(const FiniteElementSpace &fes, Vector &emat,
                           const bool add);

   virtual void AssembleEAInteriorFaces(const FiniteElementSpace &fes,
                                        Vector &ea_data_int,
                                        Vector &ea_data_ext,
                                        const bool add);

   virtual void AssembleEABoundaryFaces(const FiniteElementSpace &fes,
                                        Vector &ea_data_bdr,
                                        const bool add);

   virtual ~TransposeIntegrator() { if (own_bfi) { delete bfi; } }
};

class LumpedIntegrator : public BilinearFormIntegrator
{
private:
   int own_bfi;
   BilinearFormIntegrator *bfi;

public:
   LumpedIntegrator (BilinearFormIntegrator *_bfi, int _own_bfi = 1)
   { bfi = _bfi; own_bfi = _own_bfi; }

   virtual void AssembleElementMatrix(const FiniteElement &el,
                                      ElementTransformation &Trans,
                                      DenseMatrix &elmat);

   virtual ~LumpedIntegrator() { if (own_bfi) { delete bfi; } }
};

/// Integrator that inverts the matrix assembled by another integrator.
class InverseIntegrator : public BilinearFormIntegrator
{
private:
   int own_integrator;
   BilinearFormIntegrator *integrator;

public:
   InverseIntegrator(BilinearFormIntegrator *integ, int own_integ = 1)
   { integrator = integ; own_integrator = own_integ; }

   virtual void AssembleElementMatrix(const FiniteElement &el,
                                      ElementTransformation &Trans,
                                      DenseMatrix &elmat);

   virtual ~InverseIntegrator() { if (own_integrator) { delete integrator; } }
};

/// Integrator defining a sum of multiple Integrators.
class SumIntegrator : public BilinearFormIntegrator
{
private:
   int own_integrators;
   DenseMatrix elem_mat;
   Array<BilinearFormIntegrator*> integrators;

public:
   SumIntegrator(int own_integs = 1) { own_integrators = own_integs; }

   void AddIntegrator(BilinearFormIntegrator *integ)
   { integrators.Append(integ); }

   virtual void AssembleElementMatrix(const FiniteElement &el,
                                      ElementTransformation &Trans,
                                      DenseMatrix &elmat);

   virtual ~SumIntegrator();
};

/** An abstract class for integrating the product of two scalar basis functions
    with an optional scalar coefficient. */
class MixedScalarIntegrator: public BilinearFormIntegrator
{
public:

   virtual void AssembleElementMatrix2(const FiniteElement &trial_fe,
                                       const FiniteElement &test_fe,
                                       ElementTransformation &Trans,
                                       DenseMatrix &elmat);

   /// Support for use in BilinearForm. Can be used only when appropriate.
   virtual void AssembleElementMatrix(const FiniteElement &fe,
                                      ElementTransformation &Trans,
                                      DenseMatrix &elmat)
   { AssembleElementMatrix2(fe, fe, Trans, elmat); }

protected:
   /// This parameter can be set by derived methods to enable single shape
   /// evaluation in case CalcTestShape() and CalcTrialShape() return the same
   /// result if given the same FiniteElement. The default is false.
   bool same_calc_shape;

   MixedScalarIntegrator() : same_calc_shape(false), Q(NULL) {}
   MixedScalarIntegrator(Coefficient &q) : same_calc_shape(false), Q(&q) {}

   inline virtual bool VerifyFiniteElementTypes(
      const FiniteElement & trial_fe,
      const FiniteElement & test_fe) const
   {
      return (trial_fe.GetRangeType() == mfem::FiniteElement::SCALAR &&
              test_fe.GetRangeType()  == mfem::FiniteElement::SCALAR );
   }

   inline virtual const char * FiniteElementTypeFailureMessage() const
   {
      return "MixedScalarIntegrator:  "
             "Trial and test spaces must both be scalar fields.";
   }

   inline virtual int GetIntegrationOrder(const FiniteElement & trial_fe,
                                          const FiniteElement & test_fe,
                                          ElementTransformation &Trans)
   { return trial_fe.GetOrder() + test_fe.GetOrder() + Trans.OrderW(); }


   inline virtual void CalcTestShape(const FiniteElement & test_fe,
                                     ElementTransformation &Trans,
                                     Vector & shape)
   { test_fe.CalcPhysShape(Trans, shape); }

   inline virtual void CalcTrialShape(const FiniteElement & trial_fe,
                                      ElementTransformation &Trans,
                                      Vector & shape)
   { trial_fe.CalcPhysShape(Trans, shape); }

   Coefficient *Q;

private:

#ifndef MFEM_THREAD_SAFE
   Vector test_shape;
   Vector trial_shape;
#endif

};

/** An abstract class for integrating the inner product of two vector basis
    functions with an optional scalar, vector, or matrix coefficient. */
class MixedVectorIntegrator: public BilinearFormIntegrator
{
public:

   virtual void AssembleElementMatrix2(const FiniteElement &trial_fe,
                                       const FiniteElement &test_fe,
                                       ElementTransformation &Trans,
                                       DenseMatrix &elmat);

   /// Support for use in BilinearForm. Can be used only when appropriate.
   virtual void AssembleElementMatrix(const FiniteElement &fe,
                                      ElementTransformation &Trans,
                                      DenseMatrix &elmat)
   { AssembleElementMatrix2(fe, fe, Trans, elmat); }

protected:
   /// This parameter can be set by derived methods to enable single shape
   /// evaluation in case CalcTestShape() and CalcTrialShape() return the same
   /// result if given the same FiniteElement. The default is false.
   bool same_calc_shape;

   MixedVectorIntegrator()
      : same_calc_shape(false), Q(NULL), VQ(NULL), DQ(NULL), MQ(NULL) {}
   MixedVectorIntegrator(Coefficient &q)
      : same_calc_shape(false), Q(&q), VQ(NULL), DQ(NULL), MQ(NULL) {}
   MixedVectorIntegrator(VectorCoefficient &dq, bool diag = true)
      : same_calc_shape(false), Q(NULL), VQ(diag?NULL:&dq), DQ(diag?&dq:NULL),
        MQ(NULL) {}
   MixedVectorIntegrator(MatrixCoefficient &mq)
      : same_calc_shape(false), Q(NULL), VQ(NULL), DQ(NULL), MQ(&mq) {}

   inline virtual bool VerifyFiniteElementTypes(
      const FiniteElement & trial_fe,
      const FiniteElement & test_fe) const
   {
      return (trial_fe.GetRangeType() == mfem::FiniteElement::VECTOR &&
              test_fe.GetRangeType()  == mfem::FiniteElement::VECTOR );
   }

   inline virtual const char * FiniteElementTypeFailureMessage() const
   {
      return "MixedVectorIntegrator:  "
             "Trial and test spaces must both be vector fields";
   }

   inline virtual int GetIntegrationOrder(const FiniteElement & trial_fe,
                                          const FiniteElement & test_fe,
                                          ElementTransformation &Trans)
   { return trial_fe.GetOrder() + test_fe.GetOrder() + Trans.OrderW(); }


   inline virtual void CalcTestShape(const FiniteElement & test_fe,
                                     ElementTransformation &Trans,
                                     DenseMatrix & shape)
   { test_fe.CalcVShape(Trans, shape); }

   inline virtual void CalcTrialShape(const FiniteElement & trial_fe,
                                      ElementTransformation &Trans,
                                      DenseMatrix & shape)
   { trial_fe.CalcVShape(Trans, shape); }

   Coefficient *Q;
   VectorCoefficient *VQ;
   VectorCoefficient *DQ;
   MatrixCoefficient *MQ;

private:

#ifndef MFEM_THREAD_SAFE
   Vector V;
   Vector D;
   DenseMatrix M;
   DenseMatrix test_shape;
   DenseMatrix trial_shape;
   DenseMatrix test_shape_tmp;
#endif

};

/** An abstract class for integrating the product of a scalar basis function and
    the inner product of a vector basis function with a vector coefficient. In
    2D the inner product can be replaced with a cross product. */
class MixedScalarVectorIntegrator: public BilinearFormIntegrator
{
public:

   virtual void AssembleElementMatrix2(const FiniteElement &trial_fe,
                                       const FiniteElement &test_fe,
                                       ElementTransformation &Trans,
                                       DenseMatrix &elmat);

   /// Support for use in BilinearForm. Can be used only when appropriate.
   /** Appropriate use cases are classes derived from
       MixedScalarVectorIntegrator where the trial and test spaces can be the
       same. Examples of such classes are: MixedVectorDivergenceIntegrator,
       MixedScalarWeakDivergenceIntegrator, etc. */
   virtual void AssembleElementMatrix(const FiniteElement &fe,
                                      ElementTransformation &Trans,
                                      DenseMatrix &elmat)
   { AssembleElementMatrix2(fe, fe, Trans, elmat); }

protected:

   MixedScalarVectorIntegrator(VectorCoefficient &vq, bool _transpose = false,
                               bool _cross_2d = false)
      : VQ(&vq), transpose(_transpose), cross_2d(_cross_2d) {}

   inline virtual bool VerifyFiniteElementTypes(
      const FiniteElement & trial_fe,
      const FiniteElement & test_fe) const
   {
      return ((transpose &&
               trial_fe.GetRangeType() == mfem::FiniteElement::VECTOR &&
               test_fe.GetRangeType()  == mfem::FiniteElement::SCALAR ) ||
              (!transpose &&
               trial_fe.GetRangeType() == mfem::FiniteElement::SCALAR &&
               test_fe.GetRangeType()  == mfem::FiniteElement::VECTOR )
             );
   }

   inline virtual const char * FiniteElementTypeFailureMessage() const
   {
      if ( transpose )
      {
         return "MixedScalarVectorIntegrator:  "
                "Trial space must be a vector field "
                "and the test space must be a scalar field";
      }
      else
      {
         return "MixedScalarVectorIntegrator:  "
                "Trial space must be a scalar field "
                "and the test space must be a vector field";
      }
   }

   inline virtual int GetIntegrationOrder(const FiniteElement & trial_fe,
                                          const FiniteElement & test_fe,
                                          ElementTransformation &Trans)
   { return trial_fe.GetOrder() + test_fe.GetOrder() + Trans.OrderW(); }


   inline virtual void CalcVShape(const FiniteElement & vector_fe,
                                  ElementTransformation &Trans,
                                  DenseMatrix & shape)
   { vector_fe.CalcVShape(Trans, shape); }

   inline virtual void CalcShape(const FiniteElement & scalar_fe,
                                 ElementTransformation &Trans,
                                 Vector & shape)
   { scalar_fe.CalcPhysShape(Trans, shape); }

   VectorCoefficient *VQ;
   bool transpose;
   bool cross_2d;  // In 2D use a cross product rather than a dot product

private:

#ifndef MFEM_THREAD_SAFE
   Vector V;
   DenseMatrix vshape;
   Vector      shape;
   Vector      vshape_tmp;
#endif

};

/** Class for integrating the bilinear form a(u,v) := (Q u, v) in either 1D, 2D,
    or 3D and where Q is an optional scalar coefficient, u and v are each in H1
    or L2. */
class MixedScalarMassIntegrator : public MixedScalarIntegrator
{
public:
   MixedScalarMassIntegrator() { same_calc_shape = true; }
   MixedScalarMassIntegrator(Coefficient &q)
      : MixedScalarIntegrator(q) { same_calc_shape = true; }
};

/** Class for integrating the bilinear form a(u,v) := (Q u, v) in either 2D, or
    3D and where Q is a vector coefficient, u is in H1 or L2 and v is in H(Curl)
    or H(Div). */
class MixedVectorProductIntegrator : public MixedScalarVectorIntegrator
{
public:
   MixedVectorProductIntegrator(VectorCoefficient &vq)
      : MixedScalarVectorIntegrator(vq) {}
};

/** Class for integrating the bilinear form a(u,v) := (Q D u, v) in 1D where Q
    is an optional scalar coefficient, u is in H1, and v is in L2. */
class MixedScalarDerivativeIntegrator : public MixedScalarIntegrator
{
public:
   MixedScalarDerivativeIntegrator() {}
   MixedScalarDerivativeIntegrator(Coefficient &q)
      : MixedScalarIntegrator(q) {}

protected:
   inline virtual bool VerifyFiniteElementTypes(
      const FiniteElement & trial_fe,
      const FiniteElement & test_fe) const
   {
      return (trial_fe.GetDim() == 1 && test_fe.GetDim() == 1 &&
              trial_fe.GetDerivType() == mfem::FiniteElement::GRAD  &&
              test_fe.GetRangeType()  == mfem::FiniteElement::SCALAR );
   }

   inline virtual const char * FiniteElementTypeFailureMessage() const
   {
      return "MixedScalarDerivativeIntegrator:  "
             "Trial and test spaces must both be scalar fields in 1D "
             "and the trial space must implement CaldDShape.";
   }

   inline virtual void CalcTrialShape(const FiniteElement & trial_fe,
                                      ElementTransformation &Trans,
                                      Vector & shape)
   {
      DenseMatrix dshape(shape.GetData(), shape.Size(), 1);
      trial_fe.CalcPhysDShape(Trans, dshape);
   }
};

/** Class for integrating the bilinear form a(u,v) := -(Q u, D v) in 1D where Q
    is an optional scalar coefficient, u is in L2, and v is in H1. */
class MixedScalarWeakDerivativeIntegrator : public MixedScalarIntegrator
{
public:
   MixedScalarWeakDerivativeIntegrator() {}
   MixedScalarWeakDerivativeIntegrator(Coefficient &q)
      : MixedScalarIntegrator(q) {}

protected:
   inline virtual bool VerifyFiniteElementTypes(
      const FiniteElement & trial_fe,
      const FiniteElement & test_fe) const
   {
      return (trial_fe.GetDim() == 1 && test_fe.GetDim() == 1 &&
              trial_fe.GetRangeType() == mfem::FiniteElement::SCALAR &&
              test_fe.GetDerivType()  == mfem::FiniteElement::GRAD );
   }

   inline virtual const char * FiniteElementTypeFailureMessage() const
   {
      return "MixedScalarWeakDerivativeIntegrator:  "
             "Trial and test spaces must both be scalar fields in 1D "
             "and the test space must implement CalcDShape with "
             "map type \"VALUE\".";
   }

   inline virtual void CalcTestShape(const FiniteElement & test_fe,
                                     ElementTransformation &Trans,
                                     Vector & shape)
   {
      DenseMatrix dshape(shape.GetData(), shape.Size(), 1);
      test_fe.CalcPhysDShape(Trans, dshape);
      shape *= -1.0;
   }
};

/** Class for integrating the bilinear form a(u,v) := (Q div u, v) in either 2D
    or 3D where Q is an optional scalar coefficient, u is in H(Div), and v is a
    scalar field. */
class MixedScalarDivergenceIntegrator : public MixedScalarIntegrator
{
public:
   MixedScalarDivergenceIntegrator() {}
   MixedScalarDivergenceIntegrator(Coefficient &q)
      : MixedScalarIntegrator(q) {}

protected:
   inline virtual bool VerifyFiniteElementTypes(
      const FiniteElement & trial_fe,
      const FiniteElement & test_fe) const
   {
      return (trial_fe.GetDerivType() == mfem::FiniteElement::DIV  &&
              test_fe.GetRangeType()  == mfem::FiniteElement::SCALAR );
   }

   inline virtual const char * FiniteElementTypeFailureMessage() const
   {
      return "MixedScalarDivergenceIntegrator:  "
             "Trial must be H(Div) and the test space must be a "
             "scalar field";
   }

   inline virtual int GetIntegrationOrder(const FiniteElement & trial_fe,
                                          const FiniteElement & test_fe,
                                          ElementTransformation &Trans)
   { return trial_fe.GetOrder() + test_fe.GetOrder() + Trans.OrderW() - 1; }

   inline virtual void CalcTrialShape(const FiniteElement & trial_fe,
                                      ElementTransformation &Trans,
                                      Vector & shape)
   { trial_fe.CalcPhysDivShape(Trans, shape); }
};

/** Class for integrating the bilinear form a(u,v) := (V div u, v) in either 2D
    or 3D where V is a vector coefficient, u is in H(Div), and v is a vector
    field. */
class MixedVectorDivergenceIntegrator : public MixedScalarVectorIntegrator
{
public:
   MixedVectorDivergenceIntegrator(VectorCoefficient &vq)
      : MixedScalarVectorIntegrator(vq) {}

protected:
   inline virtual bool VerifyFiniteElementTypes(
      const FiniteElement & trial_fe,
      const FiniteElement & test_fe) const
   {
      return (trial_fe.GetDerivType() == mfem::FiniteElement::DIV  &&
              test_fe.GetRangeType()  == mfem::FiniteElement::VECTOR );
   }

   inline virtual const char * FiniteElementTypeFailureMessage() const
   {
      return "MixedVectorDivergenceIntegrator:  "
             "Trial must be H(Div) and the test space must be a "
             "vector field";
   }

   // Subtract one due to the divergence and add one for the coefficient
   // which is assumed to be at least linear.
   inline virtual int GetIntegrationOrder(const FiniteElement & trial_fe,
                                          const FiniteElement & test_fe,
                                          ElementTransformation &Trans)
   { return trial_fe.GetOrder() + test_fe.GetOrder() + Trans.OrderW() - 1 + 1; }

   inline virtual void CalcShape(const FiniteElement & scalar_fe,
                                 ElementTransformation &Trans,
                                 Vector & shape)
   { scalar_fe.CalcPhysDivShape(Trans, shape); }
};

/** Class for integrating the bilinear form a(u,v) := -(Q u, div v) in either 2D
    or 3D where Q is an optional scalar coefficient, u is in L2 or H1, and v is
    in H(Div). */
class MixedScalarWeakGradientIntegrator : public MixedScalarIntegrator
{
public:
   MixedScalarWeakGradientIntegrator() {}
   MixedScalarWeakGradientIntegrator(Coefficient &q)
      : MixedScalarIntegrator(q) {}

protected:
   inline virtual bool VerifyFiniteElementTypes(
      const FiniteElement & trial_fe,
      const FiniteElement & test_fe) const
   {
      return (trial_fe.GetRangeType() == mfem::FiniteElement::SCALAR &&
              test_fe.GetDerivType()  == mfem::FiniteElement::DIV );
   }

   inline virtual const char * FiniteElementTypeFailureMessage() const
   {
      return "MixedScalarWeakGradientIntegrator:  "
             "Trial space must be a scalar field "
             "and the test space must be H(Div)";
   }

   inline virtual int GetIntegrationOrder(const FiniteElement & trial_fe,
                                          const FiniteElement & test_fe,
                                          ElementTransformation &Trans)
   { return trial_fe.GetOrder() + test_fe.GetOrder() + Trans.OrderW() - 1; }

   virtual void CalcTestShape(const FiniteElement & test_fe,
                              ElementTransformation &Trans,
                              Vector & shape)
   {
      test_fe.CalcPhysDivShape(Trans, shape);
      shape *= -1.0;
   }
};

/** Class for integrating the bilinear form a(u,v) := (Q curl u, v) in 2D where
    Q is an optional scalar coefficient, u is in H(Curl), and v is in L2 or
    H1. */
class MixedScalarCurlIntegrator : public MixedScalarIntegrator
{
public:
   MixedScalarCurlIntegrator() {}
   MixedScalarCurlIntegrator(Coefficient &q)
      : MixedScalarIntegrator(q) {}

protected:
   inline virtual bool VerifyFiniteElementTypes(
      const FiniteElement & trial_fe,
      const FiniteElement & test_fe) const
   {
      return (trial_fe.GetDim() == 2 && test_fe.GetDim() == 2 &&
              trial_fe.GetDerivType() == mfem::FiniteElement::CURL  &&
              test_fe.GetRangeType()  == mfem::FiniteElement::SCALAR );
   }

   inline virtual const char * FiniteElementTypeFailureMessage() const
   {
      return "MixedScalarCurlIntegrator:  "
             "Trial must be H(Curl) and the test space must be a "
             "scalar field";
   }

   inline virtual int GetIntegrationOrder(const FiniteElement & trial_fe,
                                          const FiniteElement & test_fe,
                                          ElementTransformation &Trans)
   { return trial_fe.GetOrder() + test_fe.GetOrder() + Trans.OrderW() - 1; }

   inline virtual void CalcTrialShape(const FiniteElement & trial_fe,
                                      ElementTransformation &Trans,
                                      Vector & shape)
   {
      DenseMatrix dshape(shape.GetData(), shape.Size(), 1);
      trial_fe.CalcPhysCurlShape(Trans, dshape);
   }
};

/** Class for integrating the bilinear form a(u,v) := (Q u, curl v) in 2D where
    Q is an optional scalar coefficient, u is in L2 or H1, and v is in
    H(Curl). */
class MixedScalarWeakCurlIntegrator : public MixedScalarIntegrator
{
public:
   MixedScalarWeakCurlIntegrator() {}
   MixedScalarWeakCurlIntegrator(Coefficient &q)
      : MixedScalarIntegrator(q) {}

protected:
   inline virtual bool VerifyFiniteElementTypes(
      const FiniteElement & trial_fe,
      const FiniteElement & test_fe) const
   {
      return (trial_fe.GetDim() == 2 && test_fe.GetDim() == 2 &&
              trial_fe.GetRangeType() == mfem::FiniteElement::SCALAR &&
              test_fe.GetDerivType()  == mfem::FiniteElement::CURL );
   }

   inline virtual const char * FiniteElementTypeFailureMessage() const
   {
      return "MixedScalarWeakCurlIntegrator:  "
             "Trial space must be a scalar field "
             "and the test space must be H(Curl)";
   }

   inline virtual void CalcTestShape(const FiniteElement & test_fe,
                                     ElementTransformation &Trans,
                                     Vector & shape)
   {
      DenseMatrix dshape(shape.GetData(), shape.Size(), 1);
      test_fe.CalcPhysCurlShape(Trans, dshape);
   }
};

/** Class for integrating the bilinear form a(u,v) := (Q u, v) in either 2D or
    3D and where Q is an optional coefficient (of type scalar, matrix, or
    diagonal matrix) u and v are each in H(Curl) or H(Div). */
class MixedVectorMassIntegrator : public MixedVectorIntegrator
{
public:
   MixedVectorMassIntegrator() { same_calc_shape = true; }
   MixedVectorMassIntegrator(Coefficient &q)
      : MixedVectorIntegrator(q) { same_calc_shape = true; }
   MixedVectorMassIntegrator(VectorCoefficient &dq)
      : MixedVectorIntegrator(dq, true) { same_calc_shape = true; }
   MixedVectorMassIntegrator(MatrixCoefficient &mq)
      : MixedVectorIntegrator(mq) { same_calc_shape = true; }
};

/** Class for integrating the bilinear form a(u,v) := (V x u, v) in 3D and where
    V is a vector coefficient u and v are each in H(Curl) or H(Div). */
class MixedCrossProductIntegrator : public MixedVectorIntegrator
{
public:
   MixedCrossProductIntegrator(VectorCoefficient &vq)
      : MixedVectorIntegrator(vq, false) { same_calc_shape = true; }
};

/** Class for integrating the bilinear form a(u,v) := (V . u, v) in 2D or 3D and
    where V is a vector coefficient u is in H(Curl) or H(Div) and v is in H1 or
    L2. */
class MixedDotProductIntegrator : public MixedScalarVectorIntegrator
{
public:
   MixedDotProductIntegrator(VectorCoefficient &vq)
      : MixedScalarVectorIntegrator(vq, true) {}

   inline virtual bool VerifyFiniteElementTypes(
      const FiniteElement & trial_fe,
      const FiniteElement & test_fe) const
   {
      return (trial_fe.GetRangeType() == mfem::FiniteElement::VECTOR &&
              test_fe.GetRangeType()  == mfem::FiniteElement::SCALAR );
   }

   inline virtual const char * FiniteElementTypeFailureMessage() const
   {
      return "MixedDotProductIntegrator:  "
             "Trial space must be a vector field "
             "and the test space must be a scalar field";
   }
};

/** Class for integrating the bilinear form a(u,v) := (-V . u, Div v) in 2D or
    3D and where V is a vector coefficient u is in H(Curl) or H(Div) and v is in
    RT. */
class MixedWeakGradDotIntegrator : public MixedScalarVectorIntegrator
{
public:
   MixedWeakGradDotIntegrator(VectorCoefficient &vq)
      : MixedScalarVectorIntegrator(vq, true) {}

   inline virtual bool VerifyFiniteElementTypes(
      const FiniteElement & trial_fe,
      const FiniteElement & test_fe) const
   {
      return (trial_fe.GetRangeType() == mfem::FiniteElement::VECTOR &&
              test_fe.GetRangeType()  == mfem::FiniteElement::VECTOR &&
              test_fe.GetDerivType()  == mfem::FiniteElement::DIV );
   }

   inline virtual const char * FiniteElementTypeFailureMessage() const
   {
      return "MixedWeakGradDotIntegrator:  "
             "Trial space must be a vector field "
             "and the test space must be a vector field with a divergence";
   }

   // Subtract one due to the gradient and add one for the coefficient
   // which is assumed to be at least linear.
   inline virtual int GetIntegrationOrder(const FiniteElement & trial_fe,
                                          const FiniteElement & test_fe,
                                          ElementTransformation &Trans)
   { return trial_fe.GetOrder() + test_fe.GetOrder() + Trans.OrderW() - 1 + 1; }

   inline virtual void CalcShape(const FiniteElement & scalar_fe,
                                 ElementTransformation &Trans,
                                 Vector & shape)
   { scalar_fe.CalcPhysDivShape(Trans, shape); shape *= -1.0; }
};

/** Class for integrating the bilinear form a(u,v) := (V x u, Grad v) in 3D and
    where V is a vector coefficient u is in H(Curl) or H(Div) and v is in H1. */
class MixedWeakDivCrossIntegrator : public MixedVectorIntegrator
{
public:
   MixedWeakDivCrossIntegrator(VectorCoefficient &vq)
      : MixedVectorIntegrator(vq, false) {}

   inline virtual bool VerifyFiniteElementTypes(
      const FiniteElement & trial_fe,
      const FiniteElement & test_fe) const
   {
      return (trial_fe.GetDim() == 3 && test_fe.GetDim() == 3 &&
              trial_fe.GetRangeType() == mfem::FiniteElement::VECTOR &&
              test_fe.GetRangeType()  == mfem::FiniteElement::SCALAR &&
              test_fe.GetDerivType()  == mfem::FiniteElement::GRAD );
   }

   inline virtual const char * FiniteElementTypeFailureMessage() const
   {
      return "MixedWeakDivCrossIntegrator:  "
             "Trial space must be a vector field in 3D "
             "and the test space must be a scalar field with a gradient";
   }

   inline virtual void CalcTestShape(const FiniteElement & test_fe,
                                     ElementTransformation &Trans,
                                     DenseMatrix & shape)
   { test_fe.CalcPhysDShape(Trans, shape); shape *= -1.0; }
};

/** Class for integrating the bilinear form a(u,v) := (Q Grad u, Grad v) in 3D
    or in 2D and where Q is a scalar or matrix coefficient u and v are both in
    H1. */
class MixedGradGradIntegrator : public MixedVectorIntegrator
{
public:
   MixedGradGradIntegrator() { same_calc_shape = true; }
   MixedGradGradIntegrator(Coefficient &q)
      : MixedVectorIntegrator(q) { same_calc_shape = true; }
   MixedGradGradIntegrator(VectorCoefficient &dq)
      : MixedVectorIntegrator(dq, true) { same_calc_shape = true; }
   MixedGradGradIntegrator(MatrixCoefficient &mq)
      : MixedVectorIntegrator(mq) { same_calc_shape = true; }

   inline virtual bool VerifyFiniteElementTypes(
      const FiniteElement & trial_fe,
      const FiniteElement & test_fe) const
   {
      return (trial_fe.GetRangeType() == mfem::FiniteElement::SCALAR &&
              trial_fe.GetDerivType() == mfem::FiniteElement::GRAD &&
              test_fe.GetRangeType()  == mfem::FiniteElement::SCALAR &&
              test_fe.GetDerivType()  == mfem::FiniteElement::GRAD );
   }

   inline virtual const char * FiniteElementTypeFailureMessage() const
   {
      return "MixedGradGradIntegrator:  "
             "Trial and test spaces must both be scalar fields "
             "with a gradient operator.";
   }

   inline virtual int GetIntegrationOrder(const FiniteElement & trial_fe,
                                          const FiniteElement & test_fe,
                                          ElementTransformation &Trans)
   {
      // Same as DiffusionIntegrator
      return test_fe.Space() == FunctionSpace::Pk ?
             trial_fe.GetOrder() + test_fe.GetOrder() - 2 :
             trial_fe.GetOrder() + test_fe.GetOrder() + test_fe.GetDim() - 1;
   }

   inline virtual void CalcTrialShape(const FiniteElement & trial_fe,
                                      ElementTransformation &Trans,
                                      DenseMatrix & shape)
   { trial_fe.CalcPhysDShape(Trans, shape); }

   inline virtual void CalcTestShape(const FiniteElement & test_fe,
                                     ElementTransformation &Trans,
                                     DenseMatrix & shape)
   { test_fe.CalcPhysDShape(Trans, shape); }
};

/** Class for integrating the bilinear form a(u,v) := (V x Grad u, Grad v) in 3D
    or in 2D and where V is a vector coefficient u and v are both in H1. */
class MixedCrossGradGradIntegrator : public MixedVectorIntegrator
{
public:
   MixedCrossGradGradIntegrator(VectorCoefficient &vq)
      : MixedVectorIntegrator(vq, false) { same_calc_shape = true; }

   inline virtual bool VerifyFiniteElementTypes(
      const FiniteElement & trial_fe,
      const FiniteElement & test_fe) const
   {
      return (trial_fe.GetRangeType() == mfem::FiniteElement::SCALAR &&
              trial_fe.GetDerivType() == mfem::FiniteElement::GRAD &&
              test_fe.GetRangeType()  == mfem::FiniteElement::SCALAR &&
              test_fe.GetDerivType()  == mfem::FiniteElement::GRAD );
   }

   inline virtual const char * FiniteElementTypeFailureMessage() const
   {
      return "MixedCrossGradGradIntegrator:  "
             "Trial and test spaces must both be scalar fields "
             "with a gradient operator.";
   }

   inline virtual void CalcTrialShape(const FiniteElement & trial_fe,
                                      ElementTransformation &Trans,
                                      DenseMatrix & shape)
   { trial_fe.CalcPhysDShape(Trans, shape); }

   inline virtual void CalcTestShape(const FiniteElement & test_fe,
                                     ElementTransformation &Trans,
                                     DenseMatrix & shape)
   { test_fe.CalcPhysDShape(Trans, shape); }
};

/** Class for integrating the bilinear form a(u,v) := (Q Curl u, Curl v) in 3D
    and where Q is a scalar or matrix coefficient u and v are both in
    H(Curl). */
class MixedCurlCurlIntegrator : public MixedVectorIntegrator
{
public:
   MixedCurlCurlIntegrator() { same_calc_shape = true; }
   MixedCurlCurlIntegrator(Coefficient &q)
      : MixedVectorIntegrator(q) { same_calc_shape = true; }
   MixedCurlCurlIntegrator(VectorCoefficient &dq)
      : MixedVectorIntegrator(dq, true) { same_calc_shape = true; }
   MixedCurlCurlIntegrator(MatrixCoefficient &mq)
      : MixedVectorIntegrator(mq) { same_calc_shape = true; }

   inline virtual bool VerifyFiniteElementTypes(
      const FiniteElement & trial_fe,
      const FiniteElement & test_fe) const
   {
      return (trial_fe.GetDim() == 3 && test_fe.GetDim() == 3 &&
              trial_fe.GetRangeType() == mfem::FiniteElement::VECTOR &&
              trial_fe.GetDerivType() == mfem::FiniteElement::CURL &&
              test_fe.GetRangeType()  == mfem::FiniteElement::VECTOR &&
              test_fe.GetDerivType()  == mfem::FiniteElement::CURL );
   }

   inline virtual const char * FiniteElementTypeFailureMessage() const
   {
      return "MixedCurlCurlIntegrator"
             "Trial and test spaces must both be vector fields in 3D "
             "with a curl.";
   }

   inline virtual void CalcTrialShape(const FiniteElement & trial_fe,
                                      ElementTransformation &Trans,
                                      DenseMatrix & shape)
   { trial_fe.CalcPhysCurlShape(Trans, shape); }

   inline virtual void CalcTestShape(const FiniteElement & test_fe,
                                     ElementTransformation &Trans,
                                     DenseMatrix & shape)
   { test_fe.CalcPhysCurlShape(Trans, shape); }
};

/** Class for integrating the bilinear form a(u,v) := (V x Curl u, Curl v) in 3D
    and where V is a vector coefficient u and v are both in H(Curl). */
class MixedCrossCurlCurlIntegrator : public MixedVectorIntegrator
{
public:
   MixedCrossCurlCurlIntegrator(VectorCoefficient &vq)
      : MixedVectorIntegrator(vq, false) { same_calc_shape = true; }

   inline virtual bool VerifyFiniteElementTypes(
      const FiniteElement & trial_fe,
      const FiniteElement & test_fe) const
   {
      return (trial_fe.GetDim() == 3 && test_fe.GetDim() == 3 &&
              trial_fe.GetRangeType() == mfem::FiniteElement::VECTOR &&
              trial_fe.GetDerivType() == mfem::FiniteElement::CURL &&
              test_fe.GetRangeType()  == mfem::FiniteElement::VECTOR &&
              test_fe.GetDerivType()  == mfem::FiniteElement::CURL );
   }

   inline virtual const char * FiniteElementTypeFailureMessage() const
   {
      return "MixedCrossCurlCurlIntegrator:  "
             "Trial and test spaces must both be vector fields in 3D "
             "with a curl.";
   }

   inline virtual void CalcTrialShape(const FiniteElement & trial_fe,
                                      ElementTransformation &Trans,
                                      DenseMatrix & shape)
   { trial_fe.CalcPhysCurlShape(Trans, shape); }

   inline virtual void CalcTestShape(const FiniteElement & test_fe,
                                     ElementTransformation &Trans,
                                     DenseMatrix & shape)
   { test_fe.CalcPhysCurlShape(Trans, shape); }
};

/** Class for integrating the bilinear form a(u,v) := (V x Curl u, Grad v) in 3D
    and where V is a vector coefficient u is in H(Curl) and v is in H1. */
class MixedCrossCurlGradIntegrator : public MixedVectorIntegrator
{
public:
   MixedCrossCurlGradIntegrator(VectorCoefficient &vq)
      : MixedVectorIntegrator(vq, false) {}

   inline virtual bool VerifyFiniteElementTypes(
      const FiniteElement & trial_fe,
      const FiniteElement & test_fe) const
   {
      return (trial_fe.GetDim() == 3 && test_fe.GetDim() == 3 &&
              trial_fe.GetRangeType() == mfem::FiniteElement::VECTOR &&
              trial_fe.GetDerivType() == mfem::FiniteElement::CURL &&
              test_fe.GetRangeType()  == mfem::FiniteElement::SCALAR &&
              test_fe.GetDerivType()  == mfem::FiniteElement::GRAD );
   }

   inline virtual const char * FiniteElementTypeFailureMessage() const
   {
      return "MixedCrossCurlGradIntegrator"
             "Trial space must be a vector field in 3D with a curl"
             "and the test space must be a scalar field with a gradient";
   }

   inline virtual void CalcTrialShape(const FiniteElement & trial_fe,
                                      ElementTransformation &Trans,
                                      DenseMatrix & shape)
   { trial_fe.CalcPhysCurlShape(Trans, shape); }

   inline virtual void CalcTestShape(const FiniteElement & test_fe,
                                     ElementTransformation &Trans,
                                     DenseMatrix & shape)
   { test_fe.CalcPhysDShape(Trans, shape); }
};

/** Class for integrating the bilinear form a(u,v) := (V x Grad u, Curl v) in 3D
    and where V is a scalar coefficient u is in H1 and v is in H(Curl). */
class MixedCrossGradCurlIntegrator : public MixedVectorIntegrator
{
public:
   MixedCrossGradCurlIntegrator(VectorCoefficient &vq)
      : MixedVectorIntegrator(vq, false) {}

   inline virtual bool VerifyFiniteElementTypes(
      const FiniteElement & trial_fe,
      const FiniteElement & test_fe) const
   {
      return (trial_fe.GetDim() == 3 && test_fe.GetDim() == 3 &&
              trial_fe.GetRangeType()  == mfem::FiniteElement::SCALAR &&
              trial_fe.GetDerivType()  == mfem::FiniteElement::GRAD &&
              test_fe.GetRangeType() == mfem::FiniteElement::VECTOR &&
              test_fe.GetDerivType() == mfem::FiniteElement::CURL );
   }

   inline virtual const char * FiniteElementTypeFailureMessage() const
   {
      return "MixedCrossGradCurlIntegrator"
             "Trial space must be a scalar field in 3D with a gradient"
             "and the test space must be a vector field with a curl";
   }

   inline virtual void CalcTrialShape(const FiniteElement & trial_fe,
                                      ElementTransformation &Trans,
                                      DenseMatrix & shape)
   { trial_fe.CalcPhysDShape(Trans, shape); }

   inline virtual void CalcTestShape(const FiniteElement & test_fe,
                                     ElementTransformation &Trans,
                                     DenseMatrix & shape)
   { test_fe.CalcPhysCurlShape(Trans, shape); }
};

/** Class for integrating the bilinear form a(u,v) := (V x u, Curl v) in 3D and
    where V is a vector coefficient u is in H(Curl) or H(Div) and v is in
    H(Curl). */
class MixedWeakCurlCrossIntegrator : public MixedVectorIntegrator
{
public:
   MixedWeakCurlCrossIntegrator(VectorCoefficient &vq)
      : MixedVectorIntegrator(vq, false) {}

   inline virtual bool VerifyFiniteElementTypes(
      const FiniteElement & trial_fe,
      const FiniteElement & test_fe) const
   {
      return (trial_fe.GetDim() == 3 && test_fe.GetDim() == 3 &&
              trial_fe.GetRangeType() == mfem::FiniteElement::VECTOR &&
              test_fe.GetRangeType()  == mfem::FiniteElement::VECTOR &&
              test_fe.GetDerivType()  == mfem::FiniteElement::CURL );
   }

   inline virtual const char * FiniteElementTypeFailureMessage() const
   {
      return "MixedWeakCurlCrossIntegrator:  "
             "Trial space must be a vector field in 3D "
             "and the test space must be a vector field with a curl";
   }

   inline virtual void CalcTestShape(const FiniteElement & test_fe,
                                     ElementTransformation &Trans,
                                     DenseMatrix & shape)
   { test_fe.CalcPhysCurlShape(Trans, shape); }
};

/** Class for integrating the bilinear form a(u,v) := (V x u, Curl v) in 2D and
    where V is a vector coefficient u is in H(Curl) or H(Div) and v is in
    H(Curl). */
class MixedScalarWeakCurlCrossIntegrator : public MixedScalarVectorIntegrator
{
public:
   MixedScalarWeakCurlCrossIntegrator(VectorCoefficient &vq)
      : MixedScalarVectorIntegrator(vq, true, true) {}

   inline virtual bool VerifyFiniteElementTypes(
      const FiniteElement & trial_fe,
      const FiniteElement & test_fe) const
   {
      return (trial_fe.GetDim() == 2 && test_fe.GetDim() == 2 &&
              trial_fe.GetRangeType() == mfem::FiniteElement::VECTOR &&
              test_fe.GetRangeType()  == mfem::FiniteElement::VECTOR &&
              test_fe.GetDerivType()  == mfem::FiniteElement::CURL );
   }

   inline virtual const char * FiniteElementTypeFailureMessage() const
   {
      return "MixedScalarWeakCurlCrossIntegrator:  "
             "Trial space must be a vector field in 2D "
             "and the test space must be a vector field with a curl";
   }

   inline virtual void CalcShape(const FiniteElement & scalar_fe,
                                 ElementTransformation &Trans,
                                 Vector & shape)
   {
      DenseMatrix dshape(shape.GetData(), shape.Size(), 1);
      scalar_fe.CalcPhysCurlShape(Trans, dshape);
   }
};

/** Class for integrating the bilinear form a(u,v) := (V x Grad u, v) in 3D or
    in 2D and where V is a vector coefficient u is in H1 and v is in H(Curl) or
    H(Div). */
class MixedCrossGradIntegrator : public MixedVectorIntegrator
{
public:
   MixedCrossGradIntegrator(VectorCoefficient &vq)
      : MixedVectorIntegrator(vq, false) {}

   inline virtual bool VerifyFiniteElementTypes(
      const FiniteElement & trial_fe,
      const FiniteElement & test_fe) const
   {
      return (trial_fe.GetDim() == 3 && test_fe.GetDim() == 3 &&
              trial_fe.GetRangeType() == mfem::FiniteElement::SCALAR &&
              trial_fe.GetDerivType() == mfem::FiniteElement::GRAD &&
              test_fe.GetRangeType()  == mfem::FiniteElement::VECTOR );
   }

   inline virtual const char * FiniteElementTypeFailureMessage() const
   {
      return "MixedCrossGradIntegrator:  "
             "Trial space must be a scalar field with a gradient operator"
             " and the test space must be a vector field both in 3D.";
   }

   inline virtual void CalcTrialShape(const FiniteElement & trial_fe,
                                      ElementTransformation &Trans,
                                      DenseMatrix & shape)
   { trial_fe.CalcPhysDShape(Trans, shape); }

   inline virtual void CalcTestShape(const FiniteElement & test_fe,
                                     ElementTransformation &Trans,
                                     DenseMatrix & shape)
   { test_fe.CalcVShape(Trans, shape); }
};

/** Class for integrating the bilinear form a(u,v) := (V x Curl u, v) in 3D and
    where V is a vector coefficient u is in H(Curl) and v is in H(Curl) or
    H(Div). */
class MixedCrossCurlIntegrator : public MixedVectorIntegrator
{
public:
   MixedCrossCurlIntegrator(VectorCoefficient &vq)
      : MixedVectorIntegrator(vq, false) {}

   inline virtual bool VerifyFiniteElementTypes(
      const FiniteElement & trial_fe,
      const FiniteElement & test_fe) const
   {
      return (trial_fe.GetDim() == 3 && test_fe.GetDim() == 3 &&
              trial_fe.GetRangeType() == mfem::FiniteElement::VECTOR &&
              trial_fe.GetDerivType() == mfem::FiniteElement::CURL   &&
              test_fe.GetRangeType()  == mfem::FiniteElement::VECTOR );
   }

   inline virtual const char * FiniteElementTypeFailureMessage() const
   {
      return "MixedCrossCurlIntegrator:  "
             "Trial space must be a vector field in 3D with a curl "
             "and the test space must be a vector field";
   }

   inline virtual void CalcTrialShape(const FiniteElement & trial_fe,
                                      ElementTransformation &Trans,
                                      DenseMatrix & shape)
   { trial_fe.CalcPhysCurlShape(Trans, shape); }
};

/** Class for integrating the bilinear form a(u,v) := (V x Curl u, v) in 2D and
    where V is a vector coefficient u is in H(Curl) and v is in H(Curl) or
    H(Div). */
class MixedScalarCrossCurlIntegrator : public MixedScalarVectorIntegrator
{
public:
   MixedScalarCrossCurlIntegrator(VectorCoefficient &vq)
      : MixedScalarVectorIntegrator(vq, false, true) {}

   inline virtual bool VerifyFiniteElementTypes(
      const FiniteElement & trial_fe,
      const FiniteElement & test_fe) const
   {
      return (trial_fe.GetDim() == 2 && test_fe.GetDim() == 2 &&
              trial_fe.GetRangeType() == mfem::FiniteElement::VECTOR &&
              trial_fe.GetDerivType() == mfem::FiniteElement::CURL   &&
              test_fe.GetRangeType()  == mfem::FiniteElement::VECTOR );
   }

   inline virtual const char * FiniteElementTypeFailureMessage() const
   {
      return "MixedCrossCurlIntegrator:  "
             "Trial space must be a vector field in 2D with a curl "
             "and the test space must be a vector field";
   }

   inline virtual void CalcShape(const FiniteElement & scalar_fe,
                                 ElementTransformation &Trans,
                                 Vector & shape)
   {
      DenseMatrix dshape(shape.GetData(), shape.Size(), 1);
      scalar_fe.CalcPhysCurlShape(Trans, dshape); shape *= -1.0;
   }
};

/** Class for integrating the bilinear form a(u,v) := (V x Grad u, v) in 2D and
    where V is a vector coefficient u is in H1 and v is in H1 or L2. */
class MixedScalarCrossGradIntegrator : public MixedScalarVectorIntegrator
{
public:
   MixedScalarCrossGradIntegrator(VectorCoefficient &vq)
      : MixedScalarVectorIntegrator(vq, true, true) {}

   inline virtual bool VerifyFiniteElementTypes(
      const FiniteElement & trial_fe,
      const FiniteElement & test_fe) const
   {
      return (trial_fe.GetDim() == 2 && test_fe.GetDim() == 2 &&
              trial_fe.GetRangeType() == mfem::FiniteElement::SCALAR &&
              trial_fe.GetDerivType() == mfem::FiniteElement::GRAD   &&
              test_fe.GetRangeType()  == mfem::FiniteElement::SCALAR );
   }

   inline virtual const char * FiniteElementTypeFailureMessage() const
   {
      return "MixedScalarCrossGradIntegrator:  "
             "Trial space must be a scalar field in 2D with a gradient "
             "and the test space must be a scalar field";
   }

   inline virtual void CalcVShape(const FiniteElement & vector_fe,
                                  ElementTransformation &Trans,
                                  DenseMatrix & shape)
   { vector_fe.CalcPhysDShape(Trans, shape); }
};

/** Class for integrating the bilinear form a(u,v) := (V x u, v) in 2D and where
    V is a vector coefficient u is in ND or RT and v is in H1 or L2. */
class MixedScalarCrossProductIntegrator : public MixedScalarVectorIntegrator
{
public:
   MixedScalarCrossProductIntegrator(VectorCoefficient &vq)
      : MixedScalarVectorIntegrator(vq, true, true) {}

   inline virtual bool VerifyFiniteElementTypes(
      const FiniteElement & trial_fe,
      const FiniteElement & test_fe) const
   {
      return (trial_fe.GetDim() == 2 && test_fe.GetDim() == 2 &&
              trial_fe.GetRangeType() == mfem::FiniteElement::VECTOR &&
              test_fe.GetRangeType()  == mfem::FiniteElement::SCALAR );
   }

   inline virtual const char * FiniteElementTypeFailureMessage() const
   {
      return "MixedScalarCrossProductIntegrator:  "
             "Trial space must be a vector field in 2D "
             "and the test space must be a scalar field";
   }
};

/** Class for integrating the bilinear form a(u,v) := (V x z u, v) in 2D and
    where V is a vector coefficient u is in H1 or L2 and v is in ND or RT. */
class MixedScalarWeakCrossProductIntegrator : public MixedScalarVectorIntegrator
{
public:
   MixedScalarWeakCrossProductIntegrator(VectorCoefficient &vq)
      : MixedScalarVectorIntegrator(vq, false, true) {}

   inline virtual bool VerifyFiniteElementTypes(
      const FiniteElement & trial_fe,
      const FiniteElement & test_fe) const
   {
      return (trial_fe.GetDim() == 2 && test_fe.GetDim() == 2 &&
              trial_fe.GetRangeType() == mfem::FiniteElement::SCALAR &&
              test_fe.GetRangeType()  == mfem::FiniteElement::VECTOR );
   }

   inline virtual const char * FiniteElementTypeFailureMessage() const
   {
      return "MixedScalarWeakCrossProductIntegrator:  "
             "Trial space must be a scalar field in 2D "
             "and the test space must be a vector field";
   }

   inline virtual void CalcShape(const FiniteElement & scalar_fe,
                                 ElementTransformation &Trans,
                                 Vector & shape)
   { scalar_fe.CalcPhysShape(Trans, shape); shape *= -1.0; }
};

/** Class for integrating the bilinear form a(u,v) := (V . Grad u, v) in 2D or
    3D and where V is a vector coefficient, u is in H1 and v is in H1 or L2. */
class MixedDirectionalDerivativeIntegrator : public MixedScalarVectorIntegrator
{
public:
   MixedDirectionalDerivativeIntegrator(VectorCoefficient &vq)
      : MixedScalarVectorIntegrator(vq, true) {}

   inline virtual bool VerifyFiniteElementTypes(
      const FiniteElement & trial_fe,
      const FiniteElement & test_fe) const
   {
      return (trial_fe.GetRangeType() == mfem::FiniteElement::SCALAR &&
              trial_fe.GetDerivType() == mfem::FiniteElement::GRAD   &&
              test_fe.GetRangeType()  == mfem::FiniteElement::SCALAR );
   }

   inline virtual const char * FiniteElementTypeFailureMessage() const
   {
      return "MixedDirectionalDerivativeIntegrator:  "
             "Trial space must be a scalar field with a gradient "
             "and the test space must be a scalar field";
   }

   inline virtual void CalcVShape(const FiniteElement & vector_fe,
                                  ElementTransformation &Trans,
                                  DenseMatrix & shape)
   { vector_fe.CalcPhysDShape(Trans, shape); }
};

/** Class for integrating the bilinear form a(u,v) := (-V . Grad u, Div v) in 2D
    or 3D and where V is a vector coefficient, u is in H1 and v is in RT. */
class MixedGradDivIntegrator : public MixedScalarVectorIntegrator
{
public:
   MixedGradDivIntegrator(VectorCoefficient &vq)
      : MixedScalarVectorIntegrator(vq, true) {}

   inline virtual bool VerifyFiniteElementTypes(
      const FiniteElement & trial_fe,
      const FiniteElement & test_fe) const
   {
      return (trial_fe.GetRangeType() == mfem::FiniteElement::SCALAR &&
              trial_fe.GetDerivType() == mfem::FiniteElement::GRAD   &&
              test_fe.GetRangeType()  == mfem::FiniteElement::VECTOR &&
              test_fe.GetDerivType()  == mfem::FiniteElement::DIV   );
   }

   inline virtual const char * FiniteElementTypeFailureMessage() const
   {
      return "MixedGradDivIntegrator:  "
             "Trial space must be a scalar field with a gradient"
             "and the test space must be a vector field with a divergence";
   }

   inline virtual void CalcVShape(const FiniteElement & vector_fe,
                                  ElementTransformation &Trans,
                                  DenseMatrix & shape)
   { vector_fe.CalcPhysDShape(Trans, shape); shape *= -1.0; }

   inline virtual void CalcShape(const FiniteElement & scalar_fe,
                                 ElementTransformation &Trans,
                                 Vector & shape)
   { scalar_fe.CalcPhysDivShape(Trans, shape); }
};

/** Class for integrating the bilinear form a(u,v) := (-V Div u, Grad v) in 2D
    or 3D and where V is a vector coefficient, u is in RT and v is in H1. */
class MixedDivGradIntegrator : public MixedScalarVectorIntegrator
{
public:
   MixedDivGradIntegrator(VectorCoefficient &vq)
      : MixedScalarVectorIntegrator(vq, false) {}

   inline virtual bool VerifyFiniteElementTypes(
      const FiniteElement & trial_fe,
      const FiniteElement & test_fe) const
   {
      return (trial_fe.GetRangeType() == mfem::FiniteElement::VECTOR &&
              trial_fe.GetDerivType() == mfem::FiniteElement::DIV    &&
              test_fe.GetRangeType()  == mfem::FiniteElement::SCALAR &&
              test_fe.GetDerivType()  == mfem::FiniteElement::GRAD
             );
   }

   inline virtual const char * FiniteElementTypeFailureMessage() const
   {
      return "MixedDivGradIntegrator:  "
             "Trial space must be a vector field with a divergence"
             "and the test space must be a scalar field with a gradient";
   }

   inline virtual void CalcVShape(const FiniteElement & vector_fe,
                                  ElementTransformation &Trans,
                                  DenseMatrix & shape)
   { vector_fe.CalcPhysDShape(Trans, shape); shape *= -1.0; }

   inline virtual void CalcShape(const FiniteElement & scalar_fe,
                                 ElementTransformation &Trans,
                                 Vector & shape)
   { scalar_fe.CalcPhysDivShape(Trans, shape); }
};

/** Class for integrating the bilinear form a(u,v) := (-V u, Grad v) in 2D or 3D
    and where V is a vector coefficient, u is in H1 or L2 and v is in H1. */
class MixedScalarWeakDivergenceIntegrator : public MixedScalarVectorIntegrator
{
public:
   MixedScalarWeakDivergenceIntegrator(VectorCoefficient &vq)
      : MixedScalarVectorIntegrator(vq, false) {}

   inline virtual bool VerifyFiniteElementTypes(
      const FiniteElement & trial_fe,
      const FiniteElement & test_fe) const
   {
      return (trial_fe.GetRangeType() == mfem::FiniteElement::SCALAR &&
              test_fe.GetRangeType()  == mfem::FiniteElement::SCALAR &&
              test_fe.GetDerivType()  == mfem::FiniteElement::GRAD   );
   }

   inline virtual const char * FiniteElementTypeFailureMessage() const
   {
      return "MixedScalarWeakDivergenceIntegrator:  "
             "Trial space must be a scalar field "
             "and the test space must be a scalar field with a gradient";
   }

   inline virtual void CalcVShape(const FiniteElement & vector_fe,
                                  ElementTransformation &Trans,
                                  DenseMatrix & shape)
   { vector_fe.CalcPhysDShape(Trans, shape); shape *= -1.0; }
};

/** Class for integrating the bilinear form a(u,v) := (Q grad u, v) in either 2D
    or 3D and where Q is an optional coefficient (of type scalar, matrix, or
    diagonal matrix) u is in H1 and v is in H(Curl) or H(Div). */
class MixedVectorGradientIntegrator : public MixedVectorIntegrator
{
public:
   MixedVectorGradientIntegrator() {}
   MixedVectorGradientIntegrator(Coefficient &q)
      : MixedVectorIntegrator(q) {}
   MixedVectorGradientIntegrator(VectorCoefficient &dq)
      : MixedVectorIntegrator(dq, true) {}
   MixedVectorGradientIntegrator(MatrixCoefficient &mq)
      : MixedVectorIntegrator(mq) {}

protected:
   inline virtual bool VerifyFiniteElementTypes(
      const FiniteElement & trial_fe,
      const FiniteElement & test_fe) const
   {
      return (trial_fe.GetDerivType() == mfem::FiniteElement::GRAD &&
              test_fe.GetRangeType()  == mfem::FiniteElement::VECTOR );
   }

   inline virtual const char * FiniteElementTypeFailureMessage() const
   {
      return "MixedVectorGradientIntegrator:  "
             "Trial spaces must be H1 and the test space must be a "
             "vector field in 2D or 3D";
   }

   inline virtual void CalcTrialShape(const FiniteElement & trial_fe,
                                      ElementTransformation &Trans,
                                      DenseMatrix & shape)
   {
      trial_fe.CalcPhysDShape(Trans, shape);
   }

   using BilinearFormIntegrator::AssemblePA;
   virtual void AssemblePA(const FiniteElementSpace &trial_fes,
                           const FiniteElementSpace &test_fes);

   virtual void AddMultPA(const Vector&, Vector&) const;

private:
   DenseMatrix Jinv;

   // PA extension
   Vector pa_data;
   const DofToQuad *mapsO;         ///< Not owned. DOF-to-quad map, open.
   const DofToQuad *mapsC;         ///< Not owned. DOF-to-quad map, closed.
   const GeometricFactors *geom;   ///< Not owned
   int dim, ne, dofs1D, quad1D;
};

/** Class for integrating the bilinear form a(u,v) := (Q curl u, v) in 3D and
    where Q is an optional coefficient (of type scalar, matrix, or diagonal
    matrix) u is in H(Curl) and v is in H(Div) or H(Curl). */
class MixedVectorCurlIntegrator : public MixedVectorIntegrator
{
public:
   MixedVectorCurlIntegrator() {}
   MixedVectorCurlIntegrator(Coefficient &q)
      : MixedVectorIntegrator(q) {}
   MixedVectorCurlIntegrator(VectorCoefficient &dq)
      : MixedVectorIntegrator(dq, true) {}
   MixedVectorCurlIntegrator(MatrixCoefficient &mq)
      : MixedVectorIntegrator(mq) {}

protected:
   inline virtual bool VerifyFiniteElementTypes(
      const FiniteElement & trial_fe,
      const FiniteElement & test_fe) const
   {
      return (trial_fe.GetDim() == 3 && test_fe.GetDim() == 3 &&
              trial_fe.GetDerivType() == mfem::FiniteElement::CURL  &&
              test_fe.GetRangeType()  == mfem::FiniteElement::VECTOR );
   }

   inline virtual const char * FiniteElementTypeFailureMessage() const
   {
      return "MixedVectorCurlIntegrator:  "
             "Trial space must be H(Curl) and the test space must be a "
             "vector field in 3D";
   }

   inline virtual void CalcTrialShape(const FiniteElement & trial_fe,
                                      ElementTransformation &Trans,
                                      DenseMatrix & shape)
   {
      trial_fe.CalcPhysCurlShape(Trans, shape);
   }

   using BilinearFormIntegrator::AssemblePA;
   virtual void AssemblePA(const FiniteElementSpace &trial_fes,
                           const FiniteElementSpace &test_fes);

   virtual void AddMultPA(const Vector&, Vector&) const;

private:
   // PA extension
   Vector pa_data;
   const DofToQuad *mapsO;         ///< Not owned. DOF-to-quad map, open.
   const DofToQuad *mapsC;         ///< Not owned. DOF-to-quad map, closed.
   const DofToQuad *mapsOtest;     ///< Not owned. DOF-to-quad map, open.
   const DofToQuad *mapsCtest;     ///< Not owned. DOF-to-quad map, closed.
   const GeometricFactors *geom;   ///< Not owned
   int dim, ne, dofs1D, dofs1Dtest,quad1D, testType, trialType, coeffDim;
};

/** Class for integrating the bilinear form a(u,v) := (Q u, curl v) in 3D and
    where Q is an optional coefficient (of type scalar, matrix, or diagonal
    matrix) u is in H(Div) or H(Curl) and v is in H(Curl). */
class MixedVectorWeakCurlIntegrator : public MixedVectorIntegrator
{
public:
   MixedVectorWeakCurlIntegrator() {}
   MixedVectorWeakCurlIntegrator(Coefficient &q)
      : MixedVectorIntegrator(q) {}
   MixedVectorWeakCurlIntegrator(VectorCoefficient &dq)
      : MixedVectorIntegrator(dq, true) {}
   MixedVectorWeakCurlIntegrator(MatrixCoefficient &mq)
      : MixedVectorIntegrator(mq) {}

protected:
   inline virtual bool VerifyFiniteElementTypes(
      const FiniteElement & trial_fe,
      const FiniteElement & test_fe) const
   {
      return (trial_fe.GetDim() == 3 && test_fe.GetDim() == 3 &&
              trial_fe.GetRangeType() == mfem::FiniteElement::VECTOR &&
              test_fe.GetDerivType()  == mfem::FiniteElement::CURL );
   }

   inline virtual const char * FiniteElementTypeFailureMessage() const
   {
      return "MixedVectorWeakCurlIntegrator:  "
             "Trial space must be vector field in 3D and the "
             "test space must be H(Curl)";
   }

   inline virtual void CalcTestShape(const FiniteElement & test_fe,
                                     ElementTransformation &Trans,
                                     DenseMatrix & shape)
   {
      test_fe.CalcPhysCurlShape(Trans, shape);
   }

   using BilinearFormIntegrator::AssemblePA;
   virtual void AssemblePA(const FiniteElementSpace &trial_fes,
                           const FiniteElementSpace &test_fes);

   virtual void AddMultPA(const Vector&, Vector&) const;

private:
   // PA extension
   Vector pa_data;
   const DofToQuad *mapsO;         ///< Not owned. DOF-to-quad map, open.
   const DofToQuad *mapsC;         ///< Not owned. DOF-to-quad map, closed.
   const GeometricFactors *geom;   ///< Not owned
   int dim, ne, dofs1D, quad1D, testType, trialType, coeffDim;
};

/** Class for integrating the bilinear form a(u,v) := - (Q u, grad v) in either
    2D or 3D and where Q is an optional coefficient (of type scalar, matrix, or
    diagonal matrix) u is in H(Div) or H(Curl) and v is in H1. */
class MixedVectorWeakDivergenceIntegrator : public MixedVectorIntegrator
{
public:
   MixedVectorWeakDivergenceIntegrator() {}
   MixedVectorWeakDivergenceIntegrator(Coefficient &q)
      : MixedVectorIntegrator(q) {}
   MixedVectorWeakDivergenceIntegrator(VectorCoefficient &dq)
      : MixedVectorIntegrator(dq, true) {}
   MixedVectorWeakDivergenceIntegrator(MatrixCoefficient &mq)
      : MixedVectorIntegrator(mq) {}

protected:
   inline virtual bool VerifyFiniteElementTypes(
      const FiniteElement & trial_fe,
      const FiniteElement & test_fe) const
   {
      return (trial_fe.GetRangeType() == mfem::FiniteElement::VECTOR &&
              test_fe.GetDerivType()  == mfem::FiniteElement::GRAD );
   }

   inline virtual const char * FiniteElementTypeFailureMessage() const
   {
      return "MixedVectorWeakDivergenceIntegrator:  "
             "Trial space must be vector field and the "
             "test space must be H1";
   }

   inline virtual void CalcTestShape(const FiniteElement & test_fe,
                                     ElementTransformation &Trans,
                                     DenseMatrix & shape)
   {
      test_fe.CalcPhysDShape(Trans, shape);
      shape *= -1.0;
   }
};

/** Class for integrating the bilinear form a(u,v) := (Q grad u, v) where Q is a
    scalar coefficient, and v is a vector with components v_i in the same space
    as u. */
class GradientIntegrator : public BilinearFormIntegrator
{
protected:
   Coefficient *Q;

private:
   Vector shape;
   DenseMatrix dshape;
   DenseMatrix gshape;
   DenseMatrix Jadj;
   DenseMatrix elmat_comp;
   // PA extension
   Vector pa_data;
   const DofToQuad *trial_maps, *test_maps; ///< Not owned
   const GeometricFactors *geom;            ///< Not owned
   int dim, ne, nq;
   int trial_dofs1D, test_dofs1D, quad1D;

public:
   GradientIntegrator() :
      Q{NULL}, trial_maps{NULL}, test_maps{NULL}, geom{NULL}
   { }
   GradientIntegrator(Coefficient *_q) :
      Q{_q}, trial_maps{NULL}, test_maps{NULL}, geom{NULL}
   { }
   GradientIntegrator(Coefficient &q) :
      Q{&q}, trial_maps{NULL}, test_maps{NULL}, geom{NULL}
   { }

   virtual void AssembleElementMatrix2(const FiniteElement &trial_fe,
                                       const FiniteElement &test_fe,
                                       ElementTransformation &Trans,
                                       DenseMatrix &elmat);

   using BilinearFormIntegrator::AssemblePA;
   virtual void AssemblePA(const FiniteElementSpace &trial_fes,
                           const FiniteElementSpace &test_fes);

   virtual void AddMultPA(const Vector &x, Vector &y) const;
   virtual void AddMultTransposePA(const Vector &x, Vector &y) const;

   static const IntegrationRule &GetRule(const FiniteElement &trial_fe,
                                         const FiniteElement &test_fe,
                                         ElementTransformation &Trans);
};

/** Class for integrating the bilinear form a(u,v) := (Q grad u, grad v) where Q
    can be a scalar or a matrix coefficient. */
class DiffusionIntegrator: public BilinearFormIntegrator
{
protected:
   Coefficient *Q;
   VectorCoefficient *VQ;
   MatrixCoefficient *MQ;

private:
   Vector vec, pointflux, shape;
#ifndef MFEM_THREAD_SAFE
   DenseMatrix dshape, dshapedxt, invdfdx, mq;
   DenseMatrix te_dshape, te_dshapedxt;
   Vector D;
#endif

   // PA extension
   const FiniteElementSpace *fespace;
   const DofToQuad *maps;         ///< Not owned
   const GeometricFactors *geom;  ///< Not owned
   int dim, ne, dofs1D, quad1D;
   Vector pa_data;
   bool symmetric = true; ///< False if using a nonsymmetric matrix coefficient
   // CEED extension
   CeedData* ceedDataPtr;

public:
   /// Construct a diffusion integrator with coefficient Q = 1
   DiffusionIntegrator()
      : Q(NULL), VQ(NULL), MQ(NULL), maps(NULL), geom(NULL), ceedDataPtr(NULL) { }

   /// Construct a diffusion integrator with a scalar coefficient q
   DiffusionIntegrator(Coefficient &q)
      : Q(&q), VQ(NULL), MQ(NULL), maps(NULL), geom(NULL), ceedDataPtr(NULL) { }

   /// Construct a diffusion integrator with a vector coefficient q
   DiffusionIntegrator(VectorCoefficient &q)
      : Q(NULL), VQ(&q), MQ(NULL), maps(NULL), geom(NULL), ceedDataPtr(NULL) { }

   /// Construct a diffusion integrator with a matrix coefficient q
   DiffusionIntegrator(MatrixCoefficient &q)
      : Q(NULL), VQ(NULL), MQ(&q), maps(NULL), geom(NULL), ceedDataPtr(NULL) { }

   virtual ~DiffusionIntegrator()
   {
      delete ceedDataPtr;
   }

   /** Given a particular Finite Element computes the element stiffness matrix
       elmat. */
   virtual void AssembleElementMatrix(const FiniteElement &el,
                                      ElementTransformation &Trans,
                                      DenseMatrix &elmat);
   /** Given a trial and test Finite Element computes the element stiffness
       matrix elmat. */
   virtual void AssembleElementMatrix2(const FiniteElement &trial_fe,
                                       const FiniteElement &test_fe,
                                       ElementTransformation &Trans,
                                       DenseMatrix &elmat);

   /// Perform the local action of the BilinearFormIntegrator
   virtual void AssembleElementVector(const FiniteElement &el,
                                      ElementTransformation &Tr,
                                      const Vector &elfun, Vector &elvect);

   virtual void ComputeElementFlux(const FiniteElement &el,
                                   ElementTransformation &Trans,
                                   Vector &u, const FiniteElement &fluxelem,
                                   Vector &flux, bool with_coef = true);

   virtual double ComputeFluxEnergy(const FiniteElement &fluxelem,
                                    ElementTransformation &Trans,
                                    Vector &flux, Vector *d_energy = NULL);

   using BilinearFormIntegrator::AssemblePA;

   virtual void AssembleMF(const FiniteElementSpace &fes);

   virtual void AssemblePA(const FiniteElementSpace &fes);

   virtual void AssembleEA(const FiniteElementSpace &fes, Vector &emat,
                           const bool add);

   virtual void AssembleDiagonalPA(Vector &diag);

   virtual void AssembleDiagonalMF(Vector &diag);

   virtual void AddMultMF(const Vector&, Vector&) const;

   virtual void AddMultPA(const Vector&, Vector&) const;

   static const IntegrationRule &GetRule(const FiniteElement &trial_fe,
                                         const FiniteElement &test_fe);
};

/** Class for local mass matrix assembling a(u,v) := (Q u, v) */
class MassIntegrator: public BilinearFormIntegrator
{
protected:
#ifndef MFEM_THREAD_SAFE
   Vector shape, te_shape;
#endif
   Coefficient *Q;
   // PA extension
   const FiniteElementSpace *fespace;
   Vector pa_data;
   const DofToQuad *maps;         ///< Not owned
   const GeometricFactors *geom;  ///< Not owned
   int dim, ne, nq, dofs1D, quad1D;

   // CEED extension
   CeedData* ceedDataPtr;

public:
   MassIntegrator(const IntegrationRule *ir = NULL)
      : BilinearFormIntegrator(ir), Q(NULL), maps(NULL), geom(NULL),
        ceedDataPtr(NULL) { }

   /// Construct a mass integrator with coefficient q
   MassIntegrator(Coefficient &q, const IntegrationRule *ir = NULL)
      : BilinearFormIntegrator(ir), Q(&q), maps(NULL), geom(NULL),
        ceedDataPtr(NULL) { }

   virtual ~MassIntegrator()
   {
      delete ceedDataPtr;
   }
   /** Given a particular Finite Element computes the element mass matrix
       elmat. */
   virtual void AssembleElementMatrix(const FiniteElement &el,
                                      ElementTransformation &Trans,
                                      DenseMatrix &elmat);
   virtual void AssembleElementMatrix2(const FiniteElement &trial_fe,
                                       const FiniteElement &test_fe,
                                       ElementTransformation &Trans,
                                       DenseMatrix &elmat);

   using BilinearFormIntegrator::AssemblePA;

   virtual void AssembleMF(const FiniteElementSpace &fes);

   virtual void AssemblePA(const FiniteElementSpace &fes);

   virtual void AssembleEA(const FiniteElementSpace &fes, Vector &emat,
                           const bool add);

   virtual void AssembleDiagonalPA(Vector &diag);

   virtual void AssembleDiagonalMF(Vector &diag);

   virtual void AddMultMF(const Vector&, Vector&) const;

   virtual void AddMultPA(const Vector&, Vector&) const;

   static const IntegrationRule &GetRule(const FiniteElement &trial_fe,
                                         const FiniteElement &test_fe,
                                         ElementTransformation &Trans);

   void SetupPA(const FiniteElementSpace &fes);
};

/** Mass integrator (u, v) restricted to the boundary of a domain */
class BoundaryMassIntegrator : public MassIntegrator
{
public:
   BoundaryMassIntegrator(Coefficient &q) : MassIntegrator(q) { }

   using BilinearFormIntegrator::AssembleFaceMatrix;

   virtual void AssembleFaceMatrix(const FiniteElement &el1,
                                   const FiniteElement &el2,
                                   FaceElementTransformations &Trans,
                                   DenseMatrix &elmat);
};

/// alpha (q . grad u, v)
class ConvectionIntegrator : public BilinearFormIntegrator
{
protected:
   VectorCoefficient *Q;
   double alpha;
   // PA extension
   Vector pa_data;
   const DofToQuad *maps;         ///< Not owned
   const GeometricFactors *geom;  ///< Not owned
   int dim, ne, nq, dofs1D, quad1D;

private:
#ifndef MFEM_THREAD_SAFE
   DenseMatrix dshape, adjJ, Q_ir;
   Vector shape, vec2, BdFidxT;
#endif

public:
   ConvectionIntegrator(VectorCoefficient &q, double a = 1.0)
      : Q(&q) { alpha = a; }
   virtual void AssembleElementMatrix(const FiniteElement &,
                                      ElementTransformation &,
                                      DenseMatrix &);

   using BilinearFormIntegrator::AssemblePA;

   virtual void AssemblePA(const FiniteElementSpace&);

   virtual void AssembleEA(const FiniteElementSpace &fes, Vector &emat,
                           const bool add);

   virtual void AddMultPA(const Vector&, Vector&) const;

   static const IntegrationRule &GetRule(const FiniteElement &el,
                                         ElementTransformation &Trans);

   static const IntegrationRule &GetRule(const FiniteElement &trial_fe,
                                         const FiniteElement &test_fe,
                                         ElementTransformation &Trans);
};

/// alpha (q . grad u, v) using the "group" FE discretization
class GroupConvectionIntegrator : public BilinearFormIntegrator
{
protected:
   VectorCoefficient *Q;
   double alpha;

private:
   DenseMatrix dshape, adjJ, Q_nodal, grad;
   Vector shape;

public:
   GroupConvectionIntegrator(VectorCoefficient &q, double a = 1.0)
      : Q(&q) { alpha = a; }
   virtual void AssembleElementMatrix(const FiniteElement &,
                                      ElementTransformation &,
                                      DenseMatrix &);
};

/** Class for integrating the bilinear form a(u,v) := (Q u, v),
    where u=(u1,...,un) and v=(v1,...,vn); ui and vi are defined
    by scalar FE through standard transformation. */
class VectorMassIntegrator: public BilinearFormIntegrator
{
private:
   int vdim;
   Vector shape, te_shape, vec;
   DenseMatrix partelmat;
   DenseMatrix mcoeff;
   int Q_order;

protected:
   Coefficient *Q;
   VectorCoefficient *VQ;
   MatrixCoefficient *MQ;
   // PA extension
   Vector pa_data;
   const DofToQuad *maps;         ///< Not owned
   const GeometricFactors *geom;  ///< Not owned
   int dim, ne, nq, dofs1D, quad1D;

   // CEED extension
   CeedData* ceedDataPtr;

public:
   /// Construct an integrator with coefficient 1.0
   VectorMassIntegrator()
      : vdim(-1), Q_order(0), Q(NULL), VQ(NULL), MQ(NULL), ceedDataPtr(NULL) { }
   /** Construct an integrator with scalar coefficient q.  If possible, save
       memory by using a scalar integrator since the resulting matrix is block
       diagonal with the same diagonal block repeated. */
   VectorMassIntegrator(Coefficient &q, int qo = 0)
      : vdim(-1), Q_order(qo), Q(&q), VQ(NULL), MQ(NULL), ceedDataPtr(NULL) { }
   VectorMassIntegrator(Coefficient &q, const IntegrationRule *ir)
      : BilinearFormIntegrator(ir), vdim(-1), Q_order(0), Q(&q), VQ(NULL),
        MQ(NULL), ceedDataPtr(NULL) { }
   /// Construct an integrator with diagonal coefficient q
   VectorMassIntegrator(VectorCoefficient &q, int qo = 0)
      : vdim(q.GetVDim()), Q_order(qo), Q(NULL), VQ(&q), MQ(NULL),
        ceedDataPtr(NULL) { }
   /// Construct an integrator with matrix coefficient q
   VectorMassIntegrator(MatrixCoefficient &q, int qo = 0)
      : vdim(q.GetVDim()), Q_order(qo), Q(NULL), VQ(NULL), MQ(&q),
        ceedDataPtr(NULL) { }

   virtual ~VectorMassIntegrator()
   {
      delete ceedDataPtr;
   }

   int GetVDim() const { return vdim; }
   void SetVDim(int vdim) { this->vdim = vdim; }

   virtual void AssembleElementMatrix(const FiniteElement &el,
                                      ElementTransformation &Trans,
                                      DenseMatrix &elmat);
   virtual void AssembleElementMatrix2(const FiniteElement &trial_fe,
                                       const FiniteElement &test_fe,
                                       ElementTransformation &Trans,
                                       DenseMatrix &elmat);
   using BilinearFormIntegrator::AssemblePA;
   virtual void AssemblePA(const FiniteElementSpace &fes);
   virtual void AssembleMF(const FiniteElementSpace &fes);
   virtual void AssembleDiagonalPA(Vector &diag);
   virtual void AssembleDiagonalMF(Vector &diag);
   virtual void AddMultPA(const Vector &x, Vector &y) const;
   virtual void AddMultMF(const Vector &x, Vector &y) const;
};


/** Class for integrating (div u, p) where u is a vector field given by
    VectorFiniteElement through Piola transformation (for RT elements); p is
    scalar function given by FiniteElement through standard transformation.
    Here, u is the trial function and p is the test function.

    Note: the element matrix returned by AssembleElementMatrix2 does NOT depend
    on the ElementTransformation Trans. */
class VectorFEDivergenceIntegrator : public BilinearFormIntegrator
{
protected:
   Coefficient *Q;

   using BilinearFormIntegrator::AssemblePA;
   virtual void AssemblePA(const FiniteElementSpace &trial_fes,
                           const FiniteElementSpace &test_fes);

   virtual void AddMultPA(const Vector&, Vector&) const;
   virtual void AddMultTransposePA(const Vector&, Vector&) const;

private:
#ifndef MFEM_THREAD_SAFE
   Vector divshape, shape;
#endif

   // PA extension
   Vector pa_data;
   const DofToQuad *mapsO;         ///< Not owned. DOF-to-quad map, open.
   const DofToQuad *L2mapsO;       ///< Not owned. DOF-to-quad map, open.
   const DofToQuad *mapsC;         ///< Not owned. DOF-to-quad map, closed.
   int dim, ne, dofs1D, L2dofs1D, quad1D;

public:
   VectorFEDivergenceIntegrator() { Q = NULL; }
   VectorFEDivergenceIntegrator(Coefficient &q) { Q = &q; }
   virtual void AssembleElementMatrix(const FiniteElement &el,
                                      ElementTransformation &Trans,
                                      DenseMatrix &elmat) { }
   virtual void AssembleElementMatrix2(const FiniteElement &trial_fe,
                                       const FiniteElement &test_fe,
                                       ElementTransformation &Trans,
                                       DenseMatrix &elmat);

   virtual void AssembleDiagonalPA_ADAt(const Vector &D, Vector &diag);
};


/** Integrator for `(-Q u, grad v)` for Nedelec (`u`) and H1 (`v`) elements.
    This is equivalent to a weak divergence of the Nedelec basis functions. */
class VectorFEWeakDivergenceIntegrator: public BilinearFormIntegrator
{
protected:
   Coefficient *Q;

private:
#ifndef MFEM_THREAD_SAFE
   DenseMatrix dshape;
   DenseMatrix dshapedxt;
   DenseMatrix vshape;
   DenseMatrix invdfdx;
#endif

public:
   VectorFEWeakDivergenceIntegrator() { Q = NULL; }
   VectorFEWeakDivergenceIntegrator(Coefficient &q) { Q = &q; }
   virtual void AssembleElementMatrix(const FiniteElement &el,
                                      ElementTransformation &Trans,
                                      DenseMatrix &elmat) { }
   virtual void AssembleElementMatrix2(const FiniteElement &trial_fe,
                                       const FiniteElement &test_fe,
                                       ElementTransformation &Trans,
                                       DenseMatrix &elmat);
};

/** Integrator for (curl u, v) for Nedelec and RT elements. If the trial and
    test spaces are switched, assembles the form (u, curl v). */
class VectorFECurlIntegrator: public BilinearFormIntegrator
{
protected:
   Coefficient *Q;

private:
#ifndef MFEM_THREAD_SAFE
   DenseMatrix curlshapeTrial;
   DenseMatrix vshapeTest;
   DenseMatrix curlshapeTrial_dFT;
#endif

public:
   VectorFECurlIntegrator() { Q = NULL; }
   VectorFECurlIntegrator(Coefficient &q) { Q = &q; }
   virtual void AssembleElementMatrix(const FiniteElement &el,
                                      ElementTransformation &Trans,
                                      DenseMatrix &elmat) { }
   virtual void AssembleElementMatrix2(const FiniteElement &trial_fe,
                                       const FiniteElement &test_fe,
                                       ElementTransformation &Trans,
                                       DenseMatrix &elmat);
};

/// Class for integrating (Q D_i(u), v); u and v are scalars
class DerivativeIntegrator : public BilinearFormIntegrator
{
protected:
   Coefficient* Q;

private:
   int xi;
   DenseMatrix dshape, dshapedxt, invdfdx;
   Vector shape, dshapedxi;

public:
   DerivativeIntegrator(Coefficient &q, int i) : Q(&q), xi(i) { }
   virtual void AssembleElementMatrix(const FiniteElement &el,
                                      ElementTransformation &Trans,
                                      DenseMatrix &elmat)
   { AssembleElementMatrix2(el,el,Trans,elmat); }
   virtual void AssembleElementMatrix2(const FiniteElement &trial_fe,
                                       const FiniteElement &test_fe,
                                       ElementTransformation &Trans,
                                       DenseMatrix &elmat);
};

/// Integrator for (curl u, curl v) for Nedelec elements
class CurlCurlIntegrator: public BilinearFormIntegrator
{
private:
   Vector vec, pointflux;
#ifndef MFEM_THREAD_SAFE
   Vector D;
   DenseMatrix curlshape, curlshape_dFt, M;
   DenseMatrix vshape, projcurl;
#endif

protected:
   Coefficient *Q;
   VectorCoefficient *DQ;
   MatrixCoefficient *MQ;

   // PA extension
   Vector pa_data;
   const DofToQuad *mapsO;         ///< Not owned. DOF-to-quad map, open.
   const DofToQuad *mapsC;         ///< Not owned. DOF-to-quad map, closed.
   const GeometricFactors *geom;   ///< Not owned
   int dim, ne, nq, dofs1D, quad1D;
   bool symmetric = true; ///< False if using a nonsymmetric matrix coefficient

public:
   CurlCurlIntegrator() { Q = NULL; DQ = NULL; MQ = NULL; }
   /// Construct a bilinear form integrator for Nedelec elements
   CurlCurlIntegrator(Coefficient &q, const IntegrationRule *ir = NULL) :
      BilinearFormIntegrator(ir), Q(&q) { DQ = NULL; MQ = NULL; }
   CurlCurlIntegrator(VectorCoefficient &dq, const IntegrationRule *ir = NULL) :
      BilinearFormIntegrator(ir), DQ(&dq) { Q = NULL; MQ = NULL; }
   CurlCurlIntegrator(MatrixCoefficient &mq, const IntegrationRule *ir = NULL) :
      BilinearFormIntegrator(ir), MQ(&mq) { Q = NULL; DQ = NULL; }

   /* Given a particular Finite Element, compute the
      element curl-curl matrix elmat */
   virtual void AssembleElementMatrix(const FiniteElement &el,
                                      ElementTransformation &Trans,
                                      DenseMatrix &elmat);

   virtual void ComputeElementFlux(const FiniteElement &el,
                                   ElementTransformation &Trans,
                                   Vector &u, const FiniteElement &fluxelem,
                                   Vector &flux, bool with_coef);

   virtual double ComputeFluxEnergy(const FiniteElement &fluxelem,
                                    ElementTransformation &Trans,
                                    Vector &flux, Vector *d_energy = NULL);

   using BilinearFormIntegrator::AssemblePA;
   virtual void AssemblePA(const FiniteElementSpace &fes);
   virtual void AddMultPA(const Vector &x, Vector &y) const;
   virtual void AssembleDiagonalPA(Vector& diag);
};

/** Integrator for (curl u, curl v) for FE spaces defined by 'dim' copies of a
    scalar FE space. */
class VectorCurlCurlIntegrator: public BilinearFormIntegrator
{
private:
#ifndef MFEM_THREAD_SAFE
   DenseMatrix dshape_hat, dshape, curlshape, Jadj, grad_hat, grad;
#endif

protected:
   Coefficient *Q;

public:
   VectorCurlCurlIntegrator() { Q = NULL; }

   VectorCurlCurlIntegrator(Coefficient &q) : Q(&q) { }

   /// Assemble an element matrix
   virtual void AssembleElementMatrix(const FiniteElement &el,
                                      ElementTransformation &Trans,
                                      DenseMatrix &elmat);
   /// Compute element energy: (1/2) (curl u, curl u)_E
   virtual double GetElementEnergy(const FiniteElement &el,
                                   ElementTransformation &Tr,
                                   const Vector &elfun);
};

/** Integrator for (Q u, v), where Q is an optional coefficient (of type scalar,
    vector (diagonal matrix), or matrix), trial function u is in H(Curl) or
    H(Div), and test function v is in H(Curl), H(Div), or v=(v1,...,vn), where
    vi are in H1. */
class VectorFEMassIntegrator: public BilinearFormIntegrator
{
private:
   void Init(Coefficient *q, VectorCoefficient *vq, MatrixCoefficient *mq)
   { Q = q; VQ = vq; MQ = mq; }

#ifndef MFEM_THREAD_SAFE
   Vector shape;
   Vector D;
   DenseMatrix K;
   DenseMatrix partelmat;
   DenseMatrix test_vshape;
   DenseMatrix trial_vshape;
#endif

protected:
   Coefficient *Q;
   VectorCoefficient *VQ;
   MatrixCoefficient *MQ;

   // PA extension
   Vector pa_data;
   const DofToQuad *mapsO;         ///< Not owned. DOF-to-quad map, open.
   const DofToQuad *mapsC;         ///< Not owned. DOF-to-quad map, closed.
   const DofToQuad *mapsOtest;     ///< Not owned. DOF-to-quad map, open.
   const DofToQuad *mapsCtest;     ///< Not owned. DOF-to-quad map, closed.
   const GeometricFactors *geom;   ///< Not owned
<<<<<<< HEAD
   int dim, ne, nq, dofs1D, quad1D, fetype;
   bool symmetric = true;
=======
   int dim, ne, nq, dofs1D, dofs1Dtest, quad1D, trial_fetype, test_fetype;
   bool symmetric = true; ///< False if using a nonsymmetric matrix coefficient
>>>>>>> 4645f97f

public:
   VectorFEMassIntegrator() { Init(NULL, NULL, NULL); }
   VectorFEMassIntegrator(Coefficient *_q) { Init(_q, NULL, NULL); }
   VectorFEMassIntegrator(Coefficient &q) { Init(&q, NULL, NULL); }
   VectorFEMassIntegrator(VectorCoefficient *_vq) { Init(NULL, _vq, NULL); }
   VectorFEMassIntegrator(VectorCoefficient &vq) { Init(NULL, &vq, NULL); }
   VectorFEMassIntegrator(MatrixCoefficient *_mq) { Init(NULL, NULL, _mq); }
   VectorFEMassIntegrator(MatrixCoefficient &mq) { Init(NULL, NULL, &mq); }

   virtual void AssembleElementMatrix(const FiniteElement &el,
                                      ElementTransformation &Trans,
                                      DenseMatrix &elmat);
   virtual void AssembleElementMatrix2(const FiniteElement &trial_fe,
                                       const FiniteElement &test_fe,
                                       ElementTransformation &Trans,
                                       DenseMatrix &elmat);

   using BilinearFormIntegrator::AssemblePA;
   virtual void AssemblePA(const FiniteElementSpace &fes);
   virtual void AssemblePA(const FiniteElementSpace &trial_fes,
                           const FiniteElementSpace &test_fes);
   virtual void AddMultPA(const Vector &x, Vector &y) const;
   virtual void AssembleDiagonalPA(Vector& diag);
};

/** Integrator for (Q div u, p) where u=(v1,...,vn) and all vi are in the same
    scalar FE space; p is also in a (different) scalar FE space.  */
class VectorDivergenceIntegrator : public BilinearFormIntegrator
{
protected:
   Coefficient *Q;

private:
   Vector shape;
   Vector divshape;
   DenseMatrix dshape;
   DenseMatrix gshape;
   DenseMatrix Jadj;
   // PA extension
   Vector pa_data;
   const DofToQuad *trial_maps, *test_maps; ///< Not owned
   const GeometricFactors *geom;            ///< Not owned
   int dim, ne, nq;
   int trial_dofs1D, test_dofs1D, quad1D;

public:
   VectorDivergenceIntegrator() :
      Q(NULL), trial_maps(NULL), test_maps(NULL), geom(NULL)
   {  }
   VectorDivergenceIntegrator(Coefficient *_q) :
      Q(_q), trial_maps(NULL), test_maps(NULL), geom(NULL)
   { }
   VectorDivergenceIntegrator(Coefficient &q) :
      Q(&q), trial_maps(NULL), test_maps(NULL), geom(NULL)
   { }

   virtual void AssembleElementMatrix2(const FiniteElement &trial_fe,
                                       const FiniteElement &test_fe,
                                       ElementTransformation &Trans,
                                       DenseMatrix &elmat);

   using BilinearFormIntegrator::AssemblePA;
   virtual void AssemblePA(const FiniteElementSpace &trial_fes,
                           const FiniteElementSpace &test_fes);

   virtual void AddMultPA(const Vector &x, Vector &y) const;
   virtual void AddMultTransposePA(const Vector &x, Vector &y) const;

   static const IntegrationRule &GetRule(const FiniteElement &trial_fe,
                                         const FiniteElement &test_fe,
                                         ElementTransformation &Trans);
};

/// (Q div u, div v) for RT elements
class DivDivIntegrator: public BilinearFormIntegrator
{
protected:
   Coefficient *Q;

   using BilinearFormIntegrator::AssemblePA;
   virtual void AssemblePA(const FiniteElementSpace &fes);
   virtual void AddMultPA(const Vector &x, Vector &y) const;
   virtual void AssembleDiagonalPA(Vector& diag);

private:
#ifndef MFEM_THREAD_SAFE
   Vector divshape;
#endif

   // PA extension
   Vector pa_data;
   const DofToQuad *mapsO;         ///< Not owned. DOF-to-quad map, open.
   const DofToQuad *mapsC;         ///< Not owned. DOF-to-quad map, closed.
   const GeometricFactors *geom;   ///< Not owned
   int dim, ne, dofs1D, quad1D;

public:
   DivDivIntegrator() { Q = NULL; }
   DivDivIntegrator(Coefficient &q) : Q(&q) { }

   virtual void AssembleElementMatrix(const FiniteElement &el,
                                      ElementTransformation &Trans,
                                      DenseMatrix &elmat);
};

/** Integrator for
      (Q grad u, grad v) = sum_i (Q grad u_i, grad v_i) e_i e_i^T
    for FE spaces defined by 'dim' copies of a scalar FE space. Where e_i
    is the unit vector in the i-th direction.  The resulting local element
    matrix is a block-diagonal matrix consisting of 'dim' copies of a scalar
    diffusion matrix in each diagonal block. */
class VectorDiffusionIntegrator : public BilinearFormIntegrator
{
protected:
   Coefficient *Q;

   // PA extension
   const DofToQuad *maps;         ///< Not owned
   const GeometricFactors *geom;  ///< Not owned
   int dim, sdim, ne, dofs1D, quad1D;
   Vector pa_data;

   // CEED extension
   CeedData* ceedDataPtr;

private:
   DenseMatrix dshape, dshapedxt, pelmat;
   DenseMatrix Jinv, gshape;

public:
   VectorDiffusionIntegrator()
      : Q(NULL), ceedDataPtr(NULL) { }
   VectorDiffusionIntegrator(Coefficient &q)
      : Q(&q), ceedDataPtr(NULL) { }

   virtual ~VectorDiffusionIntegrator()
   {
      delete ceedDataPtr;
   }

   virtual void AssembleElementMatrix(const FiniteElement &el,
                                      ElementTransformation &Trans,
                                      DenseMatrix &elmat);
   virtual void AssembleElementVector(const FiniteElement &el,
                                      ElementTransformation &Tr,
                                      const Vector &elfun, Vector &elvect);
   using BilinearFormIntegrator::AssemblePA;
   virtual void AssemblePA(const FiniteElementSpace &fes);
   virtual void AssembleMF(const FiniteElementSpace &fes);
   virtual void AssembleDiagonalPA(Vector &diag);
   virtual void AssembleDiagonalMF(Vector &diag);
   virtual void AddMultPA(const Vector &x, Vector &y) const;
   virtual void AddMultMF(const Vector &x, Vector &y) const;
};

/** Integrator for the linear elasticity form:
    a(u,v) = (lambda div(u), div(v)) + (2 mu e(u), e(v)),
    where e(v) = (1/2) (grad(v) + grad(v)^T).
    This is a 'Vector' integrator, i.e. defined for FE spaces
    using multiple copies of a scalar FE space. */
class ElasticityIntegrator : public BilinearFormIntegrator
{
protected:
   double q_lambda, q_mu;
   Coefficient *lambda, *mu;

private:
#ifndef MFEM_THREAD_SAFE
   Vector shape;
   DenseMatrix dshape, gshape, pelmat;
   Vector divshape;
#endif

public:
   ElasticityIntegrator(Coefficient &l, Coefficient &m)
   { lambda = &l; mu = &m; }
   /** With this constructor lambda = q_l * m and mu = q_m * m;
       if dim * q_l + 2 * q_m = 0 then trace(sigma) = 0. */
   ElasticityIntegrator(Coefficient &m, double q_l, double q_m)
   { lambda = NULL; mu = &m; q_lambda = q_l; q_mu = q_m; }

   virtual void AssembleElementMatrix(const FiniteElement &,
                                      ElementTransformation &,
                                      DenseMatrix &);

   /** Compute the stress corresponding to the local displacement @a u and
       interpolate it at the nodes of the given @a fluxelem. Only the symmetric
       part of the stress is stored, so that the size of @a flux is equal to
       the number of DOFs in @a fluxelem times dim*(dim+1)/2. In 2D, the order
       of the stress components is: s_xx, s_yy, s_xy. In 3D, it is: s_xx, s_yy,
       s_zz, s_xy, s_xz, s_yz. In other words, @a flux is the local vector for
       a FE space with dim*(dim+1)/2 vector components, based on the finite
       element @a fluxelem. */
   virtual void ComputeElementFlux(const FiniteElement &el,
                                   ElementTransformation &Trans,
                                   Vector &u,
                                   const FiniteElement &fluxelem,
                                   Vector &flux, bool with_coef = true);

   /** Compute the element energy (integral of the strain energy density)
       corresponding to the stress represented by @a flux which is a vector of
       coefficients multiplying the basis functions defined by @a fluxelem. In
       other words, @a flux is the local vector for a FE space with
       dim*(dim+1)/2 vector components, based on the finite element @a fluxelem.
       The number of components, dim*(dim+1)/2 is such that it represents the
       symmetric part of the (symmetric) stress tensor. The order of the
       components is: s_xx, s_yy, s_xy in 2D, and s_xx, s_yy, s_zz, s_xy, s_xz,
       s_yz in 3D. */
   virtual double ComputeFluxEnergy(const FiniteElement &fluxelem,
                                    ElementTransformation &Trans,
                                    Vector &flux, Vector *d_energy = NULL);
};

/** Integrator for the DG form:
    alpha < rho_u (u.n) {v},[w] > + beta < rho_u |u.n| [v],[w] >,
    where v and w are the trial and test variables, respectively, and rho/u are
    given scalar/vector coefficients. The vector coefficient, u, is assumed to
    be continuous across the faces and when given the scalar coefficient, rho,
    is assumed to be discontinuous. The integrator uses the upwind value of rho,
    rho_u, which is value from the side into which the vector coefficient, u,
    points. */
class DGTraceIntegrator : public BilinearFormIntegrator
{
protected:
   Coefficient *rho;
   VectorCoefficient *u;
   double alpha, beta;
   // PA extension
   Vector pa_data;
   const DofToQuad *maps;             ///< Not owned
   const FaceGeometricFactors *geom;  ///< Not owned
   int dim, nf, nq, dofs1D, quad1D;

private:
   Vector shape1, shape2;

public:
   /// Construct integrator with rho = 1.
   DGTraceIntegrator(VectorCoefficient &_u, double a, double b)
   { rho = NULL; u = &_u; alpha = a; beta = b; }

   DGTraceIntegrator(Coefficient &_rho, VectorCoefficient &_u,
                     double a, double b)
   { rho = &_rho; u = &_u; alpha = a; beta = b; }

   using BilinearFormIntegrator::AssembleFaceMatrix;
   virtual void AssembleFaceMatrix(const FiniteElement &el1,
                                   const FiniteElement &el2,
                                   FaceElementTransformations &Trans,
                                   DenseMatrix &elmat);

   using BilinearFormIntegrator::AssemblePA;

   virtual void AssemblePAInteriorFaces(const FiniteElementSpace &fes);

   virtual void AssemblePABoundaryFaces(const FiniteElementSpace &fes);

   virtual void AddMultTransposePA(const Vector &x, Vector &y) const;

   virtual void AddMultPA(const Vector&, Vector&) const;

   virtual void AssembleEAInteriorFaces(const FiniteElementSpace& fes,
                                        Vector &ea_data_int,
                                        Vector &ea_data_ext,
                                        const bool add);

   virtual void AssembleEABoundaryFaces(const FiniteElementSpace& fes,
                                        Vector &ea_data_bdr,
                                        const bool add);

   static const IntegrationRule &GetRule(Geometry::Type geom, int order,
                                         FaceElementTransformations &T);

private:
   void SetupPA(const FiniteElementSpace &fes, FaceType type);
};

/** Integrator for the DG form:

    - < {(Q grad(u)).n}, [v] > + sigma < [u], {(Q grad(v)).n} >
    + kappa < {h^{-1} Q} [u], [v] >,

    where Q is a scalar or matrix diffusion coefficient and u, v are the trial
    and test spaces, respectively. The parameters sigma and kappa determine the
    DG method to be used (when this integrator is added to the "broken"
    DiffusionIntegrator):
    * sigma = -1, kappa >= kappa0: symm. interior penalty (IP or SIPG) method,
    * sigma = +1, kappa > 0: non-symmetric interior penalty (NIPG) method,
    * sigma = +1, kappa = 0: the method of Baumann and Oden. */
class DGDiffusionIntegrator : public BilinearFormIntegrator
{
protected:
   Coefficient *Q;
   MatrixCoefficient *MQ;
   double sigma, kappa;

   // these are not thread-safe!
   Vector shape1, shape2, dshape1dn, dshape2dn, nor, nh, ni;
   DenseMatrix jmat, dshape1, dshape2, mq, adjJ;

public:
   DGDiffusionIntegrator(const double s, const double k)
      : Q(NULL), MQ(NULL), sigma(s), kappa(k) { }
   DGDiffusionIntegrator(Coefficient &q, const double s, const double k)
      : Q(&q), MQ(NULL), sigma(s), kappa(k) { }
   DGDiffusionIntegrator(MatrixCoefficient &q, const double s, const double k)
      : Q(NULL), MQ(&q), sigma(s), kappa(k) { }
   using BilinearFormIntegrator::AssembleFaceMatrix;
   virtual void AssembleFaceMatrix(const FiniteElement &el1,
                                   const FiniteElement &el2,
                                   FaceElementTransformations &Trans,
                                   DenseMatrix &elmat);
};

/** Integrator for the DG elasticity form, for the formulations see:
    - PhD Thesis of Jonas De Basabe, High-Order Finite %Element Methods for
      Seismic Wave Propagation, UT Austin, 2009, p. 23, and references therein
    - Peter Hansbo and Mats G. Larson, Discontinuous Galerkin and the
      Crouzeix-Raviart %Element: Application to Elasticity, PREPRINT 2000-09,
      p.3

    \f[
    - \left< \{ \tau(u) \}, [v] \right> + \alpha \left< \{ \tau(v) \}, [u]
        \right> + \kappa \left< h^{-1} \{ \lambda + 2 \mu \} [u], [v] \right>
    \f]

    where \f$ \left<u, v\right> = \int_{F} u \cdot v \f$, and \f$ F \f$ is a
    face which is either a boundary face \f$ F_b \f$ of an element \f$ K \f$ or
    an interior face \f$ F_i \f$ separating elements \f$ K_1 \f$ and \f$ K_2 \f$.

    In the bilinear form above \f$ \tau(u) \f$ is traction, and it's also
    \f$ \tau(u) = \sigma(u) \cdot \vec{n} \f$, where \f$ \sigma(u) \f$ is
    stress, and \f$ \vec{n} \f$ is the unit normal vector w.r.t. to \f$ F \f$.

    In other words, we have
    \f[
    - \left< \{ \sigma(u) \cdot \vec{n} \}, [v] \right> + \alpha \left< \{
        \sigma(v) \cdot \vec{n} \}, [u] \right> + \kappa \left< h^{-1} \{
        \lambda + 2 \mu \} [u], [v] \right>
    \f]

    For isotropic media
    \f[
    \begin{split}
    \sigma(u) &= \lambda \nabla \cdot u I + 2 \mu \varepsilon(u) \\
              &= \lambda \nabla \cdot u I + 2 \mu \frac{1}{2} (\nabla u + \nabla
                 u^T) \\
              &= \lambda \nabla \cdot u I + \mu (\nabla u + \nabla u^T)
    \end{split}
    \f]

    where \f$ I \f$ is identity matrix, \f$ \lambda \f$ and \f$ \mu \f$ are Lame
    coefficients (see ElasticityIntegrator), \f$ u, v \f$ are the trial and test
    functions, respectively.

    The parameters \f$ \alpha \f$ and \f$ \kappa \f$ determine the DG method to
    use (when this integrator is added to the "broken" ElasticityIntegrator):

    - IIPG, \f$\alpha = 0\f$,
      C. Dawson, S. Sun, M. Wheeler, Compatible algorithms for coupled flow and
      transport, Comp. Meth. Appl. Mech. Eng., 193(23-26), 2565-2580, 2004.

    - SIPG, \f$\alpha = -1\f$,
      M. Grote, A. Schneebeli, D. Schotzau, Discontinuous Galerkin Finite
      %Element Method for the Wave Equation, SINUM, 44(6), 2408-2431, 2006.

    - NIPG, \f$\alpha = 1\f$,
      B. Riviere, M. Wheeler, V. Girault, A Priori Error Estimates for Finite
      %Element Methods Based on Discontinuous Approximation Spaces for Elliptic
      Problems, SINUM, 39(3), 902-931, 2001.

    This is a '%Vector' integrator, i.e. defined for FE spaces using multiple
    copies of a scalar FE space.
 */
class DGElasticityIntegrator : public BilinearFormIntegrator
{
public:
   DGElasticityIntegrator(double alpha_, double kappa_)
      : lambda(NULL), mu(NULL), alpha(alpha_), kappa(kappa_) { }

   DGElasticityIntegrator(Coefficient &lambda_, Coefficient &mu_,
                          double alpha_, double kappa_)
      : lambda(&lambda_), mu(&mu_), alpha(alpha_), kappa(kappa_) { }

   using BilinearFormIntegrator::AssembleFaceMatrix;
   virtual void AssembleFaceMatrix(const FiniteElement &el1,
                                   const FiniteElement &el2,
                                   FaceElementTransformations &Trans,
                                   DenseMatrix &elmat);

protected:
   Coefficient *lambda, *mu;
   double alpha, kappa;

#ifndef MFEM_THREAD_SAFE
   // values of all scalar basis functions for one component of u (which is a
   // vector) at the integration point in the reference space
   Vector shape1, shape2;
   // values of derivatives of all scalar basis functions for one component
   // of u (which is a vector) at the integration point in the reference space
   DenseMatrix dshape1, dshape2;
   // Adjugate of the Jacobian of the transformation: adjJ = det(J) J^{-1}
   DenseMatrix adjJ;
   // gradient of shape functions in the real (physical, not reference)
   // coordinates, scaled by det(J):
   //    dshape_ps(jdof,jm) = sum_{t} adjJ(t,jm)*dshape(jdof,t)
   DenseMatrix dshape1_ps, dshape2_ps;
   Vector nor;  // nor = |weight(J_face)| n
   Vector nL1, nL2;  // nL1 = (lambda1 * ip.weight / detJ1) nor
   Vector nM1, nM2;  // nM1 = (mu1     * ip.weight / detJ1) nor
   Vector dshape1_dnM, dshape2_dnM; // dshape1_dnM = dshape1_ps . nM1
   // 'jmat' corresponds to the term: kappa <h^{-1} {lambda + 2 mu} [u], [v]>
   DenseMatrix jmat;
#endif

   static void AssembleBlock(
      const int dim, const int row_ndofs, const int col_ndofs,
      const int row_offset, const int col_offset,
      const double jmatcoef, const Vector &col_nL, const Vector &col_nM,
      const Vector &row_shape, const Vector &col_shape,
      const Vector &col_dshape_dnM, const DenseMatrix &col_dshape,
      DenseMatrix &elmat, DenseMatrix &jmat);
};

/** Integrator for the DPG form: < v, [w] > over all faces (the interface) where
    the trial variable v is defined on the interface and the test variable w is
    defined inside the elements, generally in a DG space. */
class TraceJumpIntegrator : public BilinearFormIntegrator
{
private:
   Vector face_shape, shape1, shape2;

public:
   TraceJumpIntegrator() { }
   using BilinearFormIntegrator::AssembleFaceMatrix;
   virtual void AssembleFaceMatrix(const FiniteElement &trial_face_fe,
                                   const FiniteElement &test_fe1,
                                   const FiniteElement &test_fe2,
                                   FaceElementTransformations &Trans,
                                   DenseMatrix &elmat);
};

/** Integrator for the form: < v, [w.n] > over all faces (the interface) where
    the trial variable v is defined on the interface and the test variable w is
    in an H(div)-conforming space. */
class NormalTraceJumpIntegrator : public BilinearFormIntegrator
{
private:
   Vector face_shape, normal, shape1_n, shape2_n;
   DenseMatrix shape1, shape2;

public:
   NormalTraceJumpIntegrator() { }
   using BilinearFormIntegrator::AssembleFaceMatrix;
   virtual void AssembleFaceMatrix(const FiniteElement &trial_face_fe,
                                   const FiniteElement &test_fe1,
                                   const FiniteElement &test_fe2,
                                   FaceElementTransformations &Trans,
                                   DenseMatrix &elmat);
};

/** Abstract class to serve as a base for local interpolators to be used in the
    DiscreteLinearOperator class. */
class DiscreteInterpolator : public BilinearFormIntegrator { };


/** Class for constructing the gradient as a DiscreteLinearOperator from an
    H1-conforming space to an H(curl)-conforming space. The range space can be
    vector L2 space as well. */
class GradientInterpolator : public DiscreteInterpolator
{
public:
   virtual void AssembleElementMatrix2(const FiniteElement &h1_fe,
                                       const FiniteElement &nd_fe,
                                       ElementTransformation &Trans,
                                       DenseMatrix &elmat)
   { nd_fe.ProjectGrad(h1_fe, Trans, elmat); }
};


/** Class for constructing the identity map as a DiscreteLinearOperator. This
    is the discrete embedding matrix when the domain space is a subspace of
    the range space. Otherwise, a dof projection matrix is constructed. */
class IdentityInterpolator : public DiscreteInterpolator
{
public:
   virtual void AssembleElementMatrix2(const FiniteElement &dom_fe,
                                       const FiniteElement &ran_fe,
                                       ElementTransformation &Trans,
                                       DenseMatrix &elmat)
   { ran_fe.Project(dom_fe, Trans, elmat); }
};


/** Class for constructing the (local) discrete curl matrix which can be used
    as an integrator in a DiscreteLinearOperator object to assemble the global
    discrete curl matrix. */
class CurlInterpolator : public DiscreteInterpolator
{
public:
   virtual void AssembleElementMatrix2(const FiniteElement &dom_fe,
                                       const FiniteElement &ran_fe,
                                       ElementTransformation &Trans,
                                       DenseMatrix &elmat)
   { ran_fe.ProjectCurl(dom_fe, Trans, elmat); }
};


/** Class for constructing the (local) discrete divergence matrix which can
    be used as an integrator in a DiscreteLinearOperator object to assemble
    the global discrete divergence matrix.

    Note: Since the dofs in the L2_FECollection are nodal values, the local
    discrete divergence matrix (with an RT-type domain space) will depend on
    the transformation. On the other hand, the local matrix returned by
    VectorFEDivergenceIntegrator is independent of the transformation. */
class DivergenceInterpolator : public DiscreteInterpolator
{
public:
   virtual void AssembleElementMatrix2(const FiniteElement &dom_fe,
                                       const FiniteElement &ran_fe,
                                       ElementTransformation &Trans,
                                       DenseMatrix &elmat)
   { ran_fe.ProjectDiv(dom_fe, Trans, elmat); }
};


/** A trace face interpolator class for interpolating the normal component of
    the domain space, e.g. vector H1, into the range space, e.g. the trace of
    RT which uses FiniteElement::INTEGRAL map type. */
class NormalInterpolator : public DiscreteInterpolator
{
public:
   virtual void AssembleElementMatrix2(const FiniteElement &dom_fe,
                                       const FiniteElement &ran_fe,
                                       ElementTransformation &Trans,
                                       DenseMatrix &elmat);
};

/** Interpolator of a scalar coefficient multiplied by a scalar field onto
    another scalar field. Note that this can produce inaccurate fields unless
    the target is sufficiently high order. */
class ScalarProductInterpolator : public DiscreteInterpolator
{
public:
   ScalarProductInterpolator(Coefficient & sc) : Q(&sc) { }

   virtual void AssembleElementMatrix2(const FiniteElement &dom_fe,
                                       const FiniteElement &ran_fe,
                                       ElementTransformation &Trans,
                                       DenseMatrix &elmat);

protected:
   Coefficient *Q;
};

/** Interpolator of a scalar coefficient multiplied by a vector field onto
    another vector field. Note that this can produce inaccurate fields unless
    the target is sufficiently high order. */
class ScalarVectorProductInterpolator : public DiscreteInterpolator
{
public:
   ScalarVectorProductInterpolator(Coefficient & sc)
      : Q(&sc) { }

   virtual void AssembleElementMatrix2(const FiniteElement &dom_fe,
                                       const FiniteElement &ran_fe,
                                       ElementTransformation &Trans,
                                       DenseMatrix &elmat);
protected:
   Coefficient *Q;
};

/** Interpolator of a vector coefficient multiplied by a scalar field onto
    another vector field. Note that this can produce inaccurate fields unless
    the target is sufficiently high order. */
class VectorScalarProductInterpolator : public DiscreteInterpolator
{
public:
   VectorScalarProductInterpolator(VectorCoefficient & vc)
      : VQ(&vc) { }

   virtual void AssembleElementMatrix2(const FiniteElement &dom_fe,
                                       const FiniteElement &ran_fe,
                                       ElementTransformation &Trans,
                                       DenseMatrix &elmat);
protected:
   VectorCoefficient *VQ;
};

/** Interpolator of the cross product between a vector coefficient and an
    H(curl)-conforming field onto an H(div)-conforming field. The range space
    can also be vector L2. */
class VectorCrossProductInterpolator : public DiscreteInterpolator
{
public:
   VectorCrossProductInterpolator(VectorCoefficient & vc)
      : VQ(&vc) { }

   virtual void AssembleElementMatrix2(const FiniteElement &nd_fe,
                                       const FiniteElement &rt_fe,
                                       ElementTransformation &Trans,
                                       DenseMatrix &elmat);
protected:
   VectorCoefficient *VQ;
};

/** Interpolator of the inner product between a vector coefficient and an
    H(div)-conforming field onto an L2-conforming field. The range space can
    also be H1. */
class VectorInnerProductInterpolator : public DiscreteInterpolator
{
public:
   VectorInnerProductInterpolator(VectorCoefficient & vc) : VQ(&vc) { }

   virtual void AssembleElementMatrix2(const FiniteElement &rt_fe,
                                       const FiniteElement &l2_fe,
                                       ElementTransformation &Trans,
                                       DenseMatrix &elmat);
protected:
   VectorCoefficient *VQ;
};



// PA Diffusion Assemble 2D kernel
template<const int T_SDIM>
void PADiffusionSetup2D(const int Q1D,
                        const int coeffDim,
                        const int NE,
                        const Array<double> &w,
                        const Vector &j,
                        const Vector &c,
                        Vector &d);

}
#endif<|MERGE_RESOLUTION|>--- conflicted
+++ resolved
@@ -2435,13 +2435,8 @@
    const DofToQuad *mapsOtest;     ///< Not owned. DOF-to-quad map, open.
    const DofToQuad *mapsCtest;     ///< Not owned. DOF-to-quad map, closed.
    const GeometricFactors *geom;   ///< Not owned
-<<<<<<< HEAD
-   int dim, ne, nq, dofs1D, quad1D, fetype;
-   bool symmetric = true;
-=======
    int dim, ne, nq, dofs1D, dofs1Dtest, quad1D, trial_fetype, test_fetype;
    bool symmetric = true; ///< False if using a nonsymmetric matrix coefficient
->>>>>>> 4645f97f
 
 public:
    VectorFEMassIntegrator() { Init(NULL, NULL, NULL); }
