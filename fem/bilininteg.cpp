// Copyright (c) 2010-2020, Lawrence Livermore National Security, LLC. Produced
// at the Lawrence Livermore National Laboratory. All Rights reserved. See files
// LICENSE and NOTICE for details. LLNL-CODE-806117.
//
// This file is part of the MFEM library. For more information and source code
// availability visit https://mfem.org.
//
// MFEM is free software; you can redistribute it and/or modify it under the
// terms of the BSD-3 license. We welcome feedback and contributions, see file
// CONTRIBUTING.md for details.

// Implementation of Bilinear Form Integrators

#include "fem.hpp"
#include <cmath>
#include <algorithm>

using namespace std;

namespace mfem
{

void BilinearFormIntegrator::AssemblePA(const FiniteElementSpace&)
{
   mfem_error ("BilinearFormIntegrator::AssemblePA(...)\n"
               "   is not implemented for this class.");
}

void BilinearFormIntegrator::AssemblePA(const FiniteElementSpace&,
                                        const FiniteElementSpace&)
{
   mfem_error ("BilinearFormIntegrator::AssemblePA(...)\n"
               "   is not implemented for this class.");
}

void BilinearFormIntegrator::AssemblePAInteriorFaces(const FiniteElementSpace&)
{
   mfem_error ("BilinearFormIntegrator::AssemblePAInteriorFaces(...)\n"
               "   is not implemented for this class.");
}

void BilinearFormIntegrator::AssemblePABoundaryFaces(const FiniteElementSpace&)
{
   mfem_error ("BilinearFormIntegrator::AssemblePABoundaryFaces(...)\n"
               "   is not implemented for this class.");
}

void BilinearFormIntegrator::AssembleDiagonalPA(Vector &)
{
   mfem_error ("BilinearFormIntegrator::AssembleDiagonalPA(...)\n"
               "   is not implemented for this class.");
}

void BilinearFormIntegrator::AssembleEA(const FiniteElementSpace &fes,
                                        Vector &emat,
                                        const bool add)
{
   mfem_error ("BilinearFormIntegrator::AssembleEA(...)\n"
               "   is not implemented for this class.");
}

void BilinearFormIntegrator::AssembleEAInteriorFaces(const FiniteElementSpace
                                                     &fes,
                                                     Vector &ea_data_int,
                                                     Vector &ea_data_ext,
                                                     const bool add)
{
   mfem_error ("BilinearFormIntegrator::AssembleEAInteriorFaces(...)\n"
               "   is not implemented for this class.");
}

void BilinearFormIntegrator::AssembleEABoundaryFaces(const FiniteElementSpace
                                                     &fes,
                                                     Vector &ea_data_bdr,
                                                     const bool add)
{
   mfem_error ("BilinearFormIntegrator::AssembleEABoundaryFaces(...)\n"
               "   is not implemented for this class.");
}

void BilinearFormIntegrator::AssembleDiagonalPA_ADAt(const Vector &, Vector &)
{
   MFEM_ABORT("BilinearFormIntegrator::AssembleDiagonalPA_ADAt(...)\n"
              "   is not implemented for this class.");
}

void BilinearFormIntegrator::AddMultPA(const Vector &, Vector &) const
{
   mfem_error ("BilinearFormIntegrator::MultAssembled(...)\n"
               "   is not implemented for this class.");
}

void BilinearFormIntegrator::AddMultTransposePA(const Vector &, Vector &) const
{
   mfem_error ("BilinearFormIntegrator::MultAssembledTranspose(...)\n"
               "   is not implemented for this class.");
}

void BilinearFormIntegrator::AssembleMF(const FiniteElementSpace &fes)
{
   mfem_error ("BilinearFormIntegrator::AssembleMF(...)\n"
               "   is not implemented for this class.");
}

void BilinearFormIntegrator::AddMultMF(const Vector &, Vector &) const
{
   mfem_error ("BilinearFormIntegrator::AddMultMF(...)\n"
               "   is not implemented for this class.");
}

void BilinearFormIntegrator::AddMultTransposeMF(const Vector &, Vector &) const
{
   mfem_error ("BilinearFormIntegrator::AddMultTransposeMF(...)\n"
               "   is not implemented for this class.");
}

void BilinearFormIntegrator::AssembleDiagonalMF(Vector &)
{
   mfem_error ("BilinearFormIntegrator::AssembleDiagonalMF(...)\n"
               "   is not implemented for this class.");
}

void BilinearFormIntegrator::AssembleElementMatrix (
   const FiniteElement &el, ElementTransformation &Trans,
   DenseMatrix &elmat )
{
   mfem_error ("BilinearFormIntegrator::AssembleElementMatrix(...)\n"
               "   is not implemented for this class.");
}

void BilinearFormIntegrator::AssembleElementMatrix2 (
   const FiniteElement &el1, const FiniteElement &el2,
   ElementTransformation &Trans, DenseMatrix &elmat )
{
   mfem_error ("BilinearFormIntegrator::AssembleElementMatrix2(...)\n"
               "   is not implemented for this class.");
}

void BilinearFormIntegrator::AssembleFaceMatrix (
   const FiniteElement &el1, const FiniteElement &el2,
   FaceElementTransformations &Trans, DenseMatrix &elmat)
{
   mfem_error ("BilinearFormIntegrator::AssembleFaceMatrix(...)\n"
               "   is not implemented for this class.");
}

void BilinearFormIntegrator::AssembleFaceMatrix(
   const FiniteElement &trial_face_fe, const FiniteElement &test_fe1,
   const FiniteElement &test_fe2, FaceElementTransformations &Trans,
   DenseMatrix &elmat)
{
   MFEM_ABORT("AssembleFaceMatrix (mixed form) is not implemented for this"
              " Integrator class.");
}

void BilinearFormIntegrator::AssembleElementVector(
   const FiniteElement &el, ElementTransformation &Tr, const Vector &elfun,
   Vector &elvect)
{
   // Note: This default implementation is general but not efficient
   DenseMatrix elmat;
   AssembleElementMatrix(el, Tr, elmat);
   elvect.SetSize(elmat.Height());
   elmat.Mult(elfun, elvect);
}

void BilinearFormIntegrator::AssembleFaceVector(
   const FiniteElement &el1, const FiniteElement &el2,
   FaceElementTransformations &Tr, const Vector &elfun, Vector &elvect)
{
   // Note: This default implementation is general but not efficient
   DenseMatrix elmat;
   AssembleFaceMatrix(el1, el2, Tr, elmat);
   elvect.SetSize(elmat.Height());
   elmat.Mult(elfun, elvect);
}


void TransposeIntegrator::AssembleElementMatrix (
   const FiniteElement &el, ElementTransformation &Trans, DenseMatrix &elmat)
{
   bfi -> AssembleElementMatrix (el, Trans, bfi_elmat);
   // elmat = bfi_elmat^t
   elmat.Transpose (bfi_elmat);
}

void TransposeIntegrator::AssembleElementMatrix2 (
   const FiniteElement &trial_fe, const FiniteElement &test_fe,
   ElementTransformation &Trans, DenseMatrix &elmat)
{
   bfi -> AssembleElementMatrix2 (test_fe, trial_fe, Trans, bfi_elmat);
   // elmat = bfi_elmat^t
   elmat.Transpose (bfi_elmat);
}

void TransposeIntegrator::AssembleFaceMatrix (
   const FiniteElement &el1, const FiniteElement &el2,
   FaceElementTransformations &Trans, DenseMatrix &elmat)
{
   bfi -> AssembleFaceMatrix (el1, el2, Trans, bfi_elmat);
   // elmat = bfi_elmat^t
   elmat.Transpose (bfi_elmat);
}

void LumpedIntegrator::AssembleElementMatrix (
   const FiniteElement &el, ElementTransformation &Trans, DenseMatrix &elmat)
{
   bfi -> AssembleElementMatrix (el, Trans, elmat);
   elmat.Lump();
}

void InverseIntegrator::AssembleElementMatrix(
   const FiniteElement &el, ElementTransformation &Trans, DenseMatrix &elmat)
{
   integrator->AssembleElementMatrix(el, Trans, elmat);
   elmat.Invert();
}

void SumIntegrator::AssembleElementMatrix(
   const FiniteElement &el, ElementTransformation &Trans, DenseMatrix &elmat)
{
   MFEM_ASSERT(integrators.Size() > 0, "empty SumIntegrator.");

   integrators[0]->AssembleElementMatrix(el, Trans, elmat);
   for (int i = 1; i < integrators.Size(); i++)
   {
      integrators[i]->AssembleElementMatrix(el, Trans, elem_mat);
      elmat += elem_mat;
   }
}

SumIntegrator::~SumIntegrator()
{
   if (own_integrators)
   {
      for (int i = 0; i < integrators.Size(); i++)
      {
         delete integrators[i];
      }
   }
}

void MixedScalarIntegrator::AssembleElementMatrix2(
   const FiniteElement &trial_fe, const FiniteElement &test_fe,
   ElementTransformation &Trans, DenseMatrix &elmat)
{
   MFEM_ASSERT(this->VerifyFiniteElementTypes(trial_fe, test_fe),
               this->FiniteElementTypeFailureMessage());

   int trial_nd = trial_fe.GetDof(), test_nd = test_fe.GetDof(), i;
   bool same_shapes = same_calc_shape && (&trial_fe == &test_fe);

#ifdef MFEM_THREAD_SAFE
   Vector test_shape(test_nd);
   Vector trial_shape;
#else
   test_shape.SetSize(test_nd);
#endif
   if (same_shapes)
   {
      trial_shape.NewDataAndSize(test_shape.GetData(), trial_nd);
   }
   else
   {
      trial_shape.SetSize(trial_nd);
   }

   elmat.SetSize(test_nd, trial_nd);

   const IntegrationRule *ir = IntRule;
   if (ir == NULL)
   {
      int ir_order = this->GetIntegrationOrder(trial_fe, test_fe, Trans);
      ir = &IntRules.Get(trial_fe.GetGeomType(), ir_order);
   }

   elmat = 0.0;
   for (i = 0; i < ir->GetNPoints(); i++)
   {
      const IntegrationPoint &ip = ir->IntPoint(i);
      Trans.SetIntPoint(&ip);

      this->CalcTestShape(test_fe, Trans, test_shape);
      this->CalcTrialShape(trial_fe, Trans, trial_shape);

      double w = Trans.Weight() * ip.weight;

      if (Q)
      {
         w *= Q->Eval(Trans, ip);
      }
      AddMult_a_VWt(w, test_shape, trial_shape, elmat);
   }
#ifndef MFEM_THREAD_SAFE
   if (same_shapes)
   {
      trial_shape.SetDataAndSize(NULL, 0);
   }
#endif
}

void MixedVectorIntegrator::AssembleElementMatrix2(
   const FiniteElement &trial_fe, const FiniteElement &test_fe,
   ElementTransformation &Trans, DenseMatrix &elmat)
{
   MFEM_ASSERT(this->VerifyFiniteElementTypes(trial_fe, test_fe),
               this->FiniteElementTypeFailureMessage());

   int     trial_nd = trial_fe.GetDof(), test_nd = test_fe.GetDof(), i;
   int    test_vdim = GetTestVDim(test_fe);
   int   trial_vdim = GetTrialVDim(trial_fe);
   bool same_shapes = same_calc_shape && (&trial_fe == &test_fe);

#ifdef MFEM_THREAD_SAFE
   Vector V(VQ ? VQ->GetVDim() : 0);
   Vector D(DQ ? DQ->GetVDim() : 0);
   DenseMatrix M(MQ ? MQ->GetHeight() : 0, MQ ? MQ->GetWidth() : 0);
   DenseMatrix test_shape(test_nd, test_vdim);
   DenseMatrix trial_shape;
   DenseMatrix shape_tmp(test_nd, trial_vdim);
#else
   V.SetSize(VQ ? VQ->GetVDim() : 0);
   D.SetSize(DQ ? DQ->GetVDim() : 0);
   M.SetSize(MQ ? MQ->GetHeight() : 0, MQ ? MQ->GetWidth() : 0);
   test_shape.SetSize(test_nd, test_vdim);
   shape_tmp.SetSize(test_nd, trial_vdim);
#endif
   if (same_shapes)
   {
      trial_shape.Reset(test_shape.Data(), trial_nd, trial_vdim);
   }
   else
   {
      trial_shape.SetSize(trial_nd, trial_vdim);
   }

   elmat.SetSize(test_nd, trial_nd);

   const IntegrationRule *ir = IntRule;
   if (ir == NULL)
   {
      int ir_order = this->GetIntegrationOrder(trial_fe, test_fe, Trans);
      ir = &IntRules.Get(trial_fe.GetGeomType(), ir_order);
   }

   elmat = 0.0;
   for (i = 0; i < ir->GetNPoints(); i++)
   {
      const IntegrationPoint &ip = ir->IntPoint(i);
      Trans.SetIntPoint(&ip);

      this->CalcTestShape(test_fe, Trans, test_shape);
      if (!same_shapes)
      {
         this->CalcTrialShape(trial_fe, Trans, trial_shape);
      }

      double w = Trans.Weight() * ip.weight;

      if (MQ)
      {
         MQ->Eval(M, Trans, ip);
         M *= w;
         Mult(test_shape, M, shape_tmp);
         AddMultABt(shape_tmp, trial_shape, elmat);
      }
      else if (DQ)
      {
         DQ->Eval(D, Trans, ip);
         D *= w;
         AddMultADBt(test_shape, D, trial_shape, elmat);
      }
      else if (VQ)
      {
         VQ->Eval(V, Trans, ip);
         V *= w;

         for (int j=0; j<test_nd; j++)
         {
            if (test_vdim > 2)
            {
               shape_tmp(j,0) = test_shape(j,1) * V(2) -
                                test_shape(j,2) * V(1);
               shape_tmp(j,1) = test_shape(j,2) * V(0) -
                                test_shape(j,0) * V(2);
            }
            else
            {
               shape_tmp(j,0) =  test_shape(j,1) * V(2);
               shape_tmp(j,1) = -test_shape(j,0) * V(2);
            }
            if (trial_vdim > 2)
            {
               shape_tmp(j,2) = test_shape(j,0) * V(1) -
                                test_shape(j,1) * V(0);
            }
         }
         AddMultABt(shape_tmp, trial_shape, elmat);
      }
      else
      {
         if (Q)
         {
            w *= Q -> Eval (Trans, ip);
         }
         if (same_shapes)
         {
            AddMult_a_AAt (w, test_shape, elmat);
         }
         else
         {
            AddMult_a_ABt (w, test_shape, trial_shape, elmat);
         }
      }
   }
#ifndef MFEM_THREAD_SAFE
   if (same_shapes)
   {
      trial_shape.ClearExternalData();
   }
#endif
}

void MixedScalarVectorIntegrator::AssembleElementMatrix2(
   const FiniteElement &trial_fe, const FiniteElement &test_fe,
   ElementTransformation &Trans, DenseMatrix &elmat)
{
   MFEM_ASSERT(this->VerifyFiniteElementTypes(trial_fe, test_fe),
               this->FiniteElementTypeFailureMessage());

   const FiniteElement * vec_fe = transpose?&trial_fe:&test_fe;
   const FiniteElement * sca_fe = transpose?&test_fe:&trial_fe;

   int trial_nd = trial_fe.GetDof(), test_nd = test_fe.GetDof(), i;
   int sca_nd = sca_fe->GetDof();
   int vec_nd = vec_fe->GetDof();
   int vdim = GetVDim(*vec_fe);
   double vtmp;

#ifdef MFEM_THREAD_SAFE
   Vector V(VQ ? VQ->GetVDim() : 0);
   DenseMatrix vshape(vec_nd, vdim);
   Vector      shape(sca_nd);
   Vector      vshape_tmp(vec_nd);
#else
   V.SetSize(VQ ? VQ->GetVDim() : 0);
   vshape.SetSize(vec_nd, vdim);
   shape.SetSize(sca_nd);
   vshape_tmp.SetSize(vec_nd);
#endif

   Vector V_test(transpose?shape.GetData():vshape_tmp.GetData(),test_nd);
   Vector W_trial(transpose?vshape_tmp.GetData():shape.GetData(),trial_nd);

   elmat.SetSize(test_nd, trial_nd);

   const IntegrationRule *ir = IntRule;
   if (ir == NULL)
   {
      int ir_order = this->GetIntegrationOrder(trial_fe, test_fe, Trans);
      ir = &IntRules.Get(trial_fe.GetGeomType(), ir_order);
   }

   elmat = 0.0;
   for (i = 0; i < ir->GetNPoints(); i++)
   {
      const IntegrationPoint &ip = ir->IntPoint(i);
      Trans.SetIntPoint(&ip);

      this->CalcShape(*sca_fe, Trans, shape);
      this->CalcVShape(*vec_fe, Trans, vshape);

      double w = Trans.Weight() * ip.weight;

      VQ->Eval(V, Trans, ip);
      V *= w;

      if ( vec_fe->GetVDim() == 2 && cross_2d )
      {
         vtmp = V[0];
         V[0] = -V[1];
         V[1] = vtmp;
      }

      vshape.Mult(V,vshape_tmp);
      AddMultVWt(V_test, W_trial, elmat);
   }
}


void GradientIntegrator::AssembleElementMatrix2(
   const FiniteElement &trial_fe, const FiniteElement &test_fe,
   ElementTransformation &Trans,  DenseMatrix &elmat)
{
   int dim = test_fe.GetDim();
   int trial_dof = trial_fe.GetDof();
   int test_dof = test_fe.GetDof();
   double c;
   Vector d_col;

   dshape.SetSize(trial_dof, dim);
   gshape.SetSize(trial_dof, dim);
   Jadj.SetSize(dim);
   shape.SetSize(test_dof);
   elmat.SetSize(dim * test_dof, trial_dof);

   const IntegrationRule *ir = IntRule ? IntRule : &GetRule(trial_fe, test_fe,
                                                            Trans);

   elmat = 0.0;
   elmat_comp.SetSize(test_dof, trial_dof);

   for (int i = 0; i < ir->GetNPoints(); i++)
   {
      const IntegrationPoint &ip = ir->IntPoint(i);

      trial_fe.CalcDShape(ip, dshape);
      test_fe.CalcShape(ip, shape);

      Trans.SetIntPoint(&ip);
      CalcAdjugate(Trans.Jacobian(), Jadj);

      Mult(dshape, Jadj, gshape);

      c = ip.weight;
      if (Q)
      {
         c *= Q->Eval(Trans, ip);
      }
      shape *= c;

      for (int d = 0; d < dim; ++d)
      {
         gshape.GetColumnReference(d, d_col);
         MultVWt(shape, d_col, elmat_comp);
         for (int jj = 0; jj < trial_dof; ++jj)
         {
            for (int ii = 0; ii < test_dof; ++ii)
            {
               elmat(d * test_dof + ii, jj) += elmat_comp(ii, jj);
            }
         }
      }
   }
}

const IntegrationRule &GradientIntegrator::GetRule(const FiniteElement
                                                   &trial_fe,
                                                   const FiniteElement &test_fe,
                                                   ElementTransformation &Trans)
{
   int order = Trans.OrderGrad(&trial_fe) + test_fe.GetOrder() + Trans.OrderJ();
   return IntRules.Get(trial_fe.GetGeomType(), order);
}


void DiffusionIntegrator::AssembleElementMatrix
( const FiniteElement &el, ElementTransformation &Trans,
  DenseMatrix &elmat )
{
   int nd = el.GetDof();
   int dim = el.GetDim();
   int spaceDim = Trans.GetSpaceDim();
   bool square = (dim == spaceDim);
   double w;

#ifdef MFEM_THREAD_SAFE
   DenseMatrix dshape(nd,dim), dshapedxt(nd,spaceDim), invdfdx(dim,spaceDim);
   Vector D(VQ ? VQ->GetVDim() : 0);
#else
   dshape.SetSize(nd,dim);
   dshapedxt.SetSize(nd,spaceDim);
   invdfdx.SetSize(dim,spaceDim);
   D.SetSize(VQ ? VQ->GetVDim() : 0);
#endif
   elmat.SetSize(nd);

   const IntegrationRule *ir = IntRule ? IntRule : &GetRule(el, el);

   elmat = 0.0;
   for (int i = 0; i < ir->GetNPoints(); i++)
   {
      const IntegrationPoint &ip = ir->IntPoint(i);
      el.CalcDShape(ip, dshape);

      Trans.SetIntPoint(&ip);
      w = Trans.Weight();
      w = ip.weight / (square ? w : w*w*w);
      // AdjugateJacobian = / adj(J),         if J is square
      //                    \ adj(J^t.J).J^t, otherwise
      Mult(dshape, Trans.AdjugateJacobian(), dshapedxt);
      if (MQ)
      {
         MQ->Eval(invdfdx, Trans, ip);
         invdfdx *= w;
         Mult(dshapedxt, invdfdx, dshape);
         AddMultABt(dshape, dshapedxt, elmat);
      }
      else if (VQ)
      {
         VQ->Eval(D, Trans, ip);
         D *= w;
         AddMultADAt(dshapedxt, D, elmat);
      }
      else
      {
         if (Q)
         {
            w *= Q->Eval(Trans, ip);
         }
         AddMult_a_AAt(w, dshapedxt, elmat);
      }
   }
}

void DiffusionIntegrator::AssembleElementMatrix2(
   const FiniteElement &trial_fe, const FiniteElement &test_fe,
   ElementTransformation &Trans, DenseMatrix &elmat)
{
   int tr_nd = trial_fe.GetDof();
   int te_nd = test_fe.GetDof();
   int dim = trial_fe.GetDim();
   int spaceDim = Trans.GetSpaceDim();
   bool square = (dim == spaceDim);
   double w;

#ifdef MFEM_THREAD_SAFE
   DenseMatrix dshape(tr_nd, dim), dshapedxt(tr_nd, spaceDim);
   DenseMatrix te_dshape(te_nd, dim), te_dshapedxt(te_nd, spaceDim);
   DenseMatrix invdfdx(dim, spaceDim);
   Vector D(VQ ? VQ->GetVDim() : 0);
#else
   dshape.SetSize(tr_nd, dim);
   dshapedxt.SetSize(tr_nd, spaceDim);
   te_dshape.SetSize(te_nd, dim);
   te_dshapedxt.SetSize(te_nd, spaceDim);
   invdfdx.SetSize(dim, spaceDim);
   D.SetSize(VQ ? VQ->GetVDim() : 0);
#endif
   elmat.SetSize(te_nd, tr_nd);

   const IntegrationRule *ir = IntRule ? IntRule : &GetRule(trial_fe, test_fe);

   elmat = 0.0;
   for (int i = 0; i < ir->GetNPoints(); i++)
   {
      const IntegrationPoint &ip = ir->IntPoint(i);
      trial_fe.CalcDShape(ip, dshape);
      test_fe.CalcDShape(ip, te_dshape);

      Trans.SetIntPoint(&ip);
      CalcAdjugate(Trans.Jacobian(), invdfdx);
      w = Trans.Weight();
      w = ip.weight / (square ? w : w*w*w);
      Mult(dshape, invdfdx, dshapedxt);
      Mult(te_dshape, invdfdx, te_dshapedxt);
      // invdfdx, dshape, and te_dshape no longer needed
      if (MQ)
      {
         MQ->Eval(invdfdx, Trans, ip);
         invdfdx *= w;
         Mult(te_dshapedxt, invdfdx, te_dshape);
         AddMultABt(te_dshape, dshapedxt, elmat);
      }
      else if (VQ)
      {
         VQ->Eval(D, Trans, ip);
         D *= w;
         AddMultADAt(dshapedxt, D, elmat);
      }
      else
      {
         if (Q)
         {
            w *= Q->Eval(Trans, ip);
         }
         dshapedxt *= w;
         AddMultABt(te_dshapedxt, dshapedxt, elmat);
      }
   }
}

void DiffusionIntegrator::AssembleElementVector(
   const FiniteElement &el, ElementTransformation &Tr, const Vector &elfun,
   Vector &elvect)
{
   int nd = el.GetDof();
   int dim = el.GetDim();
   double w;

   if (VQ)
   {
      MFEM_VERIFY(VQ->GetVDim() == dim, "Unexpected dimension for VectorCoefficient");
   }

#ifdef MFEM_THREAD_SAFE
   DenseMatrix dshape(nd,dim), invdfdx(dim), mq(dim);
   Vector D(VQ ? VQ->GetVDim() : 0);
#else
   dshape.SetSize(nd,dim);
   invdfdx.SetSize(dim);
   mq.SetSize(dim);
   D.SetSize(VQ ? VQ->GetVDim() : 0);
#endif
   vec.SetSize(dim);
   pointflux.SetSize(dim);

   elvect.SetSize(nd);

   const IntegrationRule *ir = IntRule ? IntRule : &GetRule(el, el);

   elvect = 0.0;
   for (int i = 0; i < ir->GetNPoints(); i++)
   {
      const IntegrationPoint &ip = ir->IntPoint(i);
      el.CalcDShape(ip, dshape);

      Tr.SetIntPoint(&ip);
      CalcAdjugate(Tr.Jacobian(), invdfdx); // invdfdx = adj(J)
      w = ip.weight / Tr.Weight();

      if (!MQ && !VQ)
      {
         dshape.MultTranspose(elfun, vec);
         invdfdx.MultTranspose(vec, pointflux);
         if (Q)
         {
            w *= Q->Eval(Tr, ip);
         }
      }
      else
      {
         dshape.MultTranspose(elfun, pointflux);
         invdfdx.MultTranspose(pointflux, vec);
         if (MQ)
         {
            MQ->Eval(mq, Tr, ip);
            mq.Mult(vec, pointflux);
         }
         else
         {
            VQ->Eval(D, Tr, ip);
            for (int j=0; j<dim; ++j)
            {
               pointflux[j] *= D[j];
            }
         }
      }
      pointflux *= w;
      invdfdx.Mult(pointflux, vec);
      dshape.AddMult(vec, elvect);
   }
}

void DiffusionIntegrator::ComputeElementFlux
( const FiniteElement &el, ElementTransformation &Trans,
  Vector &u, const FiniteElement &fluxelem, Vector &flux, bool with_coef )
{
   int i, j, nd, dim, spaceDim, fnd;

   nd = el.GetDof();
   dim = el.GetDim();
   spaceDim = Trans.GetSpaceDim();

#ifdef MFEM_THREAD_SAFE
   DenseMatrix dshape(nd,dim), invdfdx(dim, spaceDim);
#else
   dshape.SetSize(nd,dim);
   invdfdx.SetSize(dim, spaceDim);
#endif
   vec.SetSize(dim);
   pointflux.SetSize(spaceDim);

   const IntegrationRule &ir = fluxelem.GetNodes();
   fnd = ir.GetNPoints();
   flux.SetSize( fnd * spaceDim );

   for (i = 0; i < fnd; i++)
   {
      const IntegrationPoint &ip = ir.IntPoint(i);
      el.CalcDShape(ip, dshape);
      dshape.MultTranspose(u, vec);

      Trans.SetIntPoint (&ip);
      CalcInverse(Trans.Jacobian(), invdfdx);
      invdfdx.MultTranspose(vec, pointflux);

      if (!MQ)
      {
         if (Q && with_coef)
         {
            pointflux *= Q->Eval(Trans,ip);
         }
         for (j = 0; j < spaceDim; j++)
         {
            flux(fnd*j+i) = pointflux(j);
         }
      }
      else
      {
         // assuming dim == spaceDim
         MFEM_ASSERT(dim == spaceDim, "TODO");
         MQ->Eval(invdfdx, Trans, ip);
         invdfdx.Mult(pointflux, vec);
         for (j = 0; j < dim; j++)
         {
            flux(fnd*j+i) = vec(j);
         }
      }
   }
}

double DiffusionIntegrator::ComputeFluxEnergy
( const FiniteElement &fluxelem, ElementTransformation &Trans,
  Vector &flux, Vector* d_energy)
{
   int nd = fluxelem.GetDof();
   int dim = fluxelem.GetDim();
   int spaceDim = Trans.GetSpaceDim();

#ifdef MFEM_THREAD_SAFE
   DenseMatrix mq;
#endif

   shape.SetSize(nd);
   pointflux.SetSize(spaceDim);
   if (d_energy) { vec.SetSize(dim); }
   if (MQ) { mq.SetSize(dim); }

   int order = 2 * fluxelem.GetOrder(); // <--
   const IntegrationRule *ir = &IntRules.Get(fluxelem.GetGeomType(), order);

   double energy = 0.0;
   if (d_energy) { *d_energy = 0.0; }

   for (int i = 0; i < ir->GetNPoints(); i++)
   {
      const IntegrationPoint &ip = ir->IntPoint(i);
      fluxelem.CalcShape(ip, shape);

      pointflux = 0.0;
      for (int k = 0; k < spaceDim; k++)
      {
         for (int j = 0; j < nd; j++)
         {
            pointflux(k) += flux(k*nd+j)*shape(j);
         }
      }

      Trans.SetIntPoint(&ip);
      double w = Trans.Weight() * ip.weight;

      if (!MQ)
      {
         double e = (pointflux * pointflux);
         if (Q) { e *= Q->Eval(Trans, ip); }
         energy += w * e;
      }
      else
      {
         MQ->Eval(mq, Trans, ip);
         energy += w * mq.InnerProduct(pointflux, pointflux);
      }

      if (d_energy)
      {
         // transform pointflux to the ref. domain and integrate the components
         Trans.Jacobian().MultTranspose(pointflux, vec);
         for (int k = 0; k < dim; k++)
         {
            (*d_energy)[k] += w * vec[k] * vec[k];
         }
         // TODO: Q, MQ
      }
   }

   return energy;
}

const IntegrationRule &DiffusionIntegrator::GetRule(
   const FiniteElement &trial_fe, const FiniteElement &test_fe)
{
   int order;
   if (trial_fe.Space() == FunctionSpace::Pk)
   {
      order = trial_fe.GetOrder() + test_fe.GetOrder() - 2;
   }
   else
   {
      // order = 2*el.GetOrder() - 2;  // <-- this seems to work fine too
      order = trial_fe.GetOrder() + test_fe.GetOrder() + trial_fe.GetDim() - 1;
   }

   if (trial_fe.Space() == FunctionSpace::rQk)
   {
      return RefinedIntRules.Get(trial_fe.GetGeomType(), order);
   }
   return IntRules.Get(trial_fe.GetGeomType(), order);
}


void MassIntegrator::AssembleElementMatrix
( const FiniteElement &el, ElementTransformation &Trans,
  DenseMatrix &elmat )
{
   int nd = el.GetDof();
   // int dim = el.GetDim();
   double w;

#ifdef MFEM_THREAD_SAFE
   Vector shape;
#endif
   elmat.SetSize(nd);
   shape.SetSize(nd);

   const IntegrationRule *ir = IntRule ? IntRule : &GetRule(el, el, Trans);

   elmat = 0.0;
   for (int i = 0; i < ir->GetNPoints(); i++)
   {
      const IntegrationPoint &ip = ir->IntPoint(i);
      el.CalcShape(ip, shape);

      Trans.SetIntPoint (&ip);
      w = Trans.Weight() * ip.weight;
      if (Q)
      {
         w *= Q -> Eval(Trans, ip);
      }

      AddMult_a_VVt(w, shape, elmat);
   }
}

void MassIntegrator::AssembleElementMatrix2(
   const FiniteElement &trial_fe, const FiniteElement &test_fe,
   ElementTransformation &Trans, DenseMatrix &elmat)
{
   int tr_nd = trial_fe.GetDof();
   int te_nd = test_fe.GetDof();
   double w;

#ifdef MFEM_THREAD_SAFE
   Vector shape, te_shape;
#endif
   elmat.SetSize(te_nd, tr_nd);
   shape.SetSize(tr_nd);
   te_shape.SetSize(te_nd);

   const IntegrationRule *ir = IntRule ? IntRule :
                               &GetRule(trial_fe, test_fe, Trans);

   elmat = 0.0;
   for (int i = 0; i < ir->GetNPoints(); i++)
   {
      const IntegrationPoint &ip = ir->IntPoint(i);
      trial_fe.CalcShape(ip, shape);
      test_fe.CalcShape(ip, te_shape);

      Trans.SetIntPoint (&ip);
      w = Trans.Weight() * ip.weight;
      if (Q)
      {
         w *= Q -> Eval(Trans, ip);
      }

      te_shape *= w;
      AddMultVWt(te_shape, shape, elmat);
   }
}

const IntegrationRule &MassIntegrator::GetRule(const FiniteElement &trial_fe,
                                               const FiniteElement &test_fe,
                                               ElementTransformation &Trans)
{
   // int order = trial_fe.GetOrder() + test_fe.GetOrder();
   const int order = trial_fe.GetOrder() + test_fe.GetOrder() + Trans.OrderW();

   if (trial_fe.Space() == FunctionSpace::rQk)
   {
      return RefinedIntRules.Get(trial_fe.GetGeomType(), order);
   }
   return IntRules.Get(trial_fe.GetGeomType(), order);
}


void BoundaryMassIntegrator::AssembleFaceMatrix(
   const FiniteElement &el1, const FiniteElement &el2,
   FaceElementTransformations &Trans, DenseMatrix &elmat)
{
   MFEM_ASSERT(Trans.Elem2No < 0,
               "support for interior faces is not implemented");

   int nd1 = el1.GetDof();
   double w;

#ifdef MFEM_THREAD_SAFE
   Vector shape;
#endif
   elmat.SetSize(nd1);
   shape.SetSize(nd1);

   const IntegrationRule *ir = IntRule;
   if (ir == NULL)
   {
      int order = 2 * el1.GetOrder();

      ir = &IntRules.Get(Trans.GetGeometryType(), order);
   }

   elmat = 0.0;
   for (int i = 0; i < ir->GetNPoints(); i++)
   {
      const IntegrationPoint &ip = ir->IntPoint(i);

      // Set the integration point in the face and the neighboring element
      Trans.SetAllIntPoints(&ip);

      // Access the neighboring element's integration point
      const IntegrationPoint &eip = Trans.GetElement1IntPoint();
      el1.CalcShape(eip, shape);

      w = Trans.Weight() * ip.weight;
      if (Q)
      {
         w *= Q -> Eval(Trans, ip);
      }

      AddMult_a_VVt(w, shape, elmat);
   }
}

void ConvectionIntegrator::AssembleElementMatrix(
   const FiniteElement &el, ElementTransformation &Trans, DenseMatrix &elmat)
{
   int nd = el.GetDof();
   int dim = el.GetDim();

#ifdef MFEM_THREAD_SAFE
   DenseMatrix dshape, adjJ, Q_ir;
   Vector shape, vec2, BdFidxT;
#endif
   elmat.SetSize(nd);
   dshape.SetSize(nd,dim);
   adjJ.SetSize(dim);
   shape.SetSize(nd);
   vec2.SetSize(dim);
   BdFidxT.SetSize(nd);

   Vector vec1;

   const IntegrationRule *ir = IntRule;
   if (ir == NULL)
   {
      int order = Trans.OrderGrad(&el) + Trans.Order() + el.GetOrder();
      ir = &IntRules.Get(el.GetGeomType(), order);
   }

   Q->Eval(Q_ir, Trans, *ir);

   elmat = 0.0;
   for (int i = 0; i < ir->GetNPoints(); i++)
   {
      const IntegrationPoint &ip = ir->IntPoint(i);
      el.CalcDShape(ip, dshape);
      el.CalcShape(ip, shape);

      Trans.SetIntPoint(&ip);
      CalcAdjugate(Trans.Jacobian(), adjJ);
      Q_ir.GetColumnReference(i, vec1);
      vec1 *= alpha * ip.weight;

      adjJ.Mult(vec1, vec2);
      dshape.Mult(vec2, BdFidxT);

      AddMultVWt(shape, BdFidxT, elmat);
   }
}


void GroupConvectionIntegrator::AssembleElementMatrix(
   const FiniteElement &el, ElementTransformation &Trans, DenseMatrix &elmat)
{
   int nd = el.GetDof();
   int dim = el.GetDim();

   elmat.SetSize(nd);
   dshape.SetSize(nd,dim);
   adjJ.SetSize(dim);
   shape.SetSize(nd);
   grad.SetSize(nd,dim);

   const IntegrationRule *ir = IntRule;
   if (ir == NULL)
   {
      int order = Trans.OrderGrad(&el) + el.GetOrder();
      ir = &IntRules.Get(el.GetGeomType(), order);
   }

   Q->Eval(Q_nodal, Trans, el.GetNodes()); // sets the size of Q_nodal

   elmat = 0.0;
   for (int i = 0; i < ir->GetNPoints(); i++)
   {
      const IntegrationPoint &ip = ir->IntPoint(i);
      el.CalcDShape(ip, dshape);
      el.CalcShape(ip, shape);

      Trans.SetIntPoint(&ip);
      CalcAdjugate(Trans.Jacobian(), adjJ);

      Mult(dshape, adjJ, grad);

      double w = alpha * ip.weight;

      // elmat(k,l) += \sum_s w*shape(k)*Q_nodal(s,k)*grad(l,s)
      for (int k = 0; k < nd; k++)
      {
         double wsk = w*shape(k);
         for (int l = 0; l < nd; l++)
         {
            double a = 0.0;
            for (int s = 0; s < dim; s++)
            {
               a += Q_nodal(s,k)*grad(l,s);
            }
            elmat(k,l) += wsk*a;
         }
      }
   }
}

const IntegrationRule &ConvectionIntegrator::GetRule(const FiniteElement
                                                     &trial_fe,
                                                     const FiniteElement &test_fe,
                                                     ElementTransformation &Trans)
{
   int order = Trans.OrderGrad(&trial_fe) + Trans.Order() + test_fe.GetOrder();

   return IntRules.Get(trial_fe.GetGeomType(), order);
}

const IntegrationRule &ConvectionIntegrator::GetRule(
   const FiniteElement &el, ElementTransformation &Trans)
{
   return GetRule(el,el,Trans);
}

void VectorMassIntegrator::AssembleElementMatrix
( const FiniteElement &el, ElementTransformation &Trans,
  DenseMatrix &elmat )
{
   int nd = el.GetDof();
   int spaceDim = Trans.GetSpaceDim();

   double norm;

   // If vdim is not set, set it to the space dimension
   vdim = (vdim == -1) ? spaceDim : vdim;

   elmat.SetSize(nd*vdim);
   shape.SetSize(nd);
   partelmat.SetSize(nd);
   if (VQ)
   {
      vec.SetSize(vdim);
   }
   else if (MQ)
   {
      mcoeff.SetSize(vdim);
   }

   const IntegrationRule *ir = IntRule;
   if (ir == NULL)
   {
      int order = 2 * el.GetOrder() + Trans.OrderW() + Q_order;

      if (el.Space() == FunctionSpace::rQk)
      {
         ir = &RefinedIntRules.Get(el.GetGeomType(), order);
      }
      else
      {
         ir = &IntRules.Get(el.GetGeomType(), order);
      }
   }

   elmat = 0.0;
   for (int s = 0; s < ir->GetNPoints(); s++)
   {
      const IntegrationPoint &ip = ir->IntPoint(s);
      el.CalcShape(ip, shape);

      Trans.SetIntPoint (&ip);
      norm = ip.weight * Trans.Weight();

      MultVVt(shape, partelmat);

      if (VQ)
      {
         VQ->Eval(vec, Trans, ip);
         for (int k = 0; k < vdim; k++)
         {
            elmat.AddMatrix(norm*vec(k), partelmat, nd*k, nd*k);
         }
      }
      else if (MQ)
      {
         MQ->Eval(mcoeff, Trans, ip);
         for (int i = 0; i < vdim; i++)
            for (int j = 0; j < vdim; j++)
            {
               elmat.AddMatrix(norm*mcoeff(i,j), partelmat, nd*i, nd*j);
            }
      }
      else
      {
         if (Q)
         {
            norm *= Q->Eval(Trans, ip);
         }
         partelmat *= norm;
         for (int k = 0; k < vdim; k++)
         {
            elmat.AddMatrix(partelmat, nd*k, nd*k);
         }
      }
   }
}

void VectorMassIntegrator::AssembleElementMatrix2(
   const FiniteElement &trial_fe, const FiniteElement &test_fe,
   ElementTransformation &Trans, DenseMatrix &elmat)
{
   int tr_nd = trial_fe.GetDof();
   int te_nd = test_fe.GetDof();

   double norm;

   // If vdim is not set, set it to the space dimension
   vdim = (vdim == -1) ? Trans.GetSpaceDim() : vdim;

   elmat.SetSize(te_nd*vdim, tr_nd*vdim);
   shape.SetSize(tr_nd);
   te_shape.SetSize(te_nd);
   partelmat.SetSize(te_nd, tr_nd);
   if (VQ)
   {
      vec.SetSize(vdim);
   }
   else if (MQ)
   {
      mcoeff.SetSize(vdim);
   }

   const IntegrationRule *ir = IntRule;
   if (ir == NULL)
   {
      int order = (trial_fe.GetOrder() + test_fe.GetOrder() +
                   Trans.OrderW() + Q_order);

      if (trial_fe.Space() == FunctionSpace::rQk)
      {
         ir = &RefinedIntRules.Get(trial_fe.GetGeomType(), order);
      }
      else
      {
         ir = &IntRules.Get(trial_fe.GetGeomType(), order);
      }
   }

   elmat = 0.0;
   for (int s = 0; s < ir->GetNPoints(); s++)
   {
      const IntegrationPoint &ip = ir->IntPoint(s);
      trial_fe.CalcShape(ip, shape);
      test_fe.CalcShape(ip, te_shape);

      Trans.SetIntPoint(&ip);
      norm = ip.weight * Trans.Weight();

      MultVWt(te_shape, shape, partelmat);

      if (VQ)
      {
         VQ->Eval(vec, Trans, ip);
         for (int k = 0; k < vdim; k++)
         {
            elmat.AddMatrix(norm*vec(k), partelmat, te_nd*k, tr_nd*k);
         }
      }
      else if (MQ)
      {
         MQ->Eval(mcoeff, Trans, ip);
         for (int i = 0; i < vdim; i++)
            for (int j = 0; j < vdim; j++)
            {
               elmat.AddMatrix(norm*mcoeff(i,j), partelmat, te_nd*i, tr_nd*j);
            }
      }
      else
      {
         if (Q)
         {
            norm *= Q->Eval(Trans, ip);
         }
         partelmat *= norm;
         for (int k = 0; k < vdim; k++)
         {
            elmat.AddMatrix(partelmat, te_nd*k, tr_nd*k);
         }
      }
   }
}

void VectorFEDivergenceIntegrator::AssembleElementMatrix2(
   const FiniteElement &trial_fe, const FiniteElement &test_fe,
   ElementTransformation &Trans, DenseMatrix &elmat)
{
   int trial_nd = trial_fe.GetDof(), test_nd = test_fe.GetDof(), i;

#ifdef MFEM_THREAD_SAFE
   Vector divshape(trial_nd), shape(test_nd);
#else
   divshape.SetSize(trial_nd);
   shape.SetSize(test_nd);
#endif

   elmat.SetSize(test_nd, trial_nd);

   const IntegrationRule *ir = IntRule;
   if (ir == NULL)
   {
      int order = trial_fe.GetOrder() + test_fe.GetOrder() - 1; // <--
      ir = &IntRules.Get(trial_fe.GetGeomType(), order);
   }

   elmat = 0.0;
   for (i = 0; i < ir->GetNPoints(); i++)
   {
      const IntegrationPoint &ip = ir->IntPoint(i);
      trial_fe.CalcDivShape(ip, divshape);
      test_fe.CalcShape(ip, shape);
      double w = ip.weight;
      if (Q)
      {
         Trans.SetIntPoint(&ip);
         w *= Q->Eval(Trans, ip);
      }
      shape *= w;
      AddMultVWt(shape, divshape, elmat);
   }
}

void VectorFEWeakDivergenceIntegrator::AssembleElementMatrix2(
   const FiniteElement &trial_fe, const FiniteElement &test_fe,
   ElementTransformation &Trans, DenseMatrix &elmat)
{
   int trial_nd = trial_fe.GetDof(), test_nd = test_fe.GetDof(), i;
   int dim = trial_fe.GetDim();

   MFEM_ASSERT(test_fe.GetRangeType() == mfem::FiniteElement::SCALAR &&
               test_fe.GetMapType()   == mfem::FiniteElement::VALUE &&
               trial_fe.GetMapType()  == mfem::FiniteElement::H_CURL,
               "Trial space must be H(Curl) and test space must be H_1");

#ifdef MFEM_THREAD_SAFE
   DenseMatrix dshape(test_nd, dim);
   DenseMatrix dshapedxt(test_nd, dim);
   DenseMatrix vshape(trial_nd, dim);
   DenseMatrix invdfdx(dim);
#else
   dshape.SetSize(test_nd, dim);
   dshapedxt.SetSize(test_nd, dim);
   vshape.SetSize(trial_nd, dim);
   invdfdx.SetSize(dim);
#endif

   elmat.SetSize(test_nd, trial_nd);

   const IntegrationRule *ir = IntRule;
   if (ir == NULL)
   {
      // The integrand on the reference element is:
      //    -( Q/det(J) ) u_hat^T adj(J) adj(J)^T grad_hat(v_hat).
      //
      // For Trans in (P_k)^d, v_hat in P_l, u_hat in ND_m, and dim=sdim=d>=1
      // - J_{ij} is in P_{k-1}, so adj(J)_{ij} is in P_{(d-1)*(k-1)}
      // - so adj(J)^T grad_hat(v_hat) is in (P_{(d-1)*(k-1)+(l-1)})^d
      // - u_hat is in (P_m)^d
      // - adj(J)^T u_hat is in (P_{(d-1)*(k-1)+m})^d
      // - and u_hat^T adj(J) adj(J)^T grad_hat(v_hat) is in P_n with
      //   n = 2*(d-1)*(k-1)+(l-1)+m
      //
      // For Trans in (Q_k)^d, v_hat in Q_l, u_hat in ND_m, and dim=sdim=d>1
      // - J_{i*}, J's i-th row, is in ( Q_{k-1,k,k}, Q_{k,k-1,k}, Q_{k,k,k-1} )
      // - adj(J)_{*j} is in ( Q_{s,s-1,s-1}, Q_{s-1,s,s-1}, Q_{s-1,s-1,s} )
      //   with s = (d-1)*k
      // - adj(J)^T grad_hat(v_hat) is in Q_{(d-1)*k+(l-1)}
      // - u_hat is in ( Q_{m-1,m,m}, Q_{m,m-1,m}, Q_{m,m,m-1} )
      // - adj(J)^T u_hat is in Q_{(d-1)*k+(m-1)}
      // - and u_hat^T adj(J) adj(J)^T grad_hat(v_hat) is in Q_n with
      //   n = 2*(d-1)*k+(l-1)+(m-1)
      //
      // In the next formula we use the expressions for n with k=1, which means
      // that the term Q/det(J) is disregarded:
      int ir_order = (trial_fe.Space() == FunctionSpace::Pk) ?
                     (trial_fe.GetOrder() + test_fe.GetOrder() - 1) :
                     (trial_fe.GetOrder() + test_fe.GetOrder() + 2*(dim-2));
      ir = &IntRules.Get(trial_fe.GetGeomType(), ir_order);
   }

   elmat = 0.0;
   for (i = 0; i < ir->GetNPoints(); i++)
   {
      const IntegrationPoint &ip = ir->IntPoint(i);
      test_fe.CalcDShape(ip, dshape);

      Trans.SetIntPoint(&ip);
      CalcAdjugate(Trans.Jacobian(), invdfdx);
      Mult(dshape, invdfdx, dshapedxt);

      trial_fe.CalcVShape(Trans, vshape);

      double w = ip.weight;

      if (Q)
      {
         w *= Q->Eval(Trans, ip);
      }
      dshapedxt *= -w;

      AddMultABt(dshapedxt, vshape, elmat);
   }
}

void VectorFECurlIntegrator::AssembleElementMatrix2(
   const FiniteElement &trial_fe, const FiniteElement &test_fe,
   ElementTransformation &Trans, DenseMatrix &elmat)
{
   int trial_nd = trial_fe.GetDof(), test_nd = test_fe.GetDof(), i;
   int dim = trial_fe.GetDim();
   int dimc = (dim == 3) ? 3 : 1;

   MFEM_ASSERT(trial_fe.GetMapType() == mfem::FiniteElement::H_CURL ||
               test_fe.GetMapType() == mfem::FiniteElement::H_CURL,
               "At least one of the finite elements must be in H(Curl)");

   int curl_nd, vec_nd;
   if ( trial_fe.GetMapType() == mfem::FiniteElement::H_CURL )
   {
      curl_nd = trial_nd;
      vec_nd  = test_nd;
   }
   else
   {
      curl_nd = test_nd;
      vec_nd  = trial_nd;
   }

#ifdef MFEM_THREAD_SAFE
   DenseMatrix curlshapeTrial(curl_nd, dimc);
   DenseMatrix curlshapeTrial_dFT(curl_nd, dimc);
   DenseMatrix vshapeTest(vec_nd, dimc);
#else
   curlshapeTrial.SetSize(curl_nd, dimc);
   curlshapeTrial_dFT.SetSize(curl_nd, dimc);
   vshapeTest.SetSize(vec_nd, dimc);
#endif
   Vector shapeTest(vshapeTest.GetData(), vec_nd);

   elmat.SetSize(test_nd, trial_nd);

   const IntegrationRule *ir = IntRule;
   if (ir == NULL)
   {
      int order = trial_fe.GetOrder() + test_fe.GetOrder() - 1; // <--
      ir = &IntRules.Get(trial_fe.GetGeomType(), order);
   }

   elmat = 0.0;
   for (i = 0; i < ir->GetNPoints(); i++)
   {
      const IntegrationPoint &ip = ir->IntPoint(i);

      Trans.SetIntPoint(&ip);
      if (dim == 3)
      {
         if ( trial_fe.GetMapType() == mfem::FiniteElement::H_CURL )
         {
            trial_fe.CalcCurlShape(ip, curlshapeTrial);
            test_fe.CalcVShape(Trans, vshapeTest);
         }
         else
         {
            test_fe.CalcCurlShape(ip, curlshapeTrial);
            trial_fe.CalcVShape(Trans, vshapeTest);
         }
         MultABt(curlshapeTrial, Trans.Jacobian(), curlshapeTrial_dFT);
      }
      else
      {
         if ( trial_fe.GetMapType() == mfem::FiniteElement::H_CURL )
         {
            trial_fe.CalcCurlShape(ip, curlshapeTrial_dFT);
            test_fe.CalcShape(ip, shapeTest);
         }
         else
         {
            test_fe.CalcCurlShape(ip, curlshapeTrial_dFT);
            trial_fe.CalcShape(ip, shapeTest);
         }
      }

      double w = ip.weight;

      if (Q)
      {
         w *= Q->Eval(Trans, ip);
      }
      // Note: shapeTest points to the same data as vshapeTest
      vshapeTest *= w;
      if ( trial_fe.GetMapType() == mfem::FiniteElement::H_CURL )
      {
         AddMultABt(vshapeTest, curlshapeTrial_dFT, elmat);
      }
      else
      {
         AddMultABt(curlshapeTrial_dFT, vshapeTest, elmat);
      }
   }
}

void DerivativeIntegrator::AssembleElementMatrix2 (
   const FiniteElement &trial_fe,
   const FiniteElement &test_fe,
   ElementTransformation &Trans,
   DenseMatrix &elmat)
{
   int dim = trial_fe.GetDim();
   int trial_nd = trial_fe.GetDof();
   int test_nd = test_fe.GetDof();

   int i, l;
   double det;

   elmat.SetSize (test_nd,trial_nd);
   dshape.SetSize (trial_nd,dim);
   dshapedxt.SetSize(trial_nd,dim);
   dshapedxi.SetSize(trial_nd);
   invdfdx.SetSize(dim);
   shape.SetSize (test_nd);

   const IntegrationRule *ir = IntRule;
   if (ir == NULL)
   {
      int order;
      if (trial_fe.Space() == FunctionSpace::Pk)
      {
         order = trial_fe.GetOrder() + test_fe.GetOrder() - 1;
      }
      else
      {
         order = trial_fe.GetOrder() + test_fe.GetOrder() + dim;
      }

      if (trial_fe.Space() == FunctionSpace::rQk)
      {
         ir = &RefinedIntRules.Get(trial_fe.GetGeomType(), order);
      }
      else
      {
         ir = &IntRules.Get(trial_fe.GetGeomType(), order);
      }
   }

   elmat = 0.0;
   for (i = 0; i < ir->GetNPoints(); i++)
   {
      const IntegrationPoint &ip = ir->IntPoint(i);

      trial_fe.CalcDShape(ip, dshape);

      Trans.SetIntPoint (&ip);
      CalcInverse (Trans.Jacobian(), invdfdx);
      det = Trans.Weight();
      Mult (dshape, invdfdx, dshapedxt);

      test_fe.CalcShape(ip, shape);

      for (l = 0; l < trial_nd; l++)
      {
         dshapedxi(l) = dshapedxt(l,xi);
      }

      shape *= Q->Eval(Trans,ip) * det * ip.weight;
      AddMultVWt (shape, dshapedxi, elmat);
   }
}

void CurlCurlIntegrator::AssembleElementMatrix
( const FiniteElement &el, ElementTransformation &Trans,
  DenseMatrix &elmat )
{
   int nd = el.GetDof();
   int dimc = el.GetCDim();
   double w;

#ifdef MFEM_THREAD_SAFE
   Vector D;
   DenseMatrix curlshape(nd,dimc), curlshape_dFt(nd,dimc), M;
#else
   curlshape.SetSize(nd,dimc);
   curlshape_dFt.SetSize(nd,dimc);
#endif
   elmat.SetSize(nd);
   if (MQ) { M.SetSize(dimc); }
   if (DQ) { D.SetSize(dimc); }

   const IntegrationRule *ir = IntRule;
   if (ir == NULL)
   {
      int order;
      if (el.Space() == FunctionSpace::Pk)
      {
         order = 2*el.GetOrder() - 2;
      }
      else
      {
         order = 2*el.GetOrder();
      }

      ir = &IntRules.Get(el.GetGeomType(), order);
   }

   elmat = 0.0;
   for (int i = 0; i < ir->GetNPoints(); i++)
   {
      const IntegrationPoint &ip = ir->IntPoint(i);

      Trans.SetIntPoint (&ip);

      w = ip.weight * Trans.Weight();
      el.CalcPhysCurlShape(Trans, curlshape_dFt);

      if (MQ)
      {
         MQ->Eval(M, Trans, ip);
         M *= w;
         Mult(curlshape_dFt, M, curlshape);
         AddMultABt(curlshape, curlshape_dFt, elmat);
      }
      else if (DQ)
      {
         DQ->Eval(D, Trans, ip);
         D *= w;
         AddMultADAt(curlshape_dFt, D, elmat);
      }
      else if (Q)
      {
         w *= Q->Eval(Trans, ip);
         AddMult_a_AAt(w, curlshape_dFt, elmat);
      }
      else
      {
         AddMult_a_AAt(w, curlshape_dFt, elmat);
      }
   }
}

void CurlCurlIntegrator
::ComputeElementFlux(const FiniteElement &el, ElementTransformation &Trans,
                     Vector &u, const FiniteElement &fluxelem, Vector &flux,
                     bool with_coef)
{
#ifdef MFEM_THREAD_SAFE
   DenseMatrix projcurl;
#endif

   fluxelem.ProjectCurl(el, Trans, projcurl);

   flux.SetSize(projcurl.Height());
   projcurl.Mult(u, flux);

   // TODO: Q, wcoef?
}

double CurlCurlIntegrator::ComputeFluxEnergy(const FiniteElement &fluxelem,
                                             ElementTransformation &Trans,
                                             Vector &flux, Vector *d_energy)
{
   int nd = fluxelem.GetDof();
   int dim = fluxelem.GetDim();

#ifdef MFEM_THREAD_SAFE
   DenseMatrix vshape;
#endif
   vshape.SetSize(nd, dim);
   pointflux.SetSize(dim);
   if (d_energy) { vec.SetSize(dim); }

   int order = 2 * fluxelem.GetOrder(); // <--
   const IntegrationRule &ir = IntRules.Get(fluxelem.GetGeomType(), order);

   double energy = 0.0;
   if (d_energy) { *d_energy = 0.0; }

   Vector* pfluxes = NULL;
   if (d_energy)
   {
      pfluxes = new Vector[ir.GetNPoints()];
   }

   for (int i = 0; i < ir.GetNPoints(); i++)
   {
      const IntegrationPoint &ip = ir.IntPoint(i);
      Trans.SetIntPoint(&ip);

      fluxelem.CalcVShape(Trans, vshape);
      // fluxelem.CalcVShape(ip, vshape);
      vshape.MultTranspose(flux, pointflux);

      double w = Trans.Weight() * ip.weight;

      double e = w * (pointflux * pointflux);

      if (Q)
      {
         // TODO
      }

      energy += e;

#if ANISO_EXPERIMENTAL
      if (d_energy)
      {
         pfluxes[i].SetSize(dim);
         Trans.Jacobian().MultTranspose(pointflux, pfluxes[i]);

         /*
           DenseMatrix Jadj(dim, dim);
           CalcAdjugate(Trans.Jacobian(), Jadj);
           pfluxes[i].SetSize(dim);
           Jadj.Mult(pointflux, pfluxes[i]);
         */

         // pfluxes[i] = pointflux;
      }
#endif
   }

   if (d_energy)
   {
#if ANISO_EXPERIMENTAL
      *d_energy = 0.0;
      Vector tmp;

      int n = (int) round(pow(ir.GetNPoints(), 1.0/3.0));
      MFEM_ASSERT(n*n*n == ir.GetNPoints(), "");

      // hack: get total variation of 'pointflux' in the x,y,z directions
      for (int k = 0; k < n; k++)
         for (int l = 0; l < n; l++)
            for (int m = 0; m < n; m++)
            {
               Vector &vec = pfluxes[(k*n + l)*n + m];
               if (m > 0)
               {
                  tmp = vec; tmp -= pfluxes[(k*n + l)*n + (m-1)];
                  (*d_energy)[0] += (tmp * tmp);
               }
               if (l > 0)
               {
                  tmp = vec; tmp -= pfluxes[(k*n + (l-1))*n + m];
                  (*d_energy)[1] += (tmp * tmp);
               }
               if (k > 0)
               {
                  tmp = vec; tmp -= pfluxes[((k-1)*n + l)*n + m];
                  (*d_energy)[2] += (tmp * tmp);
               }
            }
#else
      *d_energy = 1.0;
#endif

      delete [] pfluxes;
   }

   return energy;
}

void VectorCurlCurlIntegrator::AssembleElementMatrix(
   const FiniteElement &el, ElementTransformation &Trans, DenseMatrix &elmat)
{
   int dim = el.GetDim();
   int dof = el.GetDof();
   int cld = (dim*(dim-1))/2;

#ifdef MFEM_THREAD_SAFE
   DenseMatrix dshape_hat(dof, dim), dshape(dof, dim);
   DenseMatrix curlshape(dim*dof, cld), Jadj(dim);
#else
   dshape_hat.SetSize(dof, dim);
   dshape.SetSize(dof, dim);
   curlshape.SetSize(dim*dof, cld);
   Jadj.SetSize(dim);
#endif

   const IntegrationRule *ir = IntRule;
   if (ir == NULL)
   {
      // use the same integration rule as diffusion
      int order = 2 * Trans.OrderGrad(&el);
      ir = &IntRules.Get(el.GetGeomType(), order);
   }

   elmat.SetSize(dof*dim);
   elmat = 0.0;
   for (int i = 0; i < ir->GetNPoints(); i++)
   {
      const IntegrationPoint &ip = ir->IntPoint(i);
      el.CalcDShape(ip, dshape_hat);

      Trans.SetIntPoint(&ip);
      CalcAdjugate(Trans.Jacobian(), Jadj);
      double w = ip.weight / Trans.Weight();

      Mult(dshape_hat, Jadj, dshape);
      dshape.GradToCurl(curlshape);

      if (Q)
      {
         w *= Q->Eval(Trans, ip);
      }

      AddMult_a_AAt(w, curlshape, elmat);
   }
}

double VectorCurlCurlIntegrator::GetElementEnergy(
   const FiniteElement &el, ElementTransformation &Tr, const Vector &elfun)
{
   int dim = el.GetDim();
   int dof = el.GetDof();

#ifdef MFEM_THREAD_SAFE
   DenseMatrix dshape_hat(dof, dim), Jadj(dim), grad_hat(dim), grad(dim);
#else
   dshape_hat.SetSize(dof, dim);

   Jadj.SetSize(dim);
   grad_hat.SetSize(dim);
   grad.SetSize(dim);
#endif
   DenseMatrix elfun_mat(elfun.GetData(), dof, dim);

   const IntegrationRule *ir = IntRule;
   if (ir == NULL)
   {
      // use the same integration rule as diffusion
      int order = 2 * Tr.OrderGrad(&el);
      ir = &IntRules.Get(el.GetGeomType(), order);
   }

   double energy = 0.;
   for (int i = 0; i < ir->GetNPoints(); i++)
   {
      const IntegrationPoint &ip = ir->IntPoint(i);
      el.CalcDShape(ip, dshape_hat);

      MultAtB(elfun_mat, dshape_hat, grad_hat);

      Tr.SetIntPoint(&ip);
      CalcAdjugate(Tr.Jacobian(), Jadj);
      double w = ip.weight / Tr.Weight();

      Mult(grad_hat, Jadj, grad);

      if (dim == 2)
      {
         double curl = grad(0,1) - grad(1,0);
         w *= curl * curl;
      }
      else
      {
         double curl_x = grad(2,1) - grad(1,2);
         double curl_y = grad(0,2) - grad(2,0);
         double curl_z = grad(1,0) - grad(0,1);
         w *= curl_x * curl_x + curl_y * curl_y + curl_z * curl_z;
      }

      if (Q)
      {
         w *= Q->Eval(Tr, ip);
      }

      energy += w;
   }

   elfun_mat.ClearExternalData();

   return 0.5 * energy;
}


void VectorFEMassIntegrator::AssembleElementMatrix(
   const FiniteElement &el,
   ElementTransformation &Trans,
   DenseMatrix &elmat)
{
   int dof = el.GetDof();
   int vdim = el.GetVDim();

   double w;

#ifdef MFEM_THREAD_SAFE
<<<<<<< HEAD
   Vector D(VQ ? VQ->GetVDim() : 0);
   DenseMatrix trial_vshape(dof, vdim);
   DenseMatrix K(MQ ? MQ->GetVDim() : 0, MQ ? MQ->GetVDim() : 0);
#else
   trial_vshape.SetSize(dof, vdim);
   D.SetSize(VQ ? VQ->GetVDim() : 0);
=======
   Vector D(DQ ? DQ->GetVDim() : 0);
   DenseMatrix trial_vshape(dof, spaceDim);
   DenseMatrix K(MQ ? MQ->GetVDim() : 0, MQ ? MQ->GetVDim() : 0);
#else
   trial_vshape.SetSize(dof, spaceDim);
   D.SetSize(DQ ? DQ->GetVDim() : 0);
>>>>>>> 3f9443d4
   K.SetSize(MQ ? MQ->GetVDim() : 0, MQ ? MQ->GetVDim() : 0);
#endif
   DenseMatrix tmp(trial_vshape.Height(), K.Width());

   elmat.SetSize(dof);
   elmat = 0.0;

   const IntegrationRule *ir = IntRule;
   if (ir == NULL)
   {
      // int order = 2 * el.GetOrder();
      int order = Trans.OrderW() + 2 * el.GetOrder();
      ir = &IntRules.Get(el.GetGeomType(), order);
   }

   for (int i = 0; i < ir->GetNPoints(); i++)
   {
      const IntegrationPoint &ip = ir->IntPoint(i);

      Trans.SetIntPoint (&ip);

      el.CalcVShape(Trans, trial_vshape);

      w = ip.weight * Trans.Weight();
      if (MQ)
      {
         MQ->Eval(K, Trans, ip);
         K *= w;
         Mult(trial_vshape,K,tmp);
         AddMultABt(tmp,trial_vshape,elmat);
      }
      else if (DQ)
      {
         DQ->Eval(D, Trans, ip);
         D *= w;
         AddMultADAt(trial_vshape, D, elmat);
      }
      else
      {
         if (Q)
         {
            w *= Q -> Eval (Trans, ip);
         }
         AddMult_a_AAt (w, trial_vshape, elmat);
      }
   }
}

void VectorFEMassIntegrator::AssembleElementMatrix2(
   const FiniteElement &trial_fe, const FiniteElement &test_fe,
   ElementTransformation &Trans, DenseMatrix &elmat)
{
   if (test_fe.GetRangeType() == FiniteElement::SCALAR
       && trial_fe.GetRangeType() == FiniteElement::VECTOR)
   {
      // assume test_fe is scalar FE and trial_fe is vector FE
      int spaceDim = Trans.GetSpaceDim();
      int vdim = trial_fe.GetVDim();
      int trial_dof = trial_fe.GetDof();
      int test_dof = test_fe.GetDof();
      double w;

#ifdef MFEM_THREAD_SAFE
      DenseMatrix trial_vshape(trial_dof, spaceDim);
      Vector shape(test_dof);
      Vector D(DQ ? DQ->GetVDim() : 0);
      DenseMatrix K(MQ ? MQ->GetVDim() : 0, MQ ? MQ->GetVDim() : 0);
#else
      trial_vshape.SetSize(trial_dof, spaceDim);
      shape.SetSize(test_dof);
      D.SetSize(DQ ? DQ->GetVDim() : 0);
      K.SetSize(MQ ? MQ->GetVDim() : 0, MQ ? MQ->GetVDim() : 0);
#endif

      elmat.SetSize(vdim*test_dof, trial_dof);

      const IntegrationRule *ir = IntRule;
      if (ir == NULL)
      {
         int order = (Trans.OrderW() + test_fe.GetOrder() + trial_fe.GetOrder());
         ir = &IntRules.Get(test_fe.GetGeomType(), order);
      }

      elmat = 0.0;
      for (int i = 0; i < ir->GetNPoints(); i++)
      {
         const IntegrationPoint &ip = ir->IntPoint(i);

         Trans.SetIntPoint (&ip);

         trial_fe.CalcVShape(Trans, trial_vshape);
         test_fe.CalcShape(ip, shape);

         w = ip.weight * Trans.Weight();
         if (DQ)
         {
            DQ->Eval(D, Trans, ip);
            D *= w;
            for (int d = 0; d < vdim; d++)
            {
               for (int j = 0; j < test_dof; j++)
               {
                  for (int k = 0; k < trial_dof; k++)
                  {
                     elmat(d * test_dof + j, k) +=
                        shape(j) * D(d) * trial_vshape(k, d);
                  }
               }
            }
         }
         else if (MQ)
         {
            MQ->Eval(K, Trans, ip);
            K *= w;
            for (int d = 0; d < vdim; d++)
            {
               for (int j = 0; j < test_dof; j++)
               {
                  for (int k = 0; k < trial_dof; k++)
                  {
                     double Kv = 0.0;
                     for (int vd = 0; vd < spaceDim; vd++)
                     {
                        Kv += K(d, vd) * trial_vshape(k, vd);
                     }
                     elmat(d * test_dof + j, k) += shape(j) * Kv;
                  }
               }
            }
         }
         else
         {
            if (Q)
            {
               w *= Q->Eval(Trans, ip);
            }
            for (int d = 0; d < vdim; d++)
            {
               for (int j = 0; j < test_dof; j++)
               {
                  for (int k = 0; k < trial_dof; k++)
                  {
                     elmat(d * test_dof + j, k) +=
                        w * shape(j) * trial_vshape(k, d);
                  }
               }
            }
         }
      }
   }
   else if (test_fe.GetRangeType() == FiniteElement::VECTOR
            && trial_fe.GetRangeType() == FiniteElement::VECTOR)
   {
      // assume both test_fe and trial_fe are vector FE
      int trial_vdim = trial_fe.GetVDim();
      int test_vdim = test_fe.GetVDim();
      int trial_dof = trial_fe.GetDof();
      int test_dof = test_fe.GetDof();
      double w;

#ifdef MFEM_THREAD_SAFE
<<<<<<< HEAD
      DenseMatrix trial_vshape(trial_dof,trial_vdim);
      DenseMatrix test_vshape(test_dof,test_vdim);
      Vector D(VQ ? VQ->GetVDim() : 0);
      DenseMatrix K(MQ ? MQ->GetVDim() : 0, MQ ? MQ->GetVDim() : 0);
#else
      trial_vshape.SetSize(trial_dof,trial_vdim);
      test_vshape.SetSize(test_dof,test_vdim);
      D.SetSize(VQ ? VQ->GetVDim() : 0);
=======
      DenseMatrix trial_vshape(trial_dof,spaceDim);
      DenseMatrix test_vshape(test_dof,spaceDim);
      Vector D(DQ ? DQ->GetVDim() : 0);
      DenseMatrix K(MQ ? MQ->GetVDim() : 0, MQ ? MQ->GetVDim() : 0);
#else
      trial_vshape.SetSize(trial_dof,spaceDim);
      test_vshape.SetSize(test_dof,spaceDim);
      D.SetSize(DQ ? DQ->GetVDim() : 0);
>>>>>>> 3f9443d4
      K.SetSize(MQ ? MQ->GetVDim() : 0, MQ ? MQ->GetVDim() : 0);
#endif
      DenseMatrix tmp(test_vshape.Height(), K.Width());

      elmat.SetSize (test_dof, trial_dof);

      const IntegrationRule *ir = IntRule;
      if (ir == NULL)
      {
         int order = (Trans.OrderW() + test_fe.GetOrder() + trial_fe.GetOrder());
         ir = &IntRules.Get(test_fe.GetGeomType(), order);
      }

      elmat = 0.0;
      for (int i = 0; i < ir->GetNPoints(); i++)
      {
         const IntegrationPoint &ip = ir->IntPoint(i);

         Trans.SetIntPoint (&ip);

         trial_fe.CalcVShape(Trans, trial_vshape);
         test_fe.CalcVShape(Trans, test_vshape);

         w = ip.weight * Trans.Weight();
         if (MQ)
         {
            MQ->Eval(K, Trans, ip);
            K *= w;
            Mult(test_vshape,K,tmp);
            AddMultABt(tmp,trial_vshape,elmat);
         }
         else if (DQ)
         {
            DQ->Eval(D, Trans, ip);
            D *= w;
            AddMultADBt(test_vshape,D,trial_vshape,elmat);
         }
         else
         {
            if (Q)
            {
               w *= Q -> Eval (Trans, ip);
            }
            AddMult_a_ABt(w,test_vshape,trial_vshape,elmat);
         }
      }
   }
   else
   {
      mfem_error("VectorFEMassIntegrator::AssembleElementMatrix2(...)\n"
                 "   is not implemented for given trial and test bases.");
   }
}

void VectorDivergenceIntegrator::AssembleElementMatrix2(
   const FiniteElement &trial_fe,
   const FiniteElement &test_fe,
   ElementTransformation &Trans,
   DenseMatrix &elmat)
{
   int dim  = trial_fe.GetDim();
   int trial_dof = trial_fe.GetDof();
   int test_dof = test_fe.GetDof();
   double c;

   dshape.SetSize (trial_dof, dim);
   gshape.SetSize (trial_dof, dim);
   Jadj.SetSize (dim);
   divshape.SetSize (dim*trial_dof);
   shape.SetSize (test_dof);

   elmat.SetSize (test_dof, dim*trial_dof);

   const IntegrationRule *ir = IntRule ? IntRule : &GetRule(trial_fe, test_fe,
                                                            Trans);

   elmat = 0.0;

   for (int i = 0; i < ir -> GetNPoints(); i++)
   {
      const IntegrationPoint &ip = ir->IntPoint(i);

      trial_fe.CalcDShape (ip, dshape);
      test_fe.CalcShape (ip, shape);

      Trans.SetIntPoint (&ip);
      CalcAdjugate(Trans.Jacobian(), Jadj);

      Mult (dshape, Jadj, gshape);

      gshape.GradToDiv (divshape);

      c = ip.weight;
      if (Q)
      {
         c *= Q -> Eval (Trans, ip);
      }

      // elmat += c * shape * divshape ^ t
      shape *= c;
      AddMultVWt (shape, divshape, elmat);
   }
}

const IntegrationRule &VectorDivergenceIntegrator::GetRule(
   const FiniteElement &trial_fe,
   const FiniteElement &test_fe,
   ElementTransformation &Trans)
{
   int order = Trans.OrderGrad(&trial_fe) + test_fe.GetOrder() + Trans.OrderJ();
   return IntRules.Get(trial_fe.GetGeomType(), order);
}


void DivDivIntegrator::AssembleElementMatrix(
   const FiniteElement &el,
   ElementTransformation &Trans,
   DenseMatrix &elmat)
{
   int dof = el.GetDof();
   double c;

#ifdef MFEM_THREAD_SAFE
   Vector divshape(dof);
#else
   divshape.SetSize(dof);
#endif
   elmat.SetSize(dof);

   const IntegrationRule *ir = IntRule;
   if (ir == NULL)
   {
      int order = 2 * el.GetOrder() - 2; // <--- OK for RTk
      ir = &IntRules.Get(el.GetGeomType(), order);
   }

   elmat = 0.0;

   for (int i = 0; i < ir -> GetNPoints(); i++)
   {
      const IntegrationPoint &ip = ir->IntPoint(i);

      el.CalcDivShape (ip, divshape);

      Trans.SetIntPoint (&ip);
      c = ip.weight / Trans.Weight();

      if (Q)
      {
         c *= Q -> Eval (Trans, ip);
      }

      // elmat += c * divshape * divshape ^ t
      AddMult_a_VVt (c, divshape, elmat);
   }
}


void VectorDiffusionIntegrator::AssembleElementMatrix(
   const FiniteElement &el,
   ElementTransformation &Trans,
   DenseMatrix &elmat)
{
   const int dim = el.GetDim();
   const int dof = el.GetDof();
   const int sdim = Trans.GetSpaceDim();
   const bool square = (dim == sdim);
   double w;

   elmat.SetSize(sdim * dof);

   dshape.SetSize(dof, dim);
   dshapedxt.SetSize(dof, sdim);
   pelmat.SetSize(dof);

   const IntegrationRule *ir = IntRule;
   if (ir == NULL)
   {
      ir = &DiffusionIntegrator::GetRule(el,el);
   }

   elmat = 0.0;
   pelmat = 0.0;

   for (int i = 0; i < ir -> GetNPoints(); i++)
   {
      const IntegrationPoint &ip = ir->IntPoint(i);
      el.CalcDShape (ip, dshape);
      Trans.SetIntPoint (&ip);
      w = Trans.Weight();
      w = ip.weight / (square ? w : w*w*w);
      // AdjugateJacobian = / adj(J),         if J is square
      //                    \ adj(J^t.J).J^t, otherwise
      Mult(dshape, Trans.AdjugateJacobian(), dshapedxt);
      if (Q) {  w *= Q -> Eval (Trans, ip); }
      AddMult_a_AAt(w, dshapedxt, pelmat);
   }
   for (int d = 0; d < sdim; d++)
   {
      for (int k = 0; k < dof; k++)
      {
         for (int l = 0; l < dof; l++)
         {
            elmat(dof*d+k, dof*d+l) = pelmat(k, l);
         }
      }
   }
}

void VectorDiffusionIntegrator::AssembleElementVector(
   const FiniteElement &el, ElementTransformation &Tr,
   const Vector &elfun, Vector &elvect)
{
   int dim = el.GetDim(); // assuming vector_dim == reference_dim
   int dof = el.GetDof();
   double w;

   Jinv.SetSize(dim);
   dshape.SetSize(dof, dim);
   pelmat.SetSize(dim);
   gshape.SetSize(dim);

   elvect.SetSize(dim*dof);
   DenseMatrix mat_in(elfun.GetData(), dof, dim);
   DenseMatrix mat_out(elvect.GetData(), dof, dim);

   const IntegrationRule *ir = IntRule;
   if (ir == NULL)
   {
      ir = &DiffusionIntegrator::GetRule(el,el);
   }

   elvect = 0.0;
   for (int i = 0; i < ir->GetNPoints(); i++)
   {
      const IntegrationPoint &ip = ir->IntPoint(i);

      Tr.SetIntPoint(&ip);
      CalcAdjugate(Tr.Jacobian(), Jinv);
      w = ip.weight / Tr.Weight();
      if (Q)
      {
         w *= Q->Eval(Tr, ip);
      }
      MultAAt(Jinv, gshape);
      gshape *= w;

      el.CalcDShape(ip, dshape);

      MultAtB(mat_in, dshape, pelmat);
      MultABt(pelmat, gshape, Jinv);
      AddMultABt(dshape, Jinv, mat_out);
   }
}


void ElasticityIntegrator::AssembleElementMatrix(
   const FiniteElement &el, ElementTransformation &Trans, DenseMatrix &elmat)
{
   int dof = el.GetDof();
   int dim = el.GetDim();
   double w, L, M;

   MFEM_ASSERT(dim == Trans.GetSpaceDim(), "");

#ifdef MFEM_THREAD_SAFE
   DenseMatrix dshape(dof, dim), gshape(dof, dim), pelmat(dof);
   Vector divshape(dim*dof);
#else
   dshape.SetSize(dof, dim);
   gshape.SetSize(dof, dim);
   pelmat.SetSize(dof);
   divshape.SetSize(dim*dof);
#endif

   elmat.SetSize(dof * dim);

   const IntegrationRule *ir = IntRule;
   if (ir == NULL)
   {
      int order = 2 * Trans.OrderGrad(&el); // correct order?
      ir = &IntRules.Get(el.GetGeomType(), order);
   }

   elmat = 0.0;

   for (int i = 0; i < ir -> GetNPoints(); i++)
   {
      const IntegrationPoint &ip = ir->IntPoint(i);

      el.CalcDShape(ip, dshape);

      Trans.SetIntPoint(&ip);
      w = ip.weight * Trans.Weight();
      Mult(dshape, Trans.InverseJacobian(), gshape);
      MultAAt(gshape, pelmat);
      gshape.GradToDiv (divshape);

      M = mu->Eval(Trans, ip);
      if (lambda)
      {
         L = lambda->Eval(Trans, ip);
      }
      else
      {
         L = q_lambda * M;
         M = q_mu * M;
      }

      if (L != 0.0)
      {
         AddMult_a_VVt(L * w, divshape, elmat);
      }

      if (M != 0.0)
      {
         for (int d = 0; d < dim; d++)
         {
            for (int k = 0; k < dof; k++)
               for (int l = 0; l < dof; l++)
               {
                  elmat (dof*d+k, dof*d+l) += (M * w) * pelmat(k, l);
               }
         }
         for (int i = 0; i < dim; i++)
            for (int j = 0; j < dim; j++)
            {
               for (int k = 0; k < dof; k++)
                  for (int l = 0; l < dof; l++)
                  {
                     elmat(dof*i+k, dof*j+l) +=
                        (M * w) * gshape(k, j) * gshape(l, i);
                  }
            }
      }
   }
}

void ElasticityIntegrator::ComputeElementFlux(
   const mfem::FiniteElement &el, ElementTransformation &Trans,
   Vector &u, const mfem::FiniteElement &fluxelem, Vector &flux,
   bool with_coef)
{
   const int dof = el.GetDof();
   const int dim = el.GetDim();
   const int tdim = dim*(dim+1)/2; // num. entries in a symmetric tensor
   double L, M;

   MFEM_ASSERT(dim == 2 || dim == 3,
               "dimension is not supported: dim = " << dim);
   MFEM_ASSERT(dim == Trans.GetSpaceDim(), "");
   MFEM_ASSERT(fluxelem.GetMapType() == FiniteElement::VALUE, "");
   MFEM_ASSERT(dynamic_cast<const NodalFiniteElement*>(&fluxelem), "");

#ifdef MFEM_THREAD_SAFE
   DenseMatrix dshape(dof, dim);
#else
   dshape.SetSize(dof, dim);
#endif

   double gh_data[9], grad_data[9];
   DenseMatrix gh(gh_data, dim, dim);
   DenseMatrix grad(grad_data, dim, dim);

   const IntegrationRule &ir = fluxelem.GetNodes();
   const int fnd = ir.GetNPoints();
   flux.SetSize(fnd * tdim);

   DenseMatrix loc_data_mat(u.GetData(), dof, dim);
   for (int i = 0; i < fnd; i++)
   {
      const IntegrationPoint &ip = ir.IntPoint(i);
      el.CalcDShape(ip, dshape);
      MultAtB(loc_data_mat, dshape, gh);

      Trans.SetIntPoint(&ip);
      Mult(gh, Trans.InverseJacobian(), grad);

      M = mu->Eval(Trans, ip);
      if (lambda)
      {
         L = lambda->Eval(Trans, ip);
      }
      else
      {
         L = q_lambda * M;
         M = q_mu * M;
      }

      // stress = 2*M*e(u) + L*tr(e(u))*I, where
      //   e(u) = (1/2)*(grad(u) + grad(u)^T)
      const double M2 = 2.0*M;
      if (dim == 2)
      {
         L *= (grad(0,0) + grad(1,1));
         // order of the stress entries: s_xx, s_yy, s_xy
         flux(i+fnd*0) = M2*grad(0,0) + L;
         flux(i+fnd*1) = M2*grad(1,1) + L;
         flux(i+fnd*2) = M*(grad(0,1) + grad(1,0));
      }
      else if (dim == 3)
      {
         L *= (grad(0,0) + grad(1,1) + grad(2,2));
         // order of the stress entries: s_xx, s_yy, s_zz, s_xy, s_xz, s_yz
         flux(i+fnd*0) = M2*grad(0,0) + L;
         flux(i+fnd*1) = M2*grad(1,1) + L;
         flux(i+fnd*2) = M2*grad(2,2) + L;
         flux(i+fnd*3) = M*(grad(0,1) + grad(1,0));
         flux(i+fnd*4) = M*(grad(0,2) + grad(2,0));
         flux(i+fnd*5) = M*(grad(1,2) + grad(2,1));
      }
   }
}

double ElasticityIntegrator::ComputeFluxEnergy(const FiniteElement &fluxelem,
                                               ElementTransformation &Trans,
                                               Vector &flux, Vector *d_energy)
{
   const int dof = fluxelem.GetDof();
   const int dim = fluxelem.GetDim();
   const int tdim = dim*(dim+1)/2; // num. entries in a symmetric tensor
   double L, M;

   // The MFEM_ASSERT constraints in ElasticityIntegrator::ComputeElementFlux
   // are assumed here too.
   MFEM_ASSERT(d_energy == NULL, "anisotropic estimates are not supported");
   MFEM_ASSERT(flux.Size() == dof*tdim, "invalid 'flux' vector");

#ifndef MFEM_THREAD_SAFE
   shape.SetSize(dof);
#else
   Vector shape(dof);
#endif
   double pointstress_data[6];
   Vector pointstress(pointstress_data, tdim);

   // View of the 'flux' vector as a (dof x tdim) matrix
   DenseMatrix flux_mat(flux.GetData(), dof, tdim);

   // Use the same integration rule as in AssembleElementMatrix, replacing 'el'
   // with 'fluxelem' when 'IntRule' is not set.
   // Should we be using a different (more accurate) rule here?
   const IntegrationRule *ir = IntRule;
   if (ir == NULL)
   {
      int order = 2 * Trans.OrderGrad(&fluxelem);
      ir = &IntRules.Get(fluxelem.GetGeomType(), order);
   }

   double energy = 0.0;

   for (int i = 0; i < ir->GetNPoints(); i++)
   {
      const IntegrationPoint &ip = ir->IntPoint(i);
      fluxelem.CalcShape(ip, shape);

      flux_mat.MultTranspose(shape, pointstress);

      Trans.SetIntPoint(&ip);
      double w = Trans.Weight() * ip.weight;

      M = mu->Eval(Trans, ip);
      if (lambda)
      {
         L = lambda->Eval(Trans, ip);
      }
      else
      {
         L = q_lambda * M;
         M = q_mu * M;
      }

      // The strain energy density at a point is given by (1/2)*(s : e) where s
      // and e are the stress and strain tensors, respectively. Since we only
      // have the stress, we need to compute the strain from the stress:
      //    s = 2*mu*e + lambda*tr(e)*I
      // Taking trace on both sides we find:
      //    tr(s) = 2*mu*tr(e) + lambda*tr(e)*dim = (2*mu + dim*lambda)*tr(e)
      // which gives:
      //    tr(e) = tr(s)/(2*mu + dim*lambda)
      // Then from the first identity above we can find the strain:
      //    e = (1/(2*mu))*(s - lambda*tr(e)*I)

      double pt_e; // point strain energy density
      const double *s = pointstress_data;
      if (dim == 2)
      {
         // s entries: s_xx, s_yy, s_xy
         const double tr_e = (s[0] + s[1])/(2*(M + L));
         L *= tr_e;
         pt_e = (0.25/M)*(s[0]*(s[0] - L) + s[1]*(s[1] - L) + 2*s[2]*s[2]);
      }
      else // (dim == 3)
      {
         // s entries: s_xx, s_yy, s_zz, s_xy, s_xz, s_yz
         const double tr_e = (s[0] + s[1] + s[2])/(2*M + 3*L);
         L *= tr_e;
         pt_e = (0.25/M)*(s[0]*(s[0] - L) + s[1]*(s[1] - L) + s[2]*(s[2] - L) +
                          2*(s[3]*s[3] + s[4]*s[4] + s[5]*s[5]));
      }

      energy += w * pt_e;
   }

   return energy;
}

void DGTraceIntegrator::AssembleFaceMatrix(const FiniteElement &el1,
                                           const FiniteElement &el2,
                                           FaceElementTransformations &Trans,
                                           DenseMatrix &elmat)
{
   int dim, ndof1, ndof2;

   double un, a, b, w;

   dim = el1.GetDim();
   ndof1 = el1.GetDof();
   Vector vu(dim), nor(dim);

   if (Trans.Elem2No >= 0)
   {
      ndof2 = el2.GetDof();
   }
   else
   {
      ndof2 = 0;
   }

   shape1.SetSize(ndof1);
   shape2.SetSize(ndof2);
   elmat.SetSize(ndof1 + ndof2);
   elmat = 0.0;

   const IntegrationRule *ir = IntRule;
   if (ir == NULL)
   {
      int order;
      // Assuming order(u)==order(mesh)
      if (Trans.Elem2No >= 0)
         order = (min(Trans.Elem1->OrderW(), Trans.Elem2->OrderW()) +
                  2*max(el1.GetOrder(), el2.GetOrder()));
      else
      {
         order = Trans.Elem1->OrderW() + 2*el1.GetOrder();
      }
      if (el1.Space() == FunctionSpace::Pk)
      {
         order++;
      }
      ir = &IntRules.Get(Trans.GetGeometryType(), order);
   }

   for (int p = 0; p < ir->GetNPoints(); p++)
   {
      const IntegrationPoint &ip = ir->IntPoint(p);

      // Set the integration point in the face and the neighboring elements
      Trans.SetAllIntPoints(&ip);

      // Access the neighboring elements' integration points
      // Note: eip2 will only contain valid data if Elem2 exists
      const IntegrationPoint &eip1 = Trans.GetElement1IntPoint();
      const IntegrationPoint &eip2 = Trans.GetElement2IntPoint();

      el1.CalcShape(eip1, shape1);

      u->Eval(vu, *Trans.Elem1, eip1);

      if (dim == 1)
      {
         nor(0) = 2*eip1.x - 1.0;
      }
      else
      {
         CalcOrtho(Trans.Jacobian(), nor);
      }

      un = vu * nor;
      a = 0.5 * alpha * un;
      b = beta * fabs(un);
      // note: if |alpha/2|==|beta| then |a|==|b|, i.e. (a==b) or (a==-b)
      //       and therefore two blocks in the element matrix contribution
      //       (from the current quadrature point) are 0

      if (rho)
      {
         double rho_p;
         if (un >= 0.0 && ndof2)
         {
            rho_p = rho->Eval(*Trans.Elem2, eip2);
         }
         else
         {
            rho_p = rho->Eval(*Trans.Elem1, eip1);
         }
         a *= rho_p;
         b *= rho_p;
      }

      w = ip.weight * (a+b);
      if (w != 0.0)
      {
         for (int i = 0; i < ndof1; i++)
            for (int j = 0; j < ndof1; j++)
            {
               elmat(i, j) += w * shape1(i) * shape1(j);
            }
      }

      if (ndof2)
      {
         el2.CalcShape(eip2, shape2);

         if (w != 0.0)
            for (int i = 0; i < ndof2; i++)
               for (int j = 0; j < ndof1; j++)
               {
                  elmat(ndof1+i, j) -= w * shape2(i) * shape1(j);
               }

         w = ip.weight * (b-a);
         if (w != 0.0)
         {
            for (int i = 0; i < ndof2; i++)
               for (int j = 0; j < ndof2; j++)
               {
                  elmat(ndof1+i, ndof1+j) += w * shape2(i) * shape2(j);
               }

            for (int i = 0; i < ndof1; i++)
               for (int j = 0; j < ndof2; j++)
               {
                  elmat(i, ndof1+j) -= w * shape1(i) * shape2(j);
               }
         }
      }
   }
}


const IntegrationRule &DGTraceIntegrator::GetRule(
   Geometry::Type geom, int order, FaceElementTransformations &T)
{
   int int_order = T.Elem1->OrderW() + 2*order;
   return IntRules.Get(geom, int_order);
}

void DGDiffusionIntegrator::AssembleFaceMatrix(
   const FiniteElement &el1, const FiniteElement &el2,
   FaceElementTransformations &Trans, DenseMatrix &elmat)
{
   int dim, ndof1, ndof2, ndofs;
   bool kappa_is_nonzero = (kappa != 0.);
   double w, wq = 0.0;

   dim = el1.GetDim();
   ndof1 = el1.GetDof();

   nor.SetSize(dim);
   nh.SetSize(dim);
   ni.SetSize(dim);
   adjJ.SetSize(dim);
   if (MQ)
   {
      mq.SetSize(dim);
   }

   shape1.SetSize(ndof1);
   dshape1.SetSize(ndof1, dim);
   dshape1dn.SetSize(ndof1);
   if (Trans.Elem2No >= 0)
   {
      ndof2 = el2.GetDof();
      shape2.SetSize(ndof2);
      dshape2.SetSize(ndof2, dim);
      dshape2dn.SetSize(ndof2);
   }
   else
   {
      ndof2 = 0;
   }

   ndofs = ndof1 + ndof2;
   elmat.SetSize(ndofs);
   elmat = 0.0;
   if (kappa_is_nonzero)
   {
      jmat.SetSize(ndofs);
      jmat = 0.;
   }

   const IntegrationRule *ir = IntRule;
   if (ir == NULL)
   {
      // a simple choice for the integration order; is this OK?
      int order;
      if (ndof2)
      {
         order = 2*max(el1.GetOrder(), el2.GetOrder());
      }
      else
      {
         order = 2*el1.GetOrder();
      }
      ir = &IntRules.Get(Trans.GetGeometryType(), order);
   }

   // assemble: < {(Q \nabla u).n},[v] >      --> elmat
   //           kappa < {h^{-1} Q} [u],[v] >  --> jmat
   for (int p = 0; p < ir->GetNPoints(); p++)
   {
      const IntegrationPoint &ip = ir->IntPoint(p);

      // Set the integration point in the face and the neighboring elements
      Trans.SetAllIntPoints(&ip);

      // Access the neighboring elements' integration points
      // Note: eip2 will only contain valid data if Elem2 exists
      const IntegrationPoint &eip1 = Trans.GetElement1IntPoint();
      const IntegrationPoint &eip2 = Trans.GetElement2IntPoint();

      if (dim == 1)
      {
         nor(0) = 2*eip1.x - 1.0;
      }
      else
      {
         CalcOrtho(Trans.Jacobian(), nor);
      }

      el1.CalcShape(eip1, shape1);
      el1.CalcDShape(eip1, dshape1);
      w = ip.weight/Trans.Elem1->Weight();
      if (ndof2)
      {
         w /= 2;
      }
      if (!MQ)
      {
         if (Q)
         {
            w *= Q->Eval(*Trans.Elem1, eip1);
         }
         ni.Set(w, nor);
      }
      else
      {
         nh.Set(w, nor);
         MQ->Eval(mq, *Trans.Elem1, eip1);
         mq.MultTranspose(nh, ni);
      }
      CalcAdjugate(Trans.Elem1->Jacobian(), adjJ);
      adjJ.Mult(ni, nh);
      if (kappa_is_nonzero)
      {
         wq = ni * nor;
      }
      // Note: in the jump term, we use 1/h1 = |nor|/det(J1) which is
      // independent of Loc1 and always gives the size of element 1 in
      // direction perpendicular to the face. Indeed, for linear transformation
      //     |nor|=measure(face)/measure(ref. face),
      //   det(J1)=measure(element)/measure(ref. element),
      // and the ratios measure(ref. element)/measure(ref. face) are
      // compatible for all element/face pairs.
      // For example: meas(ref. tetrahedron)/meas(ref. triangle) = 1/3, and
      // for any tetrahedron vol(tet)=(1/3)*height*area(base).
      // For interior faces: q_e/h_e=(q1/h1+q2/h2)/2.

      dshape1.Mult(nh, dshape1dn);
      for (int i = 0; i < ndof1; i++)
         for (int j = 0; j < ndof1; j++)
         {
            elmat(i, j) += shape1(i) * dshape1dn(j);
         }

      if (ndof2)
      {
         el2.CalcShape(eip2, shape2);
         el2.CalcDShape(eip2, dshape2);
         w = ip.weight/2/Trans.Elem2->Weight();
         if (!MQ)
         {
            if (Q)
            {
               w *= Q->Eval(*Trans.Elem2, eip2);
            }
            ni.Set(w, nor);
         }
         else
         {
            nh.Set(w, nor);
            MQ->Eval(mq, *Trans.Elem2, eip2);
            mq.MultTranspose(nh, ni);
         }
         CalcAdjugate(Trans.Elem2->Jacobian(), adjJ);
         adjJ.Mult(ni, nh);
         if (kappa_is_nonzero)
         {
            wq += ni * nor;
         }

         dshape2.Mult(nh, dshape2dn);

         for (int i = 0; i < ndof1; i++)
            for (int j = 0; j < ndof2; j++)
            {
               elmat(i, ndof1 + j) += shape1(i) * dshape2dn(j);
            }

         for (int i = 0; i < ndof2; i++)
            for (int j = 0; j < ndof1; j++)
            {
               elmat(ndof1 + i, j) -= shape2(i) * dshape1dn(j);
            }

         for (int i = 0; i < ndof2; i++)
            for (int j = 0; j < ndof2; j++)
            {
               elmat(ndof1 + i, ndof1 + j) -= shape2(i) * dshape2dn(j);
            }
      }

      if (kappa_is_nonzero)
      {
         // only assemble the lower triangular part of jmat
         wq *= kappa;
         for (int i = 0; i < ndof1; i++)
         {
            const double wsi = wq*shape1(i);
            for (int j = 0; j <= i; j++)
            {
               jmat(i, j) += wsi * shape1(j);
            }
         }
         if (ndof2)
         {
            for (int i = 0; i < ndof2; i++)
            {
               const int i2 = ndof1 + i;
               const double wsi = wq*shape2(i);
               for (int j = 0; j < ndof1; j++)
               {
                  jmat(i2, j) -= wsi * shape1(j);
               }
               for (int j = 0; j <= i; j++)
               {
                  jmat(i2, ndof1 + j) += wsi * shape2(j);
               }
            }
         }
      }
   }

   // elmat := -elmat + sigma*elmat^t + jmat
   if (kappa_is_nonzero)
   {
      for (int i = 0; i < ndofs; i++)
      {
         for (int j = 0; j < i; j++)
         {
            double aij = elmat(i,j), aji = elmat(j,i), mij = jmat(i,j);
            elmat(i,j) = sigma*aji - aij + mij;
            elmat(j,i) = sigma*aij - aji + mij;
         }
         elmat(i,i) = (sigma - 1.)*elmat(i,i) + jmat(i,i);
      }
   }
   else
   {
      for (int i = 0; i < ndofs; i++)
      {
         for (int j = 0; j < i; j++)
         {
            double aij = elmat(i,j), aji = elmat(j,i);
            elmat(i,j) = sigma*aji - aij;
            elmat(j,i) = sigma*aij - aji;
         }
         elmat(i,i) *= (sigma - 1.);
      }
   }
}


// static method
void DGElasticityIntegrator::AssembleBlock(
   const int dim, const int row_ndofs, const int col_ndofs,
   const int row_offset, const int col_offset,
   const double jmatcoef, const Vector &col_nL, const Vector &col_nM,
   const Vector &row_shape, const Vector &col_shape,
   const Vector &col_dshape_dnM, const DenseMatrix &col_dshape,
   DenseMatrix &elmat, DenseMatrix &jmat)
{
   for (int jm = 0, j = col_offset; jm < dim; ++jm)
   {
      for (int jdof = 0; jdof < col_ndofs; ++jdof, ++j)
      {
         const double t2 = col_dshape_dnM(jdof);
         for (int im = 0, i = row_offset; im < dim; ++im)
         {
            const double t1 = col_dshape(jdof, jm) * col_nL(im);
            const double t3 = col_dshape(jdof, im) * col_nM(jm);
            const double tt = t1 + ((im == jm) ? t2 : 0.0) + t3;
            for (int idof = 0; idof < row_ndofs; ++idof, ++i)
            {
               elmat(i, j) += row_shape(idof) * tt;
            }
         }
      }
   }

   if (jmatcoef == 0.0) { return; }

   for (int d = 0; d < dim; ++d)
   {
      const int jo = col_offset + d*col_ndofs;
      const int io = row_offset + d*row_ndofs;
      for (int jdof = 0, j = jo; jdof < col_ndofs; ++jdof, ++j)
      {
         const double sj = jmatcoef * col_shape(jdof);
         for (int i = max(io,j), idof = i - io; idof < row_ndofs; ++idof, ++i)
         {
            jmat(i, j) += row_shape(idof) * sj;
         }
      }
   }
}

void DGElasticityIntegrator::AssembleFaceMatrix(
   const FiniteElement &el1, const FiniteElement &el2,
   FaceElementTransformations &Trans, DenseMatrix &elmat)
{
#ifdef MFEM_THREAD_SAFE
   // For descriptions of these variables, see the class declaration.
   Vector shape1, shape2;
   DenseMatrix dshape1, dshape2;
   DenseMatrix adjJ;
   DenseMatrix dshape1_ps, dshape2_ps;
   Vector nor;
   Vector nL1, nL2;
   Vector nM1, nM2;
   Vector dshape1_dnM, dshape2_dnM;
   DenseMatrix jmat;
#endif

   const int dim = el1.GetDim();
   const int ndofs1 = el1.GetDof();
   const int ndofs2 = (Trans.Elem2No >= 0) ? el2.GetDof() : 0;
   const int nvdofs = dim*(ndofs1 + ndofs2);

   // Initially 'elmat' corresponds to the term:
   //    < { sigma(u) . n }, [v] > =
   //    < { (lambda div(u) I + mu (grad(u) + grad(u)^T)) . n }, [v] >
   // But eventually, it's going to be replaced by:
   //    elmat := -elmat + alpha*elmat^T + jmat
   elmat.SetSize(nvdofs);
   elmat = 0.;

   const bool kappa_is_nonzero = (kappa != 0.0);
   if (kappa_is_nonzero)
   {
      jmat.SetSize(nvdofs);
      jmat = 0.;
   }

   adjJ.SetSize(dim);
   shape1.SetSize(ndofs1);
   dshape1.SetSize(ndofs1, dim);
   dshape1_ps.SetSize(ndofs1, dim);
   nor.SetSize(dim);
   nL1.SetSize(dim);
   nM1.SetSize(dim);
   dshape1_dnM.SetSize(ndofs1);

   if (ndofs2)
   {
      shape2.SetSize(ndofs2);
      dshape2.SetSize(ndofs2, dim);
      dshape2_ps.SetSize(ndofs2, dim);
      nL2.SetSize(dim);
      nM2.SetSize(dim);
      dshape2_dnM.SetSize(ndofs2);
   }

   const IntegrationRule *ir = IntRule;
   if (ir == NULL)
   {
      // a simple choice for the integration order; is this OK?
      const int order = 2 * max(el1.GetOrder(), ndofs2 ? el2.GetOrder() : 0);
      ir = &IntRules.Get(Trans.GetGeometryType(), order);
   }

   for (int pind = 0; pind < ir->GetNPoints(); ++pind)
   {
      const IntegrationPoint &ip = ir->IntPoint(pind);

      // Set the integration point in the face and the neighboring elements
      Trans.SetAllIntPoints(&ip);

      // Access the neighboring elements' integration points
      // Note: eip2 will only contain valid data if Elem2 exists
      const IntegrationPoint &eip1 = Trans.GetElement1IntPoint();
      const IntegrationPoint &eip2 = Trans.GetElement2IntPoint();

      el1.CalcShape(eip1, shape1);
      el1.CalcDShape(eip1, dshape1);

      CalcAdjugate(Trans.Elem1->Jacobian(), adjJ);
      Mult(dshape1, adjJ, dshape1_ps);

      if (dim == 1)
      {
         nor(0) = 2*eip1.x - 1.0;
      }
      else
      {
         CalcOrtho(Trans.Jacobian(), nor);
      }

      double w, wLM;
      if (ndofs2)
      {
         el2.CalcShape(eip2, shape2);
         el2.CalcDShape(eip2, dshape2);
         CalcAdjugate(Trans.Elem2->Jacobian(), adjJ);
         Mult(dshape2, adjJ, dshape2_ps);

         w = ip.weight/2;
         const double w2 = w / Trans.Elem2->Weight();
         const double wL2 = w2 * lambda->Eval(*Trans.Elem2, eip2);
         const double wM2 = w2 * mu->Eval(*Trans.Elem2, eip2);
         nL2.Set(wL2, nor);
         nM2.Set(wM2, nor);
         wLM = (wL2 + 2.0*wM2);
         dshape2_ps.Mult(nM2, dshape2_dnM);
      }
      else
      {
         w = ip.weight;
         wLM = 0.0;
      }

      {
         const double w1 = w / Trans.Elem1->Weight();
         const double wL1 = w1 * lambda->Eval(*Trans.Elem1, eip1);
         const double wM1 = w1 * mu->Eval(*Trans.Elem1, eip1);
         nL1.Set(wL1, nor);
         nM1.Set(wM1, nor);
         wLM += (wL1 + 2.0*wM1);
         dshape1_ps.Mult(nM1, dshape1_dnM);
      }

      const double jmatcoef = kappa * (nor*nor) * wLM;

      // (1,1) block
      AssembleBlock(
         dim, ndofs1, ndofs1, 0, 0, jmatcoef, nL1, nM1,
         shape1, shape1, dshape1_dnM, dshape1_ps, elmat, jmat);

      if (ndofs2 == 0) { continue; }

      // In both elmat and jmat, shape2 appears only with a minus sign.
      shape2.Neg();

      // (1,2) block
      AssembleBlock(
         dim, ndofs1, ndofs2, 0, dim*ndofs1, jmatcoef, nL2, nM2,
         shape1, shape2, dshape2_dnM, dshape2_ps, elmat, jmat);
      // (2,1) block
      AssembleBlock(
         dim, ndofs2, ndofs1, dim*ndofs1, 0, jmatcoef, nL1, nM1,
         shape2, shape1, dshape1_dnM, dshape1_ps, elmat, jmat);
      // (2,2) block
      AssembleBlock(
         dim, ndofs2, ndofs2, dim*ndofs1, dim*ndofs1, jmatcoef, nL2, nM2,
         shape2, shape2, dshape2_dnM, dshape2_ps, elmat, jmat);
   }

   // elmat := -elmat + alpha*elmat^t + jmat
   if (kappa_is_nonzero)
   {
      for (int i = 0; i < nvdofs; ++i)
      {
         for (int j = 0; j < i; ++j)
         {
            double aij = elmat(i,j), aji = elmat(j,i), mij = jmat(i,j);
            elmat(i,j) = alpha*aji - aij + mij;
            elmat(j,i) = alpha*aij - aji + mij;
         }
         elmat(i,i) = (alpha - 1.)*elmat(i,i) + jmat(i,i);
      }
   }
   else
   {
      for (int i = 0; i < nvdofs; ++i)
      {
         for (int j = 0; j < i; ++j)
         {
            double aij = elmat(i,j), aji = elmat(j,i);
            elmat(i,j) = alpha*aji - aij;
            elmat(j,i) = alpha*aij - aji;
         }
         elmat(i,i) *= (alpha - 1.);
      }
   }
}


void TraceJumpIntegrator::AssembleFaceMatrix(
   const FiniteElement &trial_face_fe, const FiniteElement &test_fe1,
   const FiniteElement &test_fe2, FaceElementTransformations &Trans,
   DenseMatrix &elmat)
{
   int i, j, face_ndof, ndof1, ndof2;
   int order;

   double w;

   face_ndof = trial_face_fe.GetDof();
   ndof1 = test_fe1.GetDof();

   face_shape.SetSize(face_ndof);
   shape1.SetSize(ndof1);

   if (Trans.Elem2No >= 0)
   {
      ndof2 = test_fe2.GetDof();
      shape2.SetSize(ndof2);
   }
   else
   {
      ndof2 = 0;
   }

   elmat.SetSize(ndof1 + ndof2, face_ndof);
   elmat = 0.0;

   const IntegrationRule *ir = IntRule;
   if (ir == NULL)
   {
      if (Trans.Elem2No >= 0)
      {
         order = max(test_fe1.GetOrder(), test_fe2.GetOrder());
      }
      else
      {
         order = test_fe1.GetOrder();
      }
      order += trial_face_fe.GetOrder();
      if (trial_face_fe.GetMapType() == FiniteElement::VALUE)
      {
         order += Trans.OrderW();
      }
      ir = &IntRules.Get(Trans.GetGeometryType(), order);
   }

   for (int p = 0; p < ir->GetNPoints(); p++)
   {
      const IntegrationPoint &ip = ir->IntPoint(p);

      // Set the integration point in the face and the neighboring elements
      Trans.SetAllIntPoints(&ip);

      // Access the neighboring elements' integration points
      // Note: eip2 will only contain valid data if Elem2 exists
      const IntegrationPoint &eip1 = Trans.GetElement1IntPoint();
      const IntegrationPoint &eip2 = Trans.GetElement2IntPoint();

      // Trace finite element shape function
      trial_face_fe.CalcShape(ip, face_shape);
      // Side 1 finite element shape function
      test_fe1.CalcShape(eip1, shape1);
      if (ndof2)
      {
         // Side 2 finite element shape function
         test_fe2.CalcShape(eip2, shape2);
      }
      w = ip.weight;
      if (trial_face_fe.GetMapType() == FiniteElement::VALUE)
      {
         w *= Trans.Weight();
      }
      face_shape *= w;
      for (i = 0; i < ndof1; i++)
         for (j = 0; j < face_ndof; j++)
         {
            elmat(i, j) += shape1(i) * face_shape(j);
         }
      if (ndof2)
      {
         // Subtract contribution from side 2
         for (i = 0; i < ndof2; i++)
            for (j = 0; j < face_ndof; j++)
            {
               elmat(ndof1+i, j) -= shape2(i) * face_shape(j);
            }
      }
   }
}

void NormalTraceJumpIntegrator::AssembleFaceMatrix(
   const FiniteElement &trial_face_fe, const FiniteElement &test_fe1,
   const FiniteElement &test_fe2, FaceElementTransformations &Trans,
   DenseMatrix &elmat)
{
   int i, j, face_ndof, ndof1, ndof2, dim;
   int order;

   MFEM_VERIFY(trial_face_fe.GetMapType() == FiniteElement::VALUE, "");

   face_ndof = trial_face_fe.GetDof();
   ndof1 = test_fe1.GetDof();
   dim = test_fe1.GetDim();

   face_shape.SetSize(face_ndof);
   normal.SetSize(dim);
   shape1.SetSize(ndof1,dim);
   shape1_n.SetSize(ndof1);

   if (Trans.Elem2No >= 0)
   {
      ndof2 = test_fe2.GetDof();
      shape2.SetSize(ndof2,dim);
      shape2_n.SetSize(ndof2);
   }
   else
   {
      ndof2 = 0;
   }

   elmat.SetSize(ndof1 + ndof2, face_ndof);
   elmat = 0.0;

   const IntegrationRule *ir = IntRule;
   if (ir == NULL)
   {
      if (Trans.Elem2No >= 0)
      {
         order = max(test_fe1.GetOrder(), test_fe2.GetOrder()) - 1;
      }
      else
      {
         order = test_fe1.GetOrder() - 1;
      }
      order += trial_face_fe.GetOrder();
      ir = &IntRules.Get(Trans.GetGeometryType(), order);
   }

   for (int p = 0; p < ir->GetNPoints(); p++)
   {
      const IntegrationPoint &ip = ir->IntPoint(p);
      IntegrationPoint eip1, eip2;
      // Trace finite element shape function
      trial_face_fe.CalcShape(ip, face_shape);
      Trans.Loc1.Transf.SetIntPoint(&ip);
      CalcOrtho(Trans.Loc1.Transf.Jacobian(), normal);
      // Side 1 finite element shape function
      Trans.Loc1.Transform(ip, eip1);
      test_fe1.CalcVShape(eip1, shape1);
      shape1.Mult(normal, shape1_n);
      if (ndof2)
      {
         // Side 2 finite element shape function
         Trans.Loc2.Transform(ip, eip2);
         test_fe2.CalcVShape(eip2, shape2);
         Trans.Loc2.Transf.SetIntPoint(&ip);
         CalcOrtho(Trans.Loc2.Transf.Jacobian(), normal);
         shape2.Mult(normal, shape2_n);
      }
      face_shape *= ip.weight;
      for (i = 0; i < ndof1; i++)
         for (j = 0; j < face_ndof; j++)
         {
            elmat(i, j) -= shape1_n(i) * face_shape(j);
         }
      if (ndof2)
      {
         // Subtract contribution from side 2
         for (i = 0; i < ndof2; i++)
            for (j = 0; j < face_ndof; j++)
            {
               elmat(ndof1+i, j) += shape2_n(i) * face_shape(j);
            }
      }
   }
}


void NormalInterpolator::AssembleElementMatrix2(
   const FiniteElement &dom_fe, const FiniteElement &ran_fe,
   ElementTransformation &Trans, DenseMatrix &elmat)
{
   int spaceDim = Trans.GetSpaceDim();
   elmat.SetSize(ran_fe.GetDof(), spaceDim*dom_fe.GetDof());
   Vector n(spaceDim), shape(dom_fe.GetDof());

   const IntegrationRule &ran_nodes = ran_fe.GetNodes();
   for (int i = 0; i < ran_nodes.Size(); i++)
   {
      const IntegrationPoint &ip = ran_nodes.IntPoint(i);
      Trans.SetIntPoint(&ip);
      CalcOrtho(Trans.Jacobian(), n);
      dom_fe.CalcShape(ip, shape);
      for (int j = 0; j < shape.Size(); j++)
      {
         for (int d = 0; d < spaceDim; d++)
         {
            elmat(i, j+d*shape.Size()) = shape(j)*n(d);
         }
      }
   }
}


namespace internal
{

// Scalar shape functions scaled by scalar coefficient.
// Used in the implementation of class ScalarProductInterpolator below.
struct ShapeCoefficient : public VectorCoefficient
{
   Coefficient &Q;
   const FiniteElement &fe;

   ShapeCoefficient(Coefficient &q, const FiniteElement &fe_)
      : VectorCoefficient(fe_.GetDof()), Q(q), fe(fe_) { }

   using VectorCoefficient::Eval;
   virtual void Eval(Vector &V, ElementTransformation &T,
                     const IntegrationPoint &ip)
   {
      V.SetSize(vdim);
      fe.CalcPhysShape(T, V);
      V *= Q.Eval(T, ip);
   }
};

}

void
ScalarProductInterpolator::AssembleElementMatrix2(const FiniteElement &dom_fe,
                                                  const FiniteElement &ran_fe,
                                                  ElementTransformation &Trans,
                                                  DenseMatrix &elmat)
{
   internal::ShapeCoefficient dom_shape_coeff(*Q, dom_fe);

   elmat.SetSize(ran_fe.GetDof(),dom_fe.GetDof());

   Vector elmat_as_vec(elmat.Data(), ran_fe.GetDof()*dom_fe.GetDof());

   ran_fe.Project(dom_shape_coeff, Trans, elmat_as_vec);
}


void
ScalarVectorProductInterpolator::AssembleElementMatrix2(
   const FiniteElement &dom_fe,
   const FiniteElement &ran_fe,
   ElementTransformation &Trans,
   DenseMatrix &elmat)
{
   // Vector shape functions scaled by scalar coefficient
   struct VShapeCoefficient : public MatrixCoefficient
   {
      Coefficient &Q;
      const FiniteElement &fe;

      VShapeCoefficient(Coefficient &q, const FiniteElement &fe_, int sdim)
         : MatrixCoefficient(fe_.GetDof(), sdim), Q(q), fe(fe_) { }

      virtual void Eval(DenseMatrix &M, ElementTransformation &T,
                        const IntegrationPoint &ip)
      {
         M.SetSize(height, width);
         fe.CalcPhysVShape(T, M);
         M *= Q.Eval(T, ip);
      }
   };

   VShapeCoefficient dom_shape_coeff(*Q, dom_fe, Trans.GetSpaceDim());

   elmat.SetSize(ran_fe.GetDof(),dom_fe.GetDof());

   Vector elmat_as_vec(elmat.Data(), ran_fe.GetDof()*dom_fe.GetDof());

   ran_fe.ProjectMatrixCoefficient(dom_shape_coeff, Trans, elmat_as_vec);
}


void
VectorScalarProductInterpolator::AssembleElementMatrix2(
   const FiniteElement &dom_fe,
   const FiniteElement &ran_fe,
   ElementTransformation &Trans,
   DenseMatrix &elmat)
{
   // Scalar shape functions scaled by vector coefficient
   struct VecShapeCoefficient : public MatrixCoefficient
   {
      VectorCoefficient &VQ;
      const FiniteElement &fe;
      Vector vc, shape;

      VecShapeCoefficient(VectorCoefficient &vq, const FiniteElement &fe_)
         : MatrixCoefficient(fe_.GetDof(), vq.GetVDim()), VQ(vq), fe(fe_),
           vc(width), shape(height) { }

      virtual void Eval(DenseMatrix &M, ElementTransformation &T,
                        const IntegrationPoint &ip)
      {
         M.SetSize(height, width);
         VQ.Eval(vc, T, ip);
         fe.CalcPhysShape(T, shape);
         MultVWt(shape, vc, M);
      }
   };

   VecShapeCoefficient dom_shape_coeff(*VQ, dom_fe);

   elmat.SetSize(ran_fe.GetDof(),dom_fe.GetDof());

   Vector elmat_as_vec(elmat.Data(), ran_fe.GetDof()*dom_fe.GetDof());

   ran_fe.ProjectMatrixCoefficient(dom_shape_coeff, Trans, elmat_as_vec);
}


void
VectorCrossProductInterpolator::AssembleElementMatrix2(
   const FiniteElement &dom_fe,
   const FiniteElement &ran_fe,
   ElementTransformation &Trans,
   DenseMatrix &elmat)
{
   // Vector coefficient product with vector shape functions
   struct VCrossVShapeCoefficient : public MatrixCoefficient
   {
      VectorCoefficient &VQ;
      const FiniteElement &fe;
      DenseMatrix vshape;
      Vector vc;

      VCrossVShapeCoefficient(VectorCoefficient &vq, const FiniteElement &fe_)
         : MatrixCoefficient(fe_.GetDof(), vq.GetVDim()), VQ(vq), fe(fe_),
           vshape(height, width), vc(width)
      {
         MFEM_ASSERT(width == 3, "");
      }

      virtual void Eval(DenseMatrix &M, ElementTransformation &T,
                        const IntegrationPoint &ip)
      {
         M.SetSize(height, width);
         VQ.Eval(vc, T, ip);
         fe.CalcPhysVShape(T, vshape);
         for (int k = 0; k < height; k++)
         {
            M(k,0) = vc(1) * vshape(k,2) - vc(2) * vshape(k,1);
            M(k,1) = vc(2) * vshape(k,0) - vc(0) * vshape(k,2);
            M(k,2) = vc(0) * vshape(k,1) - vc(1) * vshape(k,0);
         }
      }
   };

   VCrossVShapeCoefficient dom_shape_coeff(*VQ, dom_fe);

   if (ran_fe.GetRangeType() == FiniteElement::SCALAR)
   {
      elmat.SetSize(ran_fe.GetDof()*VQ->GetVDim(),dom_fe.GetDof());
   }
   else
   {
      elmat.SetSize(ran_fe.GetDof(),dom_fe.GetDof());
   }

   Vector elmat_as_vec(elmat.Data(), elmat.Height()*elmat.Width());

   ran_fe.ProjectMatrixCoefficient(dom_shape_coeff, Trans, elmat_as_vec);
}


namespace internal
{

// Vector shape functions dot product with a vector coefficient.
// Used in the implementation of class VectorInnerProductInterpolator below.
struct VDotVShapeCoefficient : public VectorCoefficient
{
   VectorCoefficient &VQ;
   const FiniteElement &fe;
   DenseMatrix vshape;
   Vector vc;

   VDotVShapeCoefficient(VectorCoefficient &vq, const FiniteElement &fe_)
      : VectorCoefficient(fe_.GetDof()), VQ(vq), fe(fe_),
        vshape(vdim, vq.GetVDim()), vc(vq.GetVDim()) { }

   using VectorCoefficient::Eval;
   virtual void Eval(Vector &V, ElementTransformation &T,
                     const IntegrationPoint &ip)
   {
      V.SetSize(vdim);
      VQ.Eval(vc, T, ip);
      fe.CalcPhysVShape(T, vshape);
      vshape.Mult(vc, V);
   }
};

}

void
VectorInnerProductInterpolator::AssembleElementMatrix2(
   const FiniteElement &dom_fe,
   const FiniteElement &ran_fe,
   ElementTransformation &Trans,
   DenseMatrix &elmat)
{
   internal::VDotVShapeCoefficient dom_shape_coeff(*VQ, dom_fe);

   elmat.SetSize(ran_fe.GetDof(),dom_fe.GetDof());

   Vector elmat_as_vec(elmat.Data(), elmat.Height()*elmat.Width());

   ran_fe.Project(dom_shape_coeff, Trans, elmat_as_vec);
}

}<|MERGE_RESOLUTION|>--- conflicted
+++ resolved
@@ -1915,21 +1915,12 @@
    double w;
 
 #ifdef MFEM_THREAD_SAFE
-<<<<<<< HEAD
-   Vector D(VQ ? VQ->GetVDim() : 0);
+   Vector D(DQ ? DQ->GetVDim() : 0);
    DenseMatrix trial_vshape(dof, vdim);
    DenseMatrix K(MQ ? MQ->GetVDim() : 0, MQ ? MQ->GetVDim() : 0);
 #else
    trial_vshape.SetSize(dof, vdim);
-   D.SetSize(VQ ? VQ->GetVDim() : 0);
-=======
-   Vector D(DQ ? DQ->GetVDim() : 0);
-   DenseMatrix trial_vshape(dof, spaceDim);
-   DenseMatrix K(MQ ? MQ->GetVDim() : 0, MQ ? MQ->GetVDim() : 0);
-#else
-   trial_vshape.SetSize(dof, spaceDim);
    D.SetSize(DQ ? DQ->GetVDim() : 0);
->>>>>>> 3f9443d4
    K.SetSize(MQ ? MQ->GetVDim() : 0, MQ ? MQ->GetVDim() : 0);
 #endif
    DenseMatrix tmp(trial_vshape.Height(), K.Width());
@@ -2091,25 +2082,14 @@
       double w;
 
 #ifdef MFEM_THREAD_SAFE
-<<<<<<< HEAD
       DenseMatrix trial_vshape(trial_dof,trial_vdim);
       DenseMatrix test_vshape(test_dof,test_vdim);
-      Vector D(VQ ? VQ->GetVDim() : 0);
+      Vector D(DQ ? DQ->GetVDim() : 0);
       DenseMatrix K(MQ ? MQ->GetVDim() : 0, MQ ? MQ->GetVDim() : 0);
 #else
       trial_vshape.SetSize(trial_dof,trial_vdim);
       test_vshape.SetSize(test_dof,test_vdim);
-      D.SetSize(VQ ? VQ->GetVDim() : 0);
-=======
-      DenseMatrix trial_vshape(trial_dof,spaceDim);
-      DenseMatrix test_vshape(test_dof,spaceDim);
-      Vector D(DQ ? DQ->GetVDim() : 0);
-      DenseMatrix K(MQ ? MQ->GetVDim() : 0, MQ ? MQ->GetVDim() : 0);
-#else
-      trial_vshape.SetSize(trial_dof,spaceDim);
-      test_vshape.SetSize(test_dof,spaceDim);
       D.SetSize(DQ ? DQ->GetVDim() : 0);
->>>>>>> 3f9443d4
       K.SetSize(MQ ? MQ->GetVDim() : 0, MQ ? MQ->GetVDim() : 0);
 #endif
       DenseMatrix tmp(test_vshape.Height(), K.Width());
