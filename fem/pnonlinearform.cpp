// Copyright (c) 2010-2021, Lawrence Livermore National Security, LLC. Produced
// at the Lawrence Livermore National Laboratory. All Rights reserved. See files
// LICENSE and NOTICE for details. LLNL-CODE-806117.
//
// This file is part of the MFEM library. For more information and source code
// availability visit https://mfem.org.
//
// MFEM is free software; you can redistribute it and/or modify it under the
// terms of the BSD-3 license. We welcome feedback and contributions, see file
// CONTRIBUTING.md for details.

#include "../config/config.hpp"

#ifdef MFEM_USE_MPI

#include "fem.hpp"
#include "../general/forall.hpp"

namespace mfem
{

ParNonlinearForm::ParNonlinearForm(ParFiniteElementSpace *pf)
   : NonlinearForm(pf), pGrad(Operator::Hypre_ParCSR)
{
   X.MakeRef(pf, NULL);
   Y.MakeRef(pf, NULL);
   MFEM_VERIFY(!Serial(), "internal MFEM error");
}

double ParNonlinearForm::GetParGridFunctionEnergy(const Vector &x) const
{
   double loc_energy, glob_energy;

   loc_energy = GetGridFunctionEnergy(x);

   if (fnfi.Size())
   {
      MFEM_ABORT("TODO: add energy contribution from shared faces");
   }

   MPI_Allreduce(&loc_energy, &glob_energy, 1, MPI_DOUBLE, MPI_SUM,
                 ParFESpace()->GetComm());

   return glob_energy;
}

void ParNonlinearForm::Mult(const Vector &x, Vector &y) const
{
   NonlinearForm::Mult(x, y); // x --(P)--> aux1 --(A_local)--> aux2

   if (fnfi.Size())
   {
      MFEM_VERIFY(!NonlinearForm::ext, "Not implemented (extensions + faces");
      // Terms over shared interior faces in parallel.
      ParFiniteElementSpace *pfes = ParFESpace();
      ParMesh *pmesh = pfes->GetParMesh();
      FaceElementTransformations *tr;
      const FiniteElement *fe1, *fe2;
      Array<int> vdofs1, vdofs2;
      Vector el_x, el_y;

      aux1.HostReadWrite();
      X.MakeRef(aux1, 0); // aux1 contains P.x
      X.ExchangeFaceNbrData();
      const int n_shared_faces = pmesh->GetNSharedFaces();
      for (int i = 0; i < n_shared_faces; i++)
      {
         tr = pmesh->GetSharedFaceTransformations(i, true);
         int Elem2NbrNo = tr->Elem2No - pmesh->GetNE();

         fe1 = pfes->GetFE(tr->Elem1No);
         fe2 = pfes->GetFaceNbrFE(Elem2NbrNo);

         pfes->GetElementVDofs(tr->Elem1No, vdofs1);
         pfes->GetFaceNbrElementVDofs(Elem2NbrNo, vdofs2);

         el_x.SetSize(vdofs1.Size() + vdofs2.Size());
         X.GetSubVector(vdofs1, el_x.GetData());
         X.FaceNbrData().GetSubVector(vdofs2, el_x.GetData() + vdofs1.Size());

         for (int k = 0; k < fnfi.Size(); k++)
         {
            fnfi[k]->AssembleFaceVector(*fe1, *fe2, *tr, el_x, el_y);
            aux2.AddElementVector(vdofs1, el_y.GetData());
         }
      }
   }

   P->MultTranspose(aux2, y);

   const int N = ess_tdof_list.Size();
   const auto idx = ess_tdof_list.Read();
   auto Y = y.ReadWrite();
   MFEM_FORALL(i, N, Y[idx[i]] = 0.0; );
}

const SparseMatrix &ParNonlinearForm::GetLocalGradient(const Vector &x) const
{
<<<<<<< HEAD
   if (NonlinearForm::ext) { MFEM_ABORT("Not yet implemented!"); }
=======
   MFEM_VERIFY(NonlinearForm::ext == nullptr,
               "this method is not supported yet with partial assembly");
>>>>>>> 100446d5

   NonlinearForm::GetGradient(x); // (re)assemble Grad, no b.c.

   return *Grad;
}

Operator &ParNonlinearForm::GetGradient(const Vector &x) const
{
   if (NonlinearForm::ext) { return NonlinearForm::GetGradient(x); }

   ParFiniteElementSpace *pfes = ParFESpace();

   Operator &grad = NonlinearForm::GetGradient(x); // (re)assemble Grad, no b.c.

   pGrad.Clear();

   OperatorHandle dA(pGrad.Type()), Ph(pGrad.Type());

   if (fnfi.Size() == 0)
   {
      if (NonlinearForm::ext) { dA.Reset(&grad, false); }
      else
      {
         dA.MakeSquareBlockDiag(pfes->GetComm(), pfes->GlobalVSize(),
                                pfes->GetDofOffsets(), Grad);
      }
   }
   else
   {
      MFEM_ABORT("TODO: assemble contributions from shared face terms");
   }

   // RAP the local gradient dA.
<<<<<<< HEAD
   // TODO use pfes->GetProlongationMatrix(); but there is a const issue.
=======
   // TODO - construct Dof_TrueDof_Matrix directly in the pGrad format
>>>>>>> 100446d5
   Ph.ConvertFrom(pfes->Dof_TrueDof_Matrix());
   pGrad.MakePtAP(dA, Ph);

   // Impose b.c. on pGrad
   OperatorHandle pGrad_e;
   pGrad_e.EliminateRowsCols(pGrad, ess_tdof_list);

   return *pGrad.Ptr();
}

void ParNonlinearForm::Update()
{
   Y.MakeRef(ParFESpace(), NULL);
   X.MakeRef(ParFESpace(), NULL);
   pGrad.Clear();
   NonlinearForm::Update();
}


ParBlockNonlinearForm::ParBlockNonlinearForm(Array<ParFiniteElementSpace *> &pf)
   : BlockNonlinearForm()
{
   pBlockGrad = NULL;
   SetParSpaces(pf);
}

void ParBlockNonlinearForm::SetParSpaces(Array<ParFiniteElementSpace *> &pf)
{
   delete pBlockGrad;
   pBlockGrad = NULL;

   for (int s1=0; s1<fes.Size(); ++s1)
   {
      for (int s2=0; s2<fes.Size(); ++s2)
      {
         delete phBlockGrad(s1,s2);
      }
   }

   Array<FiniteElementSpace *> serialSpaces(pf.Size());

   for (int s=0; s<pf.Size(); s++)
   {
      serialSpaces[s] = (FiniteElementSpace *) pf[s];
   }

   SetSpaces(serialSpaces);

   phBlockGrad.SetSize(fes.Size(), fes.Size());

   for (int s1=0; s1<fes.Size(); ++s1)
   {
      for (int s2=0; s2<fes.Size(); ++s2)
      {
         phBlockGrad(s1,s2) = new OperatorHandle(Operator::Hypre_ParCSR);
      }
   }
}

ParFiniteElementSpace * ParBlockNonlinearForm::ParFESpace(int k)
{
   return (ParFiniteElementSpace *)fes[k];
}

const ParFiniteElementSpace *ParBlockNonlinearForm::ParFESpace(int k) const
{
   return (const ParFiniteElementSpace *)fes[k];
}

// Here, rhs is a true dof vector
void ParBlockNonlinearForm::SetEssentialBC(const
                                           Array<Array<int> *>&bdr_attr_is_ess,
                                           Array<Vector *> &rhs)
{
   Array<Vector *> nullarray(fes.Size());
   nullarray = NULL;

   BlockNonlinearForm::SetEssentialBC(bdr_attr_is_ess, nullarray);

   for (int s = 0; s < fes.Size(); ++s)
   {
      if (rhs[s])
      {
         rhs[s]->SetSubVector(*ess_tdofs[s], 0.0);
      }
   }
}

double ParBlockNonlinearForm::GetEnergy(const Vector &x) const
{
   xs_true.Update(x.GetData(), block_trueOffsets);
   xs.Update(block_offsets);

   for (int s = 0; s < fes.Size(); ++s)
   {
      fes[s]->GetProlongationMatrix()->Mult(xs_true.GetBlock(s), xs.GetBlock(s));
   }

   double enloc = BlockNonlinearForm::GetEnergyBlocked(xs);
   double englo = 0.0;

   MPI_Allreduce(&enloc, &englo, 1, MPI_DOUBLE, MPI_SUM,
                 ParFESpace(0)->GetComm());

   return englo;
}

void ParBlockNonlinearForm::Mult(const Vector &x, Vector &y) const
{
   xs_true.Update(x.GetData(), block_trueOffsets);
   ys_true.Update(y.GetData(), block_trueOffsets);
   xs.Update(block_offsets);
   ys.Update(block_offsets);

   for (int s=0; s<fes.Size(); ++s)
   {
      fes[s]->GetProlongationMatrix()->Mult(
         xs_true.GetBlock(s), xs.GetBlock(s));
   }

   BlockNonlinearForm::MultBlocked(xs, ys);

   if (fnfi.Size() > 0)
   {
      MFEM_ABORT("TODO: assemble contributions from shared face terms");
   }

   for (int s=0; s<fes.Size(); ++s)
   {
      fes[s]->GetProlongationMatrix()->MultTranspose(
         ys.GetBlock(s), ys_true.GetBlock(s));

      ys_true.GetBlock(s).SetSubVector(*ess_tdofs[s], 0.0);
   }
}

/// Return the local gradient matrix for the given true-dof vector x
const BlockOperator & ParBlockNonlinearForm::GetLocalGradient(
   const Vector &x) const
{
   xs_true.Update(x.GetData(), block_trueOffsets);
   xs.Update(block_offsets);

   for (int s=0; s<fes.Size(); ++s)
   {
      fes[s]->GetProlongationMatrix()->Mult(
         xs_true.GetBlock(s), xs.GetBlock(s));
   }

   BlockNonlinearForm::ComputeGradientBlocked(xs); // (re)assemble Grad with b.c.

   delete BlockGrad;
   BlockGrad = new BlockOperator(block_offsets);

   for (int i = 0; i < fes.Size(); ++i)
   {
      for (int j = 0; j < fes.Size(); ++j)
      {
         BlockGrad->SetBlock(i, j, Grads(i, j));
      }
   }
   return *BlockGrad;
}

// Set the operator type id for the parallel gradient matrix/operator.
void ParBlockNonlinearForm::SetGradientType(Operator::Type tid)
{
   for (int s1=0; s1<fes.Size(); ++s1)
   {
      for (int s2=0; s2<fes.Size(); ++s2)
      {
         phBlockGrad(s1,s2)->SetType(tid);
      }
   }
}

BlockOperator & ParBlockNonlinearForm::GetGradient(const Vector &x) const
{
   if (pBlockGrad == NULL)
   {
      pBlockGrad = new BlockOperator(block_trueOffsets);
   }

   Array<const ParFiniteElementSpace *> pfes(fes.Size());

   for (int s1=0; s1<fes.Size(); ++s1)
   {
      pfes[s1] = ParFESpace(s1);

      for (int s2=0; s2<fes.Size(); ++s2)
      {
         phBlockGrad(s1,s2)->Clear();
      }
   }

   GetLocalGradient(x); // gradients are stored in 'Grads'

   if (fnfi.Size() > 0)
   {
      MFEM_ABORT("TODO: assemble contributions from shared face terms");
   }

   for (int s1=0; s1<fes.Size(); ++s1)
   {
      for (int s2=0; s2<fes.Size(); ++s2)
      {
         OperatorHandle dA(phBlockGrad(s1,s2)->Type()),
                        Ph(phBlockGrad(s1,s2)->Type()),
                        Rh(phBlockGrad(s1,s2)->Type());

         if (s1 == s2)
         {
            dA.MakeSquareBlockDiag(pfes[s1]->GetComm(), pfes[s1]->GlobalVSize(),
                                   pfes[s1]->GetDofOffsets(), Grads(s1,s1));
            Ph.ConvertFrom(pfes[s1]->Dof_TrueDof_Matrix());
            phBlockGrad(s1,s1)->MakePtAP(dA, Ph);

            OperatorHandle Ae;
            Ae.EliminateRowsCols(*phBlockGrad(s1,s1), *ess_tdofs[s1]);
         }
         else
         {
            dA.MakeRectangularBlockDiag(pfes[s1]->GetComm(),
                                        pfes[s1]->GlobalVSize(),
                                        pfes[s2]->GlobalVSize(),
                                        pfes[s1]->GetDofOffsets(),
                                        pfes[s2]->GetDofOffsets(),
                                        Grads(s1,s2));
            Rh.ConvertFrom(pfes[s1]->Dof_TrueDof_Matrix());
            Ph.ConvertFrom(pfes[s2]->Dof_TrueDof_Matrix());

            phBlockGrad(s1,s2)->MakeRAP(Rh, dA, Ph);

            phBlockGrad(s1,s2)->EliminateRows(*ess_tdofs[s1]);
            phBlockGrad(s1,s2)->EliminateCols(*ess_tdofs[s2]);
         }

         pBlockGrad->SetBlock(s1, s2, phBlockGrad(s1,s2)->Ptr());
      }
   }

   return *pBlockGrad;
}

ParBlockNonlinearForm::~ParBlockNonlinearForm()
{
   delete pBlockGrad;
   for (int s1=0; s1<fes.Size(); ++s1)
   {
      for (int s2=0; s2<fes.Size(); ++s2)
      {
         delete phBlockGrad(s1,s2);
      }
   }
}

}

#endif<|MERGE_RESOLUTION|>--- conflicted
+++ resolved
@@ -96,12 +96,8 @@
 
 const SparseMatrix &ParNonlinearForm::GetLocalGradient(const Vector &x) const
 {
-<<<<<<< HEAD
-   if (NonlinearForm::ext) { MFEM_ABORT("Not yet implemented!"); }
-=======
    MFEM_VERIFY(NonlinearForm::ext == nullptr,
                "this method is not supported yet with partial assembly");
->>>>>>> 100446d5
 
    NonlinearForm::GetGradient(x); // (re)assemble Grad, no b.c.
 
@@ -114,20 +110,16 @@
 
    ParFiniteElementSpace *pfes = ParFESpace();
 
-   Operator &grad = NonlinearForm::GetGradient(x); // (re)assemble Grad, no b.c.
-
    pGrad.Clear();
 
+   NonlinearForm::GetGradient(x); // (re)assemble Grad, no b.c.
+
    OperatorHandle dA(pGrad.Type()), Ph(pGrad.Type());
 
    if (fnfi.Size() == 0)
    {
-      if (NonlinearForm::ext) { dA.Reset(&grad, false); }
-      else
-      {
-         dA.MakeSquareBlockDiag(pfes->GetComm(), pfes->GlobalVSize(),
-                                pfes->GetDofOffsets(), Grad);
-      }
+      dA.MakeSquareBlockDiag(pfes->GetComm(), pfes->GlobalVSize(),
+                             pfes->GetDofOffsets(), Grad);
    }
    else
    {
@@ -135,11 +127,7 @@
    }
 
    // RAP the local gradient dA.
-<<<<<<< HEAD
-   // TODO use pfes->GetProlongationMatrix(); but there is a const issue.
-=======
    // TODO - construct Dof_TrueDof_Matrix directly in the pGrad format
->>>>>>> 100446d5
    Ph.ConvertFrom(pfes->Dof_TrueDof_Matrix());
    pGrad.MakePtAP(dA, Ph);
 
