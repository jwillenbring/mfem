// Copyright (c) 2010-2020, Lawrence Livermore National Security, LLC. Produced
// at the Lawrence Livermore National Laboratory. All Rights reserved. See files
// LICENSE and NOTICE for details. LLNL-CODE-806117.
//
// This file is part of the MFEM library. For more information and source code
// availability visit https://mfem.org.
//
// MFEM is free software; you can redistribute it and/or modify it under the
// terms of the BSD-3 license. We welcome feedback and contributions, see file
// CONTRIBUTING.md for details.

#ifndef MFEM_FESPACE
#define MFEM_FESPACE

#include "../config/config.hpp"
#include "../linalg/sparsemat.hpp"
#include "../mesh/mesh.hpp"
#include "fe_coll.hpp"
#include "restriction.hpp"
#include <iostream>
#include <unordered_map>

namespace mfem
{

/** @brief The ordering method used when the number of unknowns per mesh node
    (vector dimension) is bigger than 1. */
class Ordering
{
public:
   /// %Ordering methods:
   enum Type
   {
      byNODES, /**< loop first over the nodes (inner loop) then over the vector
                    dimension (outer loop); symbolically it can be represented
                    as: XXX...,YYY...,ZZZ... */
      byVDIM   /**< loop first over the vector dimension (inner loop) then over
                    the nodes (outer loop); symbolically it can be represented
                    as: XYZ,XYZ,XYZ,... */
   };

   template <Type Ord>
   static inline int Map(int ndofs, int vdim, int dof, int vd);

   template <Type Ord>
   static void DofsToVDofs(int ndofs, int vdim, Array<int> &dofs);
};

template <> inline int
Ordering::Map<Ordering::byNODES>(int ndofs, int vdim, int dof, int vd)
{
   MFEM_ASSERT(dof < ndofs && -1-dof < ndofs && 0 <= vd && vd < vdim, "");
   return (dof >= 0) ? dof+ndofs*vd : dof-ndofs*vd;
}

template <> inline int
Ordering::Map<Ordering::byVDIM>(int ndofs, int vdim, int dof, int vd)
{
   MFEM_ASSERT(dof < ndofs && -1-dof < ndofs && 0 <= vd && vd < vdim, "");
   return (dof >= 0) ? vd+vdim*dof : -1-(vd+vdim*(-1-dof));
}


/// Constants describing the possible orderings of the DOFs in one element.
enum class ElementDofOrdering
{
   /// Native ordering as defined by the FiniteElement.
   /** This ordering can be used by tensor-product elements when the
       interpolation from the DOFs to quadrature points does not use the
       tensor-product structure. */
   NATIVE,
   /// Lexicographic ordering for tensor-product FiniteElements.
   /** This ordering can be used only with tensor-product elements. */
   LEXICOGRAPHIC
};

// Forward declarations
class NURBSExtension;
class BilinearFormIntegrator;
class QuadratureSpace;
class QuadratureInterpolator;
class FaceQuadratureInterpolator;


/** @brief Class FiniteElementSpace - responsible for providing FEM view of the
    mesh, mainly managing the set of degrees of freedom. */
class FiniteElementSpace
{
   friend class InterpolationGridTransfer;
   friend class PRefinementTransferOperator;

protected:
   /// The mesh that FE space lives on (not owned).
   Mesh *mesh;

   /// Associated FE collection (not owned).
   const FiniteElementCollection *fec;

   /// %Vector dimension (number of unknowns per degree of freedom).
   int vdim;

   /** Type of ordering of the vector dofs when #vdim > 1.
       - Ordering::byNODES - first nodes, then vector dimension,
       - Ordering::byVDIM  - first vector dimension, then nodes */
   Ordering::Type ordering;

   /// Number of degrees of freedom. Number of unknowns is #ndofs * #vdim.
   int ndofs;

   /** Polynomial order for each element. If empty, all elements are assumed
       to be of the default order (fec->DefaultOrder()). */
   Array<char> elem_order;

   int nvdofs, nedofs, nfdofs, nbdofs;
   int *fdofs, *bdofs;

   /// In a variable order space, holds a set of DOFs for each edge.
   Table edge_dof;

   mutable Table *elem_dof; // if NURBS FE space, not owned; otherwise, owned.
   Table *bdr_elem_dof; // used only with NURBS FE spaces; not owned.

   Array<int> dof_elem_array, dof_ldof_array;

   NURBSExtension *NURBSext;
   int own_ext;

   /** Matrix representing the prolongation from the global conforming dofs to
       a set of intermediate partially conforming dofs, e.g. the dofs associated
       with a "cut" space on a non-conforming mesh. */
   mutable SparseMatrix *cP; // owned
   /// Conforming restriction matrix such that cR.cP=I.
   mutable SparseMatrix *cR; // owned
   mutable bool cP_is_set;

   /// Transformation to apply to GridFunctions after space Update().
   OperatorHandle Th;

   /// The element restriction operators, see GetElementRestriction().
   mutable OperatorHandle L2E_nat, L2E_lex;
   /// The face restriction operators, see GetFaceRestriction().
   using key_face = std::tuple<bool, ElementDofOrdering, FaceType, L2FaceValues>;
   struct key_hash
   {
      std::size_t operator()(const key_face& k) const
      {
         return std::get<0>(k)
                + 2 * (int)std::get<1>(k)
                + 4 * (int)std::get<2>(k)
                + 8 * (int)std::get<3>(k);
      }
   };
   using map_L2F = std::unordered_map<const key_face,Operator*,key_hash>;
   mutable map_L2F L2F;

   mutable Array<QuadratureInterpolator*> E2Q_array;
   mutable Array<FaceQuadratureInterpolator*> E2IFQ_array;
   mutable Array<FaceQuadratureInterpolator*> E2BFQ_array;

   long sequence; // to detect changes in the mesh: should match Mesh::GetSequence
   bool orders_changed; // space needs updating (rebuilding) if true

   void UpdateNURBS();

   void Construct();
   void Destroy();

   void BuildElementToDofTable() const;

<<<<<<< HEAD
   /// Build the table edge_dof in variable order space, return total edge DOFs.
   int AssignEdgeDofs();

   /// In var. order space, return edge DOFs associated with order p.
   int FindEdgeDof(int edge, int pdof) const;

   /// Helper to encode a sign flip into a DOF index (for Hcurl/Hdiv shapes).
   static inline int EncodeDof(int entity_base, int idx)
   { return (idx >= 0) ? (entity_base + idx) : (-1-(entity_base + (-1-idx))); }

   /// Helper to remove encoded sign from a DOF.
=======
   /// Helpers to remove encoded sign from a DOF
   static inline int DecodeDof(int dof)
   {
      return (dof >= 0) ? dof : (-1 - dof);
   }

>>>>>>> 8fd3957b
   static inline int DecodeDof(int dof, double& sign)
   { return (dof >= 0) ? (sign = 1, dof) : (sign = -1, (-1 - dof)); }

   /// Helper to get vertex, edge or face DOFs (entity=0,1,2 resp.).
   int GetEntityDofs(int entity, int index, Array<int> &dofs,
                     Geometry::Type master_geom = Geometry::INVALID,
                     int edge_variant = 0) const;
   // Get degenerate face DOFs: see explanation in method implementation.
   void GetDegenerateFaceDofs(int index, Array<int> &dofs,
                              Geometry::Type master_geom) const;

   /// Calculate the cP and cR matrices for a nonconforming mesh.
   void BuildConformingInterpolation() const;

   static void AddDependencies(SparseMatrix& deps, Array<int>& master_dofs,
                               Array<int>& slave_dofs, DenseMatrix& I);

   static bool DofFinalizable(int dof, const Array<bool>& finalized,
                              const SparseMatrix& deps);

   /// Replicate 'mat' in the vector dimension, according to vdim ordering mode.
   void MakeVDimMatrix(SparseMatrix &mat) const;

   /// GridFunction interpolation operator applicable after mesh refinement.
   class RefinementOperator : public Operator
   {
      const FiniteElementSpace* fespace;
      DenseTensor localP[Geometry::NumGeom];
      Table* old_elem_dof; // Owned.

   public:
      /** Construct the operator based on the elem_dof table of the original
          (coarse) space. The class takes ownership of the table. */
      RefinementOperator(const FiniteElementSpace* fespace,
                         Table *old_elem_dof/*takes ownership*/, int old_ndofs);
      RefinementOperator(const FiniteElementSpace *fespace,
                         const FiniteElementSpace *coarse_fes);
      virtual void Mult(const Vector &x, Vector &y) const;
      virtual void MultTranspose(const Vector &x, Vector &y) const;
      virtual ~RefinementOperator();
   };

   // Derefinement operator, used by the friend class InterpolationGridTransfer.
   class DerefinementOperator : public Operator
   {
      const FiniteElementSpace *fine_fes; // Not owned.
      DenseTensor localR[Geometry::NumGeom];
      Table *coarse_elem_dof; // Owned.
      Table coarse_to_fine;
      Array<int> coarse_to_ref_type;
      Array<Geometry::Type> ref_type_to_geom;
      Array<int> ref_type_to_fine_elem_offset;

   public:
      DerefinementOperator(const FiniteElementSpace *f_fes,
                           const FiniteElementSpace *c_fes,
                           BilinearFormIntegrator *mass_integ);
      virtual void Mult(const Vector &x, Vector &y) const;
      virtual ~DerefinementOperator();
   };

   // This method makes the same assumptions as the method:
   //    void GetLocalRefinementMatrices(
   //       const FiniteElementSpace &coarse_fes, Geometry::Type geom,
   //       DenseTensor &localP) const
   // which is defined below. It also assumes that the coarse fes and this have
   // the same vector dimension, vdim.
   SparseMatrix *RefinementMatrix_main(const int coarse_ndofs,
                                       const Table &coarse_elem_dof,
                                       const DenseTensor localP[]) const;

   void GetLocalRefinementMatrices(Geometry::Type geom,
                                   DenseTensor &localP) const;
   void GetLocalDerefinementMatrices(Geometry::Type geom,
                                     DenseTensor &localR) const;

   /** Calculate explicit GridFunction interpolation matrix (after mesh
       refinement). NOTE: consider using the RefinementOperator class instead
       of the fully assembled matrix, which can take a lot of memory. */
   SparseMatrix* RefinementMatrix(int old_ndofs, const Table* old_elem_dof);

   /// Calculate GridFunction restriction matrix after mesh derefinement.
   SparseMatrix* DerefinementMatrix(int old_ndofs, const Table* old_elem_dof);

   // This method assumes that this->mesh is a refinement of coarse_fes->mesh
   // and that the CoarseFineTransformations of this->mesh are set accordingly.
   // Another assumption is that the FEs of this use the same MapType as the FEs
   // of coarse_fes. Finally, it assumes that the spaces this and coarse_fes are
   // NOT variable-order spaces.
   void GetLocalRefinementMatrices(const FiniteElementSpace &coarse_fes,
                                   Geometry::Type geom,
                                   DenseTensor &localP) const;

   /// Help function for constructors + Load().
   void Constructor(Mesh *mesh, NURBSExtension *ext,
                    const FiniteElementCollection *fec,
                    int vdim = 1, int ordering = Ordering::byNODES);

   /// Resize the elem_order array on mesh change.
   void UpdateElementOrders();

public:
   /** @brief Default constructor: the object is invalid until initialized using
       the method Load(). */
   FiniteElementSpace();

   /** @brief Copy constructor: deep copy all data from @a orig except the Mesh,
       the FiniteElementCollection, ans some derived data. */
   /** If the @a mesh or @a fec pointers are NULL (default), then the new
       FiniteElementSpace will reuse the respective pointers from @a orig. If
       any of these pointers is not NULL, the given pointer will be used instead
       of the one used by @a orig.

       @note The objects pointed to by the @a mesh and @a fec parameters must be
       either the same objects as the ones used by @a orig, or copies of them.
       Otherwise, the behavior is undefined.

       @note Derived data objects, such as the conforming prolongation and
       restriction matrices, and the update operator, will not be copied, even
       if they are created in the @a orig object. */
   FiniteElementSpace(const FiniteElementSpace &orig, Mesh *mesh = NULL,
                      const FiniteElementCollection *fec = NULL);

   FiniteElementSpace(Mesh *mesh,
                      const FiniteElementCollection *fec,
                      int vdim = 1, int ordering = Ordering::byNODES)
   { Constructor(mesh, NULL, fec, vdim, ordering); }

   /// Construct a NURBS FE space based on the given NURBSExtension, @a ext.
   /** @note If the pointer @a ext is NULL, this constructor is equivalent to
       the standard constructor with the same arguments minus the
       NURBSExtension, @a ext. */
   FiniteElementSpace(Mesh *mesh, NURBSExtension *ext,
                      const FiniteElementCollection *fec,
                      int vdim = 1, int ordering = Ordering::byNODES)
   { Constructor(mesh, ext, fec, vdim, ordering); }

   /// Returns the mesh
   inline Mesh *GetMesh() const { return mesh; }

   const NURBSExtension *GetNURBSext() const { return NURBSext; }
   NURBSExtension *GetNURBSext() { return NURBSext; }
   NURBSExtension *StealNURBSext();

   bool Conforming() const { return mesh->Conforming(); }
   bool Nonconforming() const { return mesh->Nonconforming(); }

   /// Sets the polynomial order of the i'th finite element.
   void SetElementOrder(int i, int p);
   /// Returns the order of the i'th finite element
   int GetElementOrder(int i) const;

   /// Returns true if the space contains elements of varying polynomial orders.
   bool IsVariableOrder() const { return elem_order.Size(); }

   /// The returned SparseMatrix is owned by the FiniteElementSpace.
   const SparseMatrix *GetConformingProlongation() const;

   /// The returned SparseMatrix is owned by the FiniteElementSpace.
   const SparseMatrix *GetConformingRestriction() const;

   /// The returned Operator is owned by the FiniteElementSpace.
   virtual const Operator *GetProlongationMatrix() const
   { return GetConformingProlongation(); }

   /// The returned SparseMatrix is owned by the FiniteElementSpace.
   virtual const SparseMatrix *GetRestrictionMatrix() const
   { return GetConformingRestriction(); }

   /// Return an Operator that converts L-vectors to E-vectors.
   /** An L-vector is a vector of size GetVSize() which is the same size as a
       GridFunction. An E-vector represents the element-wise discontinuous
       version of the FE space.

       The layout of the E-vector is: ND x VDIM x NE, where ND is the number of
       degrees of freedom, VDIM is the vector dimension of the FE space, and NE
       is the number of the mesh elements.

       The parameter @a e_ordering describes how the local DOFs in each element
       should be ordered, see ElementDofOrdering.

       For discontinuous spaces, the element restriction corresponds to a
       permutation of the degrees of freedom, implemented by the
       L2ElementRestriction class.

       The returned Operator is owned by the FiniteElementSpace. */
   const Operator *GetElementRestriction(ElementDofOrdering e_ordering) const;

   /// Return an Operator that converts L-vectors to E-vectors on each face.
   virtual const Operator *GetFaceRestriction(
      ElementDofOrdering e_ordering, FaceType,
      L2FaceValues mul = L2FaceValues::DoubleValued) const;

   /** @brief Return a QuadratureInterpolator that interpolates E-vectors to
       quadrature point values and/or derivatives (Q-vectors). */
   /** An E-vector represents the element-wise discontinuous version of the FE
       space and can be obtained, for example, from a GridFunction using the
       Operator returned by GetElementRestriction().

       All elements will use the same IntegrationRule, @a ir as the target
       quadrature points. */
   const QuadratureInterpolator *GetQuadratureInterpolator(
      const IntegrationRule &ir) const;

   /** @brief Return a QuadratureInterpolator that interpolates E-vectors to
       quadrature point values and/or derivatives (Q-vectors). */
   /** An E-vector represents the element-wise discontinuous version of the FE
       space and can be obtained, for example, from a GridFunction using the
       Operator returned by GetElementRestriction().

       The target quadrature points in the elements are described by the given
       QuadratureSpace, @a qs. */
   const QuadratureInterpolator *GetQuadratureInterpolator(
      const QuadratureSpace &qs) const;

   /** @brief Return a FaceQuadratureInterpolator that interpolates E-vectors to
       quadrature point values and/or derivatives (Q-vectors). */
   const FaceQuadratureInterpolator *GetFaceQuadratureInterpolator(
      const IntegrationRule &ir, FaceType type) const;

   /// Returns vector dimension.
   inline int GetVDim() const { return vdim; }

   /// Returns the order of the i'th finite element (deprecated).
   int GetOrder(int i) const { return GetElementOrder(i); }
   /// Returns the order of the i'th face finite element
   int GetFaceOrder(int i) const;

   /// Returns number of degrees of freedom.
   inline int GetNDofs() const { return ndofs; }

   /// Return the number of vector dofs, i.e. GetNDofs() x GetVDim().
   inline int GetVSize() const { return vdim * ndofs; }

   /// Return the number of vector true (conforming) dofs.
   virtual int GetTrueVSize() const { return GetConformingVSize(); }

   /// Returns the number of conforming ("true") degrees of freedom
   /// (if the space is on a nonconforming mesh with hanging nodes).
   int GetNConformingDofs() const;

   int GetConformingVSize() const { return vdim * GetNConformingDofs(); }

   /// Return the ordering method.
   inline Ordering::Type GetOrdering() const { return ordering; }

   const FiniteElementCollection *FEColl() const { return fec; }

   /// Number of all scalar vertex dofs
   int GetNVDofs() const { return nvdofs; }
   /// Number of all scalar edge-interior dofs
   int GetNEDofs() const { return nedofs; }
   /// Number of all scalar face-interior dofs
   int GetNFDofs() const { return nfdofs; }

   /// Returns number of vertices in the mesh.
   inline int GetNV() const { return mesh->GetNV(); }

   /// Returns number of elements in the mesh.
   inline int GetNE() const { return mesh->GetNE(); }

   /// Returns number of faces (i.e. co-dimension 1 entities) in the mesh.
   /** The co-dimension 1 entities are those that have dimension 1 less than the
       mesh dimension, e.g. for a 2D mesh, the faces are the 1D entities, i.e.
       the edges. */
   inline int GetNF() const { return mesh->GetNumFaces(); }

   /// Returns number of boundary elements in the mesh.
   inline int GetNBE() const { return mesh->GetNBE(); }

   /// Returns the number of faces according to the requested type.
   /** If type==Boundary returns only the "true" number of boundary faces
       contrary to GetNBE() that returns "fake" boundary faces associated to
       visualization for GLVis.
       Similarly, if type==Interior, the "fake" boundary faces associated to
       visualization are counted as interior faces. */
   inline int GetNFbyType(FaceType type) const
   { return mesh->GetNFbyType(type); }

   /// Returns the type of element i.
   inline int GetElementType(int i) const
   { return mesh->GetElementType(i); }

   /// Returns the vertices of element i.
   inline void GetElementVertices(int i, Array<int> &vertices) const
   { mesh->GetElementVertices(i, vertices); }

   /// Returns the type of boundary element i.
   inline int GetBdrElementType(int i) const
   { return mesh->GetBdrElementType(i); }

   /// Returns ElementTransformation for the @a i-th element.
   ElementTransformation *GetElementTransformation(int i) const
   { return mesh->GetElementTransformation(i); }

   /** @brief Returns the transformation defining the @a i-th element in the
       user-defined variable @a ElTr. */
   void GetElementTransformation(int i, IsoparametricTransformation *ElTr)
   { mesh->GetElementTransformation(i, ElTr); }

   /// Returns ElementTransformation for the @a i-th boundary element.
   ElementTransformation *GetBdrElementTransformation(int i) const
   { return mesh->GetBdrElementTransformation(i); }

   int GetAttribute(int i) const { return mesh->GetAttribute(i); }

   int GetBdrAttribute(int i) const { return mesh->GetBdrAttribute(i); }

   /// Returns indices of degrees of freedom of element 'elem'.
   virtual void GetElementDofs(int elem, Array<int> &dofs) const;

   /// Returns indexes of degrees of freedom for boundary element 'bel'.
   virtual void GetBdrElementDofs(int bel, Array<int> &dofs) const;

   /** Returns the indexes of the degrees of freedom for i'th face
       including the dofs for the edges and the vertices of the face. */
   virtual void GetFaceDofs(int i, Array<int> &dofs) const;

   /** @brief Returns the indices of the degrees of freedom for the specified
       edge, including the DOFs for the vertices of the edge. */
   /** In variable order spaces, multiple sets of DOFs may exist on an edge,
       corresponding to the different polynomial orders of incident elements.
       The 'variant' parameter is the zero-based index of the desired DOF set.
       The variants are ordered from lowest polynomial degree to the highest.
       @return The polynomial order of the selected variant, or -1 if there are
       no more variants. */
   int GetEdgeDofs(int edge, Array<int> &dofs, int variant = 0) const;

   void GetVertexDofs(int i, Array<int> &dofs) const;

   void GetElementInteriorDofs(int i, Array<int> &dofs) const;

   void GetFaceInteriorDofs(int i, Array<int> &dofs) const;

   int GetNumElementInteriorDofs(int i) const
   { return 0; /* FIXME fec->DofForGeometry(mesh->GetElementBaseGeometry(i)); */}

   void GetEdgeInteriorDofs(int i, Array<int> &dofs) const;

   void DofsToVDofs(Array<int> &dofs, int ndofs = -1) const;

   void DofsToVDofs(int vd, Array<int> &dofs, int ndofs = -1) const;

   int DofToVDof(int dof, int vd, int ndofs = -1) const;

   int VDofToDof(int vdof) const
   { return (ordering == Ordering::byNODES) ? (vdof%ndofs) : (vdof/vdim); }

   static void AdjustVDofs(Array<int> &vdofs);

   /// Returns indexes of degrees of freedom in array dofs for i'th element.
   void GetElementVDofs(int i, Array<int> &vdofs) const;

   /// Returns indexes of degrees of freedom for i'th boundary element.
   void GetBdrElementVDofs(int i, Array<int> &vdofs) const;

   /// Returns indexes of degrees of freedom for i'th face element (2D and 3D).
   void GetFaceVDofs(int i, Array<int> &vdofs) const;

   /// Returns indexes of degrees of freedom for i'th edge.
   void GetEdgeVDofs(int i, Array<int> &vdofs) const;

   void GetVertexVDofs(int i, Array<int> &vdofs) const;

   void GetElementInteriorVDofs(int i, Array<int> &vdofs) const;

   void GetEdgeInteriorVDofs(int i, Array<int> &vdofs) const;

   void RebuildElementToDofTable();

   /** @brief Reorder the scalar DOFs based on the element ordering.

       The new ordering is constructed as follows: 1) loop over all elements as
       ordered in the Mesh; 2) for each element, assign new indices to all of
       its current DOFs that are still unassigned; the new indices we assign are
       simply the sequence `0,1,2,...`; if there are any signed DOFs their sign
       is preserved. */
   void ReorderElementToDofTable();

   void BuildDofToArrays();

   const Table &GetElementToDofTable() const { return *elem_dof; }
   const Table &GetBdrElementToDofTable() const { return *bdr_elem_dof; }

   int GetElementForDof(int i) const { return dof_elem_array[i]; }
   int GetLocalDofForDof(int i) const { return dof_ldof_array[i]; }

   /// Returns pointer to the FiniteElement associated with i'th element.
   const FiniteElement *GetFE(int i) const;

   /// Returns pointer to the FiniteElement for the i'th boundary element.
   const FiniteElement *GetBE(int i) const;

   const FiniteElement *GetFaceElement(int i) const;

   const FiniteElement *GetEdgeElement(int i) const;

   /// Return the trace element from element 'i' to the given 'geom_type'
   const FiniteElement *GetTraceElement(int i, Geometry::Type geom_type) const;

   /** Mark degrees of freedom associated with boundary elements with
       the specified boundary attributes (marked in 'bdr_attr_is_ess').
       For spaces with 'vdim' > 1, the 'component' parameter can be used
       to restricts the marked vDOFs to the specified component. */
   virtual void GetEssentialVDofs(const Array<int> &bdr_attr_is_ess,
                                  Array<int> &ess_vdofs,
                                  int component = -1) const;

   /** Get a list of essential true dofs, ess_tdof_list, corresponding to the
       boundary attributes marked in the array bdr_attr_is_ess.
       For spaces with 'vdim' > 1, the 'component' parameter can be used
       to restricts the marked tDOFs to the specified component. */
   virtual void GetEssentialTrueDofs(const Array<int> &bdr_attr_is_ess,
                                     Array<int> &ess_tdof_list,
                                     int component = -1);

   /// Convert a Boolean marker array to a list containing all marked indices.
   static void MarkerToList(const Array<int> &marker, Array<int> &list);

   /** Convert an array of indices (list) to a Boolean marker array where all
       indices in the list are marked with the given value and the rest are set
       to zero. */
   static void ListToMarker(const Array<int> &list, int marker_size,
                            Array<int> &marker, int mark_val = -1);

   /** For a partially conforming FE space, convert a marker array (nonzero
       entries are true) on the partially conforming dofs to a marker array on
       the conforming dofs. A conforming dofs is marked iff at least one of its
       dependent dofs is marked. */
   void ConvertToConformingVDofs(const Array<int> &dofs, Array<int> &cdofs);

   /** For a partially conforming FE space, convert a marker array (nonzero
       entries are true) on the conforming dofs to a marker array on the
       (partially conforming) dofs. A dof is marked iff it depends on a marked
       conforming dofs, where dependency is defined by the ConformingRestriction
       matrix; in other words, a dof is marked iff it corresponds to a marked
       conforming dof. */
   void ConvertFromConformingVDofs(const Array<int> &cdofs, Array<int> &dofs);

   /** Generate the global restriction matrix from a discontinuous
       FE space to the continuous FE space of the same polynomial degree. */
   SparseMatrix *D2C_GlobalRestrictionMatrix(FiniteElementSpace *cfes);

   /** Generate the global restriction matrix from a discontinuous
       FE space to the piecewise constant FE space. */
   SparseMatrix *D2Const_GlobalRestrictionMatrix(FiniteElementSpace *cfes);

   /** Construct the restriction matrix from the FE space given by
       (*this) to the lower degree FE space given by (*lfes) which
       is defined on the same mesh. */
   SparseMatrix *H2L_GlobalRestrictionMatrix(FiniteElementSpace *lfes);

   /** @brief Construct and return an Operator that can be used to transfer
       GridFunction data from @a coarse_fes, defined on a coarse mesh, to @a
       this FE space, defined on a refined mesh. */
   /** It is assumed that the mesh of this FE space is a refinement of the mesh
       of @a coarse_fes and the CoarseFineTransformations returned by the method
       Mesh::GetRefinementTransforms() of the refined mesh are set accordingly.
       The Operator::Type of @a T can be set to request an Operator of the set
       type. Currently, only Operator::MFEM_SPARSEMAT and Operator::ANY_TYPE
       (matrix-free) are supported. When Operator::ANY_TYPE is requested, the
       choice of the particular Operator sub-class is left to the method.  This
       method also works in parallel because the transfer operator is local to
       the MPI task when the input is a synchronized ParGridFunction. */
   void GetTransferOperator(const FiniteElementSpace &coarse_fes,
                            OperatorHandle &T) const;

   /** @brief Construct and return an Operator that can be used to transfer
       true-dof data from @a coarse_fes, defined on a coarse mesh, to @a this FE
       space, defined on a refined mesh.

       This method calls GetTransferOperator() and multiplies the result by the
       prolongation operator of @a coarse_fes on the right, and by the
       restriction operator of this FE space on the left.

       The Operator::Type of @a T can be set to request an Operator of the set
       type. In serial, the supported types are: Operator::MFEM_SPARSEMAT and
       Operator::ANY_TYPE (matrix-free). In parallel, the supported types are:
       Operator::Hypre_ParCSR and Operator::ANY_TYPE. Any other type is treated
       as Operator::ANY_TYPE: the operator representation choice is made by this
       method. */
   virtual void GetTrueTransferOperator(const FiniteElementSpace &coarse_fes,
                                        OperatorHandle &T) const;

   /** Reflect changes in the mesh: update number of DOFs, etc. Also, calculate
       GridFunction transformation operator (unless want_transform is false).
       Safe to call multiple times, does nothing if space already up to date. */
   virtual void Update(bool want_transform = true);

   /// Get the GridFunction update operator.
   const Operator* GetUpdateOperator() { Update(); return Th.Ptr(); }

   /// Return the update operator in the given OperatorHandle, @a T.
   void GetUpdateOperator(OperatorHandle &T) { T = Th; }

   /** @brief Set the ownership of the update operator: if set to false, the
       Operator returned by GetUpdateOperator() must be deleted outside the
       FiniteElementSpace. */
   /** The update operator ownership is automatically reset to true when a new
       update operator is created by the Update() method. */
   void SetUpdateOperatorOwner(bool own) { Th.SetOperatorOwner(own); }

   /// Specify the Operator::Type to be used by the update operators.
   /** The default type is Operator::ANY_TYPE which leaves the choice to this
       class. The other currently supported option is Operator::MFEM_SPARSEMAT
       which is only guaranteed to be honored for a refinement update operator.
       Any other type will be treated as Operator::ANY_TYPE.
       @note This operation destroys the current update operator (if owned). */
   void SetUpdateOperatorType(Operator::Type tid) { Th.SetType(tid); }

   /// Free the GridFunction update operator (if any), to save memory.
   virtual void UpdatesFinished() { Th.Clear(); }

   /// Return update counter (see Mesh::sequence)
   long GetSequence() const { return sequence; }

   /// Return whether or not the space is discontinuous (L2)
   bool IsDGSpace() const
   {
      return dynamic_cast<const L2_FECollection*>(fec) != NULL;
   }

   void Save(std::ostream &out) const;

   /** @brief Read a FiniteElementSpace from a stream. The returned
       FiniteElementCollection is owned by the caller. */
   FiniteElementCollection *Load(Mesh *m, std::istream &input);

   virtual ~FiniteElementSpace();
};


/// Class representing the storage layout of a QuadratureFunction.
/** Multiple QuadratureFunction%s can share the same QuadratureSpace. */
class QuadratureSpace
{
protected:
   friend class QuadratureFunction; // Uses the element_offsets.

   Mesh *mesh;
   int order;
   int size;

   const IntegrationRule *int_rule[Geometry::NumGeom];
   int *element_offsets; // scalar offsets; size = number of elements + 1

   // protected functions

   // Assuming mesh and order are set, construct the members: int_rule,
   // element_offsets, and size.
   void Construct();

public:
   /// Create a QuadratureSpace based on the global rules from #IntRules.
   QuadratureSpace(Mesh *mesh_, int order_)
      : mesh(mesh_), order(order_) { Construct(); }

   /// Read a QuadratureSpace from the stream @a in.
   QuadratureSpace(Mesh *mesh_, std::istream &in);

   virtual ~QuadratureSpace() { delete [] element_offsets; }

   /// Return the total number of quadrature points.
   int GetSize() const { return size; }

   /// Get the IntegrationRule associated with mesh element @a idx.
   const IntegrationRule &GetElementIntRule(int idx) const
   { return *int_rule[mesh->GetElementBaseGeometry(idx)]; }

   /// Write the QuadratureSpace to the stream @a out.
   void Save(std::ostream &out) const;
};


/** @brief Base class for transfer algorithms that construct transfer Operator%s
    between two finite element (FE) spaces. */
/** Generally, the two FE spaces (domain and range) can be defined on different
    meshes. */
class GridTransfer
{
protected:
   FiniteElementSpace &dom_fes; ///< Domain FE space
   FiniteElementSpace &ran_fes; ///< Range FE space

   /** @brief Desired Operator::Type for the construction of all operators
       defined by the underlying transfer algorithm. It can be ignored by
       derived classes. */
   Operator::Type oper_type;

   OperatorHandle fw_t_oper; ///< Forward true-dof operator
   OperatorHandle bw_t_oper; ///< Backward true-dof operator

#ifdef MFEM_USE_MPI
   bool parallel;
#endif
   bool Parallel() const
   {
#ifndef MFEM_USE_MPI
      return false;
#else
      return parallel;
#endif
   }

   const Operator &MakeTrueOperator(FiniteElementSpace &fes_in,
                                    FiniteElementSpace &fes_out,
                                    const Operator &oper,
                                    OperatorHandle &t_oper);

public:
   /** Construct a transfer algorithm between the domain, @a dom_fes_, and
       range, @a ran_fes_, FE spaces. */
   GridTransfer(FiniteElementSpace &dom_fes_, FiniteElementSpace &ran_fes_);

   /// Virtual destructor
   virtual ~GridTransfer() { }

   /** @brief Set the desired Operator::Type for the construction of all
       operators defined by the underlying transfer algorithm. */
   /** The default value is Operator::ANY_TYPE which typically corresponds to
       a matrix-free operator representation. Note that derived classes are not
       required to support this setting and can ignore it. */
   void SetOperatorType(Operator::Type type) { oper_type = type; }

   /** @brief Return an Operator that transfers GridFunction%s from the domain
       FE space to GridFunction%s in the range FE space. */
   virtual const Operator &ForwardOperator() = 0;

   /** @brief Return an Operator that transfers GridFunction%s from the range
       FE space back to GridFunction%s in the domain FE space. */
   virtual const Operator &BackwardOperator() = 0;

   /** @brief Return an Operator that transfers true-dof Vector%s from the
       domain FE space to true-dof Vector%s in the range FE space. */
   /** This method is implemented in the base class, based on ForwardOperator(),
       however, derived classes can overload the construction, if necessary. */
   virtual const Operator &TrueForwardOperator()
   {
      return MakeTrueOperator(dom_fes, ran_fes, ForwardOperator(), fw_t_oper);
   }

   /** @brief Return an Operator that transfers true-dof Vector%s from the
       range FE space back to true-dof Vector%s in the domain FE space. */
   /** This method is implemented in the base class, based on
       BackwardOperator(), however, derived classes can overload the
       construction, if necessary. */
   virtual const Operator &TrueBackwardOperator()
   {
      return MakeTrueOperator(ran_fes, dom_fes, BackwardOperator(), bw_t_oper);
   }
};


/** @brief Transfer data between a coarse mesh and an embedded refined mesh
    using interpolation. */
/** The forward, coarse-to-fine, transfer uses nodal interpolation. The
    backward, fine-to-coarse, transfer is defined locally (on a coarse element)
    as B = (F^t M_f F)^{-1} F^t M_f, where F is the forward transfer matrix, and
    M_f is a mass matrix on the union of all fine elements comprising the coarse
    element. Note that the backward transfer operator, B, is a left inverse of
    the forward transfer operator, F, i.e. B F = I. Both F and B are defined in
    reference space and do not depend on the actual physical shape of the mesh
    elements.

    It is assumed that both the coarse and the fine FiniteElementSpace%s use
    compatible types of elements, e.g. finite elements with the same map-type
    (VALUE, INTEGRAL, H_DIV, H_CURL - see class FiniteElement). Generally, the
    FE spaces can have different orders, however, in order for the backward
    operator to be well-defined, the (local) number of the fine dofs should not
    be smaller than the number of coarse dofs. */
class InterpolationGridTransfer : public GridTransfer
{
protected:
   BilinearFormIntegrator *mass_integ; ///< Ownership depends on #own_mass_integ
   bool own_mass_integ; ///< Ownership flag for #mass_integ

   OperatorHandle F; ///< Forward, coarse-to-fine, operator
   OperatorHandle B; ///< Backward, fine-to-coarse, operator

public:
   InterpolationGridTransfer(FiniteElementSpace &coarse_fes,
                             FiniteElementSpace &fine_fes)
      : GridTransfer(coarse_fes, fine_fes),
        mass_integ(NULL), own_mass_integ(false)
   { }

   virtual ~InterpolationGridTransfer();

   /** @brief Assign a mass integrator to be used in the construction of the
       backward, fine-to-coarse, transfer operator. */
   void SetMassIntegrator(BilinearFormIntegrator *mass_integ_,
                          bool own_mass_integ_ = true);

   virtual const Operator &ForwardOperator();

   virtual const Operator &BackwardOperator();
};


/** @brief Transfer data between a coarse mesh and an embedded refined mesh
    using L2 projection. */
/** The forward, coarse-to-fine, transfer uses L2 projection. The backward,
    fine-to-coarse, transfer is defined locally (on a coarse element) as
    B = (F^t M_f F)^{-1} F^t M_f, where F is the forward transfer matrix, and
    M_f is the mass matrix on the union of all fine elements comprising the
    coarse element. Note that the backward transfer operator, B, is a left
    inverse of the forward transfer operator, F, i.e. B F = I. Both F and B are
    defined in physical space and, generally, vary between different mesh
    elements.

    This class currently only fully supports L2 finite element spaces and fine
    meshes that are a uniform refinement of the coarse mesh. Generally, the
    coarse and fine FE spaces can have different orders, however, in order for
    the backward operator to be well-defined, the number of the fine dofs (in a
    coarse element) should not be smaller than the number of coarse dofs.

    If used on H1 finite element spaces, the transfer will be performed locally,
    and the value of shared (interface) degrees of freedom will be determined by
    the value of the last transfer to be performed (according to the element
    numbering in the finite element space). As a consequence, the mass
    conservation properties for this operator from the L2 case do not carry over
    to H1 spaces. */
class L2ProjectionGridTransfer : public GridTransfer
{
protected:
   /** Class representing projection operator between a high-order L2 finite
       element space on a coarse mesh, and a low-order L2 finite element space
       on a refined mesh (LOR). We assume that the low-order space, fes_lor,
       lives on a mesh obtained by refining the mesh of the high-order space,
       fes_ho. */
   class L2Projection : public Operator
   {
      const FiniteElementSpace &fes_ho;
      const FiniteElementSpace &fes_lor;

      int ndof_lor, ndof_ho, nref;

      Table ho2lor;

      DenseTensor R, P;

   public:
      L2Projection(const FiniteElementSpace &fes_ho_,
                   const FiniteElementSpace &fes_lor_);
      /// Perform the L2 projection onto the LOR space
      virtual void Mult(const Vector &x, Vector &y) const;
      /// Perform the mass conservative left-inverse prolongation operation.
      /// This functionality is also provided as an Operator by L2Prolongation.
      void Prolongate(const Vector &x, Vector &y) const;
      virtual ~L2Projection() { }
   };

   /** Mass-conservative prolongation operator going in the opposite direction
       as L2Projection. This operator is a left inverse to the L2Projection. */
   class L2Prolongation : public Operator
   {
      const L2Projection &l2proj;

   public:
      L2Prolongation(const L2Projection &l2proj_) : l2proj(l2proj_) { }
      void Mult(const Vector &x, Vector &y) const
      {
         l2proj.Prolongate(x, y);
      }
      virtual ~L2Prolongation() { }
   };

   L2Projection   *F; ///< Forward, coarse-to-fine, operator
   L2Prolongation *B; ///< Backward, fine-to-coarse, operator

public:
   L2ProjectionGridTransfer(FiniteElementSpace &coarse_fes,
                            FiniteElementSpace &fine_fes)
      : GridTransfer(coarse_fes, fine_fes),
        F(NULL), B(NULL)
   { }

   virtual const Operator &ForwardOperator();

   virtual const Operator &BackwardOperator();
};

inline bool UsesTensorBasis(const FiniteElementSpace& fes)
{
   return dynamic_cast<const mfem::TensorBasisElement *>(fes.GetFE(0))!=nullptr;
}

}

#endif<|MERGE_RESOLUTION|>--- conflicted
+++ resolved
@@ -167,7 +167,6 @@
 
    void BuildElementToDofTable() const;
 
-<<<<<<< HEAD
    /// Build the table edge_dof in variable order space, return total edge DOFs.
    int AssignEdgeDofs();
 
@@ -178,15 +177,10 @@
    static inline int EncodeDof(int entity_base, int idx)
    { return (idx >= 0) ? (entity_base + idx) : (-1-(entity_base + (-1-idx))); }
 
-   /// Helper to remove encoded sign from a DOF.
-=======
    /// Helpers to remove encoded sign from a DOF
    static inline int DecodeDof(int dof)
-   {
-      return (dof >= 0) ? dof : (-1 - dof);
-   }
-
->>>>>>> 8fd3957b
+   { return (dof >= 0) ? dof : (-1 - dof); }
+
    static inline int DecodeDof(int dof, double& sign)
    { return (dof >= 0) ? (sign = 1, dof) : (sign = -1, (-1 - dof)); }
 
