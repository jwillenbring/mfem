// Copyright (c) 2010-2020, Lawrence Livermore National Security, LLC. Produced
// at the Lawrence Livermore National Laboratory. All Rights reserved. See files
// LICENSE and NOTICE for details. LLNL-CODE-806117.
//
// This file is part of the MFEM library. For more information and source code
// availability visit https://mfem.org.
//
// MFEM is free software; you can redistribute it and/or modify it under the
// terms of the BSD-3 license. We welcome feedback and contributions, see file
// CONTRIBUTING.md for details.

// Implementations of classes FABilinearFormExtension, EABilinearFormExtension,
// PABilinearFormExtension and MFBilinearFormExtension.

#include "../general/forall.hpp"
#include "bilinearform.hpp"
#include "libceed/ceed.hpp"
#include "pgridfunc.hpp"

namespace mfem
{

BilinearFormExtension::BilinearFormExtension(BilinearForm *form)
   : Operator(form->Size()), a(form)
{
   // empty
}

const Operator *BilinearFormExtension::GetProlongation() const
{
   return a->GetProlongation();
}

const Operator *BilinearFormExtension::GetRestriction() const
{
   return a->GetRestriction();
}


// Data and methods for partially-assembled bilinear forms
PABilinearFormExtension::PABilinearFormExtension(BilinearForm *form)
   : BilinearFormExtension(form),
     trialFes(a->FESpace()),
     testFes(a->FESpace())
{
   elem_restrict = NULL;
   int_face_restrict_lex = NULL;
   bdr_face_restrict_lex = NULL;
}

void PABilinearFormExtension::SetupRestrictionOperators(const L2FaceValues m)
{
   ElementDofOrdering ordering = UsesTensorBasis(*a->FESpace())?
                                 ElementDofOrdering::LEXICOGRAPHIC:
                                 ElementDofOrdering::NATIVE;
   elem_restrict = trialFes->GetElementRestriction(ordering);
   if (elem_restrict)
   {
      localX.SetSize(elem_restrict->Height(), Device::GetDeviceMemoryType());
      localY.SetSize(elem_restrict->Height(), Device::GetDeviceMemoryType());
      localY.UseDevice(true); // ensure 'localY = 0.0' is done on device
   }

   // Construct face restriction operators only if the bilinear form has
   // interior or boundary face integrators
   if (int_face_restrict_lex == NULL && a->GetFBFI()->Size() > 0)
   {
      int_face_restrict_lex = trialFes->GetFaceRestriction(
                                 ElementDofOrdering::LEXICOGRAPHIC,
                                 FaceType::Interior);
      faceIntX.SetSize(int_face_restrict_lex->Height(), Device::GetMemoryType());
      faceIntY.SetSize(int_face_restrict_lex->Height(), Device::GetMemoryType());
      faceIntY.UseDevice(true); // ensure 'faceIntY = 0.0' is done on device
   }

   if (bdr_face_restrict_lex == NULL && a->GetBFBFI()->Size() > 0)
   {
      bdr_face_restrict_lex = trialFes->GetFaceRestriction(
                                 ElementDofOrdering::LEXICOGRAPHIC,
                                 FaceType::Boundary,
                                 m);
      faceBdrX.SetSize(bdr_face_restrict_lex->Height(), Device::GetMemoryType());
      faceBdrY.SetSize(bdr_face_restrict_lex->Height(), Device::GetMemoryType());
      faceBdrY.UseDevice(true); // ensure 'faceBoundY = 0.0' is done on device
   }
}

void PABilinearFormExtension::Assemble()
{
   SetupRestrictionOperators(L2FaceValues::DoubleValued);

   Array<BilinearFormIntegrator*> &integrators = *a->GetDBFI();
   const int integratorCount = integrators.Size();
   for (int i = 0; i < integratorCount; ++i)
   {
      integrators[i]->AssemblePA(*a->FESpace());
   }

   Array<BilinearFormIntegrator*> &intFaceIntegrators = *a->GetFBFI();
   const int intFaceIntegratorCount = intFaceIntegrators.Size();
   for (int i = 0; i < intFaceIntegratorCount; ++i)
   {
      intFaceIntegrators[i]->AssemblePAInteriorFaces(*a->FESpace());
   }

   Array<BilinearFormIntegrator*> &bdrFaceIntegrators = *a->GetBFBFI();
   const int boundFaceIntegratorCount = bdrFaceIntegrators.Size();
   for (int i = 0; i < boundFaceIntegratorCount; ++i)
   {
      bdrFaceIntegrators[i]->AssemblePABoundaryFaces(*a->FESpace());
   }
}

void PABilinearFormExtension::AssembleDiagonal(Vector &y) const
{
   Array<BilinearFormIntegrator*> &integrators = *a->GetDBFI();

   const int iSz = integrators.Size();
   if (elem_restrict)
   {
      localY = 0.0;
      for (int i = 0; i < iSz; ++i)
      {
         integrators[i]->AssembleDiagonalPA(localY);
      }
      const ElementRestriction* H1elem_restrict =
         dynamic_cast<const ElementRestriction*>(elem_restrict);
      if (H1elem_restrict)
      {
         H1elem_restrict->MultTransposeUnsigned(localY, y);
      }
      else
      {
         elem_restrict->MultTranspose(localY, y);
      }
   }
   else
   {
      y.UseDevice(true); // typically this is a large vector, so store on device
      y = 0.0;
      for (int i = 0; i < iSz; ++i)
      {
         integrators[i]->AssembleDiagonalPA(y);
      }
   }
}

void PABilinearFormExtension::Update()
{
   FiniteElementSpace *fes = a->FESpace();
   height = width = fes->GetVSize();
   trialFes = fes;
   testFes = fes;

   elem_restrict = nullptr;
   int_face_restrict_lex = nullptr;
   bdr_face_restrict_lex = nullptr;
}

void PABilinearFormExtension::FormSystemMatrix(const Array<int> &ess_tdof_list,
                                               OperatorHandle &A)
{
   Operator *oper;
   Operator::FormSystemOperator(ess_tdof_list, oper);
   A.Reset(oper); // A will own oper
}

void PABilinearFormExtension::FormLinearSystem(const Array<int> &ess_tdof_list,
                                               Vector &x, Vector &b,
                                               OperatorHandle &A,
                                               Vector &X, Vector &B,
                                               int copy_interior)
{
   Operator *oper;
   Operator::FormLinearSystem(ess_tdof_list, x, b, oper, X, B, copy_interior);
   A.Reset(oper); // A will own oper
}

void PABilinearFormExtension::Mult(const Vector &x, Vector &y) const
{
   Array<BilinearFormIntegrator*> &integrators = *a->GetDBFI();

   const int iSz = integrators.Size();
   if (DeviceCanUseCeed() || !elem_restrict)
   {
      y.UseDevice(true); // typically this is a large vector, so store on device
      y = 0.0;
      for (int i = 0; i < iSz; ++i)
      {
         integrators[i]->AddMultPA(x, y);
      }
   }
   else
   {
      elem_restrict->Mult(x, localX);
      localY = 0.0;
      for (int i = 0; i < iSz; ++i)
      {
         integrators[i]->AddMultPA(localX, localY);
      }
      elem_restrict->MultTranspose(localY, y);
   }

   Array<BilinearFormIntegrator*> &intFaceIntegrators = *a->GetFBFI();
   const int iFISz = intFaceIntegrators.Size();
   if (int_face_restrict_lex && iFISz>0)
   {
      int_face_restrict_lex->Mult(x, faceIntX);
      if (faceIntX.Size()>0)
      {
         faceIntY = 0.0;
         for (int i = 0; i < iFISz; ++i)
         {
            intFaceIntegrators[i]->AddMultPA(faceIntX, faceIntY);
         }
         int_face_restrict_lex->MultTranspose(faceIntY, y);
      }
   }

   Array<BilinearFormIntegrator*> &bdrFaceIntegrators = *a->GetBFBFI();
   const int bFISz = bdrFaceIntegrators.Size();
   if (bdr_face_restrict_lex && bFISz>0)
   {
      bdr_face_restrict_lex->Mult(x, faceBdrX);
      if (faceBdrX.Size()>0)
      {
         faceBdrY = 0.0;
         for (int i = 0; i < bFISz; ++i)
         {
            bdrFaceIntegrators[i]->AddMultPA(faceBdrX, faceBdrY);
         }
         bdr_face_restrict_lex->MultTranspose(faceBdrY, y);
      }
   }
}

void PABilinearFormExtension::MultTranspose(const Vector &x, Vector &y) const
{
   Array<BilinearFormIntegrator*> &integrators = *a->GetDBFI();
   const int iSz = integrators.Size();
   if (elem_restrict)
   {
      elem_restrict->Mult(x, localX);
      localY = 0.0;
      for (int i = 0; i < iSz; ++i)
      {
         integrators[i]->AddMultTransposePA(localX, localY);
      }
      elem_restrict->MultTranspose(localY, y);
   }
   else
   {
      y.UseDevice(true);
      y = 0.0;
      for (int i = 0; i < iSz; ++i)
      {
         integrators[i]->AddMultTransposePA(x, y);
      }
   }

   Array<BilinearFormIntegrator*> &intFaceIntegrators = *a->GetFBFI();
   const int iFISz = intFaceIntegrators.Size();
   if (int_face_restrict_lex && iFISz>0)
   {
      int_face_restrict_lex->Mult(x, faceIntX);
      if (faceIntX.Size()>0)
      {
         faceIntY = 0.0;
         for (int i = 0; i < iFISz; ++i)
         {
            intFaceIntegrators[i]->AddMultTransposePA(faceIntX, faceIntY);
         }
         int_face_restrict_lex->MultTranspose(faceIntY, y);
      }
   }

   Array<BilinearFormIntegrator*> &bdrFaceIntegrators = *a->GetBFBFI();
   const int bFISz = bdrFaceIntegrators.Size();
   if (bdr_face_restrict_lex && bFISz>0)
   {
      bdr_face_restrict_lex->Mult(x, faceBdrX);
      if (faceBdrX.Size()>0)
      {
         faceBdrY = 0.0;
         for (int i = 0; i < bFISz; ++i)
         {
            bdrFaceIntegrators[i]->AddMultTransposePA(faceBdrX, faceBdrY);
         }
         bdr_face_restrict_lex->MultTranspose(faceBdrY, y);
      }
   }
}

// Data and methods for element-assembled bilinear forms
EABilinearFormExtension::EABilinearFormExtension(BilinearForm *form)
   : PABilinearFormExtension(form),
     factorize_face_terms(form->FESpace()->IsDGSpace())
{
}

void EABilinearFormExtension::Assemble()
{
   SetupRestrictionOperators(L2FaceValues::SingleValued);

   ne = trialFes->GetMesh()->GetNE();
   elemDofs = trialFes->GetFE(0)->GetDof();

   ea_data.SetSize(ne*elemDofs*elemDofs, Device::GetMemoryType());
   ea_data.UseDevice(true);
   ea_data = 0.0;

   Array<BilinearFormIntegrator*> &integrators = *a->GetDBFI();
   const int integratorCount = integrators.Size();
   for (int i = 0; i < integratorCount; ++i)
   {
      integrators[i]->AssembleEA(*a->FESpace(), ea_data);
   }

   faceDofs = trialFes ->
              GetTraceElement(0, trialFes->GetMesh()->GetFaceBaseGeometry(0)) ->
              GetDof();

   Array<BilinearFormIntegrator*> &intFaceIntegrators = *a->GetFBFI();
   const int intFaceIntegratorCount = intFaceIntegrators.Size();
   if (intFaceIntegratorCount>0)
   {
      nf_int = trialFes->GetNFbyType(FaceType::Interior);
      ea_data_int.SetSize(2*nf_int*faceDofs*faceDofs, Device::GetMemoryType());
      ea_data_ext.SetSize(2*nf_int*faceDofs*faceDofs, Device::GetMemoryType());
      ea_data_int = 0.0;
      ea_data_ext = 0.0;
   }
   for (int i = 0; i < intFaceIntegratorCount; ++i)
   {
      intFaceIntegrators[i]->AssembleEAInteriorFaces(*a->FESpace(),
                                                     ea_data_int,
                                                     ea_data_ext);
   }

   Array<BilinearFormIntegrator*> &bdrFaceIntegrators = *a->GetBFBFI();
   const int boundFaceIntegratorCount = bdrFaceIntegrators.Size();
   if (boundFaceIntegratorCount>0)
   {
      nf_bdr = trialFes->GetNFbyType(FaceType::Boundary);
      ea_data_bdr.SetSize(nf_bdr*faceDofs*faceDofs, Device::GetMemoryType());
      ea_data_bdr = 0.0;
   }
   for (int i = 0; i < boundFaceIntegratorCount; ++i)
   {
      bdrFaceIntegrators[i]->AssembleEABoundaryFaces(*a->FESpace(),ea_data_bdr);
   }

   if (factorize_face_terms && int_face_restrict_lex)
   {
      auto restFint = dynamic_cast<const L2FaceRestriction&>(*int_face_restrict_lex);
      restFint.AddFaceMatricesToElementMatrices(ea_data_int, ea_data);
   }
   if (factorize_face_terms && bdr_face_restrict_lex)
   {
      auto restFbdr = dynamic_cast<const L2FaceRestriction&>(*bdr_face_restrict_lex);
      restFbdr.AddFaceMatricesToElementMatrices(ea_data_bdr, ea_data);
   }
}

void EABilinearFormExtension::Mult(const Vector &x, Vector &y) const
{
   // Apply the Element Restriction
   const bool useRestrict = !DeviceCanUseCeed() && elem_restrict;
   if (!useRestrict)
   {
      y.UseDevice(true); // typically this is a large vector, so store on device
      y = 0.0;
   }
   else
   {
      elem_restrict->Mult(x, localX);
      localY = 0.0;
   }
   // Apply the Element Matrices
   const int NDOFS = elemDofs;
   auto X = Reshape(useRestrict?localX.Read():x.Read(), NDOFS, ne);
   auto Y = Reshape(useRestrict?localY.ReadWrite():y.ReadWrite(), NDOFS, ne);
   auto A = Reshape(ea_data.Read(), NDOFS, NDOFS, ne);
   MFEM_FORALL(glob_j, ne*NDOFS,
   {
      const int e = glob_j/NDOFS;
      const int j = glob_j%NDOFS;
      double res = 0.0;
      for (int i = 0; i < NDOFS; i++)
      {
         res += A(i, j, e)*X(i, e);
      }
      Y(j, e) += res;
   });
   // Apply the Element Restriction transposed
   if (useRestrict)
   {
      elem_restrict->MultTranspose(localY, y);
   }

   // Treatment of interior faces
   Array<BilinearFormIntegrator*> &intFaceIntegrators = *a->GetFBFI();
   const int iFISz = intFaceIntegrators.Size();
   if (int_face_restrict_lex && iFISz>0)
   {
      // Apply the Interior Face Restriction
      int_face_restrict_lex->Mult(x, faceIntX);
      if (faceIntX.Size()>0)
      {
         faceIntY = 0.0;
         // Apply the interior face matrices
         const int NDOFS = faceDofs;
         auto X = Reshape(faceIntX.Read(), NDOFS, 2, nf_int);
         auto Y = Reshape(faceIntY.ReadWrite(), NDOFS, 2, nf_int);
         if (!factorize_face_terms)
         {
            auto A_int = Reshape(ea_data_int.Read(), NDOFS, NDOFS, 2, nf_int);
            MFEM_FORALL(glob_j, nf_int*NDOFS,
            {
               const int f = glob_j/NDOFS;
               const int j = glob_j%NDOFS;
               double res = 0.0;
               for (int i = 0; i < NDOFS; i++)
               {
                  res += A_int(i, j, 0, f)*X(i, 0, f);
               }
               Y(j, 0, f) += res;
               res = 0.0;
               for (int i = 0; i < NDOFS; i++)
               {
                  res += A_int(i, j, 1, f)*X(i, 1, f);
               }
               Y(j, 1, f) += res;
            });
         }
         auto A_ext = Reshape(ea_data_ext.Read(), NDOFS, NDOFS, 2, nf_int);
         MFEM_FORALL(glob_j, nf_int*NDOFS,
         {
            const int f = glob_j/NDOFS;
            const int j = glob_j%NDOFS;
            double res = 0.0;
            for (int i = 0; i < NDOFS; i++)
            {
               res += A_ext(i, j, 0, f)*X(i, 0, f);
            }
            Y(j, 1, f) += res;
            res = 0.0;
            for (int i = 0; i < NDOFS; i++)
            {
               res += A_ext(i, j, 1, f)*X(i, 1, f);
            }
            Y(j, 0, f) += res;
         });
         // Apply the Interior Face Restriction transposed
         int_face_restrict_lex->MultTranspose(faceIntY, y);
      }
   }

   // Treatment of boundary faces
   Array<BilinearFormIntegrator*> &bdrFaceIntegrators = *a->GetBFBFI();
   const int bFISz = bdrFaceIntegrators.Size();
   if (!factorize_face_terms && bdr_face_restrict_lex && bFISz>0)
   {
      // Apply the Boundary Face Restriction
      bdr_face_restrict_lex->Mult(x, faceBdrX);
      if (faceBdrX.Size()>0)
      {
         faceBdrY = 0.0;
         // Apply the boundary face matrices
         const int NDOFS = faceDofs;
         auto X = Reshape(faceBdrX.Read(), NDOFS, nf_bdr);
         auto Y = Reshape(faceBdrY.ReadWrite(), NDOFS, nf_bdr);
         auto A = Reshape(ea_data_bdr.Read(), NDOFS, NDOFS, nf_bdr);
         MFEM_FORALL(glob_j, nf_bdr*NDOFS,
         {
            const int f = glob_j/NDOFS;
            const int j = glob_j%NDOFS;
            double res = 0.0;
            for (int i = 0; i < NDOFS; i++)
            {
               res += A(i, j, f)*X(i, f);
            }
            Y(j, f) += res;
         });
         // Apply the Boundary Face Restriction transposed
         bdr_face_restrict_lex->MultTranspose(faceBdrY, y);
      }
   }
}

void EABilinearFormExtension::MultTranspose(const Vector &x, Vector &y) const
{
   // Apply the Element Restriction
   const bool useRestrict = DeviceCanUseCeed() || !elem_restrict;
   if (!useRestrict)
   {
      y.UseDevice(true); // typically this is a large vector, so store on device
      y = 0.0;
   }
   else
   {
      elem_restrict->Mult(x, localX);
      localY = 0.0;
   }
   // Apply the Element Matrices transposed
   const int NDOFS = elemDofs;
   auto X = Reshape(useRestrict?localX.Read():x.Read(), NDOFS, ne);
   auto Y = Reshape(useRestrict?localY.ReadWrite():y.ReadWrite(), NDOFS, ne);
   auto A = Reshape(ea_data.Read(), NDOFS, NDOFS, ne);
   MFEM_FORALL(glob_j, ne*NDOFS,
   {
      const int e = glob_j/NDOFS;
      const int j = glob_j%NDOFS;
      double res = 0.0;
      for (int i = 0; i < NDOFS; i++)
      {
         res += A(j, i, e)*X(i, e);
      }
      Y(j, e) += res;
   });
   // Apply the Element Restriction transposed
   if (useRestrict)
   {
      elem_restrict->MultTranspose(localY, y);
   }

   // Treatment of interior faces
   Array<BilinearFormIntegrator*> &intFaceIntegrators = *a->GetFBFI();
   const int iFISz = intFaceIntegrators.Size();
   if (int_face_restrict_lex && iFISz>0)
   {
      // Apply the Interior Face Restriction
      int_face_restrict_lex->Mult(x, faceIntX);
      if (faceIntX.Size()>0)
      {
         faceIntY = 0.0;
         // Apply the interior face matrices transposed
         const int NDOFS = faceDofs;
         auto X = Reshape(faceIntX.Read(), NDOFS, 2, nf_int);
         auto Y = Reshape(faceIntY.ReadWrite(), NDOFS, 2, nf_int);
         if (!factorize_face_terms)
         {
            auto A_int = Reshape(ea_data_int.Read(), NDOFS, NDOFS, 2, nf_int);
            MFEM_FORALL(glob_j, nf_int*NDOFS,
            {
               const int f = glob_j/NDOFS;
               const int j = glob_j%NDOFS;
               double res = 0.0;
               for (int i = 0; i < NDOFS; i++)
               {
                  res += A_int(j, i, 0, f)*X(i, 0, f);
               }
               Y(j, 0, f) += res;
               res = 0.0;
               for (int i = 0; i < NDOFS; i++)
               {
                  res += A_int(j, i, 1, f)*X(i, 1, f);
               }
               Y(j, 1, f) += res;
            });
         }
         auto A_ext = Reshape(ea_data_ext.Read(), NDOFS, NDOFS, 2, nf_int);
         MFEM_FORALL(glob_j, nf_int*NDOFS,
         {
            const int f = glob_j/NDOFS;
            const int j = glob_j%NDOFS;
            double res = 0.0;
            for (int i = 0; i < NDOFS; i++)
            {
               res += A_ext(j, i, 0, f)*X(i, 0, f);
            }
            Y(j, 1, f) += res;
            res = 0.0;
            for (int i = 0; i < NDOFS; i++)
            {
               res += A_ext(j, i, 1, f)*X(i, 1, f);
            }
            Y(j, 0, f) += res;
         });
         // Apply the Interior Face Restriction transposed
         int_face_restrict_lex->MultTranspose(faceIntY, y);
      }
   }

   // Treatment of boundary faces
   Array<BilinearFormIntegrator*> &bdrFaceIntegrators = *a->GetBFBFI();
   const int bFISz = bdrFaceIntegrators.Size();
   if (!factorize_face_terms && bdr_face_restrict_lex && bFISz>0)
   {
      // Apply the Boundary Face Restriction
      bdr_face_restrict_lex->Mult(x, faceBdrX);
      if (faceBdrX.Size()>0)
      {
         faceBdrY = 0.0;
         // Apply the boundary face matrices transposed
         const int NDOFS = faceDofs;
         auto X = Reshape(faceBdrX.Read(), NDOFS, nf_bdr);
         auto Y = Reshape(faceBdrY.ReadWrite(), NDOFS, nf_bdr);
         auto A = Reshape(ea_data_bdr.Read(), NDOFS, NDOFS, nf_bdr);
         MFEM_FORALL(glob_j, nf_bdr*NDOFS,
         {
            const int f = glob_j/NDOFS;
            const int j = glob_j%NDOFS;
            double res = 0.0;
            for (int i = 0; i < NDOFS; i++)
            {
               res += A(j, i, f)*X(i, f);
            }
            Y(j, f) += res;
         });
         // Apply the Boundary Face Restriction transposed
         bdr_face_restrict_lex->MultTranspose(faceBdrY, y);
      }
   }
}

// Data and methods for fully-assembled bilinear forms
FABilinearFormExtension::FABilinearFormExtension(BilinearForm *form)
   : EABilinearFormExtension(form),
     mat(form->FESpace()->GetVSize(),form->FESpace()->GetVSize(),0),
     face_mat(form->FESpace()->GetVSize(),0,0),
     use_face_mat(false)
{
#ifdef MFEM_USE_MPI
   if ( ParFiniteElementSpace* pfes =
           dynamic_cast<ParFiniteElementSpace*>(form->FESpace()) )
   {
      if (pfes->IsDGSpace())
      {
         use_face_mat = true;
         pfes->ExchangeFaceNbrData();
         face_mat.SetWidth(pfes->GetFaceNbrVSize());
      }
   }
#endif
}

void FABilinearFormExtension::Assemble()
{
   EABilinearFormExtension::Assemble();
   FiniteElementSpace &fes = *a->FESpace();
   if (fes.IsDGSpace())
   {
      const L2ElementRestriction *restE =
         static_cast<const L2ElementRestriction*>(elem_restrict);
      const L2FaceRestriction *restF =
         static_cast<const L2FaceRestriction*>(int_face_restrict_lex);
      // 1. Fill I
      //  1.1 Increment with restE
      restE->FillI(mat);
      //  1.2 Increment with restF
      if (restF) { restF->FillI(mat, face_mat); }
      //  1.3 Sum the non-zeros in I
      auto h_I = mat.HostReadWriteI();
      int cpt = 0;
      const int vd = fes.GetVDim();
      const int ndofs = ne*elemDofs*vd;
      for (int i = 0; i < ndofs; i++)
      {
         const int nnz = h_I[i];
         h_I[i] = cpt;
         cpt += nnz;
      }
      const int nnz = cpt;
      h_I[ndofs] = nnz;
      mat.GetMemoryJ().New(nnz, mat.GetMemoryJ().GetMemoryType());
      mat.GetMemoryData().New(nnz, mat.GetMemoryData().GetMemoryType());
      if (use_face_mat && restF)
      {
         auto h_I_face = face_mat.HostReadWriteI();
         int cpt = 0;
         for (int i = 0; i < ndofs; i++)
         {
            const int nnz = h_I_face[i];
            h_I_face[i] = cpt;
            cpt += nnz;
         }
         const int nnz_face = cpt;
         h_I_face[ndofs] = nnz_face;
         face_mat.GetMemoryJ().New(nnz_face,
                                   face_mat.GetMemoryJ().GetMemoryType());
         face_mat.GetMemoryData().New(nnz_face,
                                      face_mat.GetMemoryData().GetMemoryType());
      }
      // 2. Fill J and Data
<<<<<<< HEAD
      //  2.1 Fill J and Data with Elem ea_data
      restE->FillJAndData(ea_data, mat);
      //  2.2 Fill J and Data with Face ea_data_ext
      if (restF) { restF->FillJAndData(ea_data_ext, mat, face_mat); }
      //  2.3 Shift indirections in I back to original
=======
      // 2.1 Fill J and Data with Elem ea_data
      restE->FillJAndData(ea_data, mat);
      // 2.2 Fill J and Data with Face ea_data_ext
      if (restF) { restF->FillJAndData(ea_data_ext, mat, face_mat); }
      // 2.3 Shift indirections in I back to original
>>>>>>> 40e633b3
      auto I = mat.HostReadWriteI();
      for (int i = ndofs; i > 0; i--)
      {
         I[i] = I[i-1];
      }
      I[0] = 0;
      if (use_face_mat && restF)
      {
         auto I_face = face_mat.HostReadWriteI();
         for (int i = ndofs; i > 0; i--)
         {
            I_face[i] = I_face[i-1];
         }
         I_face[0] = 0;
      }
   }
<<<<<<< HEAD
   else // CG case
=======
   else // continuous Galerkin case
>>>>>>> 40e633b3
   {
      const ElementRestriction &rest =
         static_cast<const ElementRestriction&>(*elem_restrict);
      rest.FillSparseMatrix(ea_data, mat);
   }
}

void FABilinearFormExtension::Mult(const Vector &x, Vector &y) const
{
   mat.Mult(x, y);
#ifdef MFEM_USE_MPI
   if (const ParFiniteElementSpace *pfes =
          dynamic_cast<const ParFiniteElementSpace*>(testFes))
   {
      ParGridFunction x_gf;
      x_gf.MakeRef(const_cast<ParFiniteElementSpace*>(pfes),
                   const_cast<Vector&>(x),0);
      x_gf.ExchangeFaceNbrData();
      Vector &shared_x = x_gf.FaceNbrData();
      if (shared_x.Size()) { face_mat.AddMult(shared_x, y); }
   }
#endif
}

void FABilinearFormExtension::MultTranspose(const Vector &x, Vector &y) const
{
   mat.MultTranspose(x, y);
#ifdef MFEM_USE_MPI
   if (const ParFiniteElementSpace *pfes =
          dynamic_cast<const ParFiniteElementSpace*>(testFes))
   {
      ParGridFunction x_gf;
      x_gf.MakeRef(const_cast<ParFiniteElementSpace*>(pfes),
                   const_cast<Vector&>(x),0);
      x_gf.ExchangeFaceNbrData();
      Vector &shared_x = x_gf.FaceNbrData();
      if (shared_x.Size()) { face_mat.AddMultTranspose(shared_x, y); }
   }
#endif
}


MixedBilinearFormExtension::MixedBilinearFormExtension(MixedBilinearForm *form)
   : Operator(form->Height(), form->Width()), a(form)
{
   // empty
}

const Operator *MixedBilinearFormExtension::GetProlongation() const
{
   return a->GetProlongation();
}

const Operator *MixedBilinearFormExtension::GetRestriction() const
{
   return a->GetRestriction();
}

const Operator *MixedBilinearFormExtension::GetOutputProlongation() const
{
   return a->GetOutputProlongation();
}

const Operator *MixedBilinearFormExtension::GetOutputRestriction() const
{
   return a->GetOutputRestriction();
}

// Data and methods for partially-assembled bilinear forms

PAMixedBilinearFormExtension::PAMixedBilinearFormExtension(
   MixedBilinearForm *form)
   : MixedBilinearFormExtension(form),
     trialFes(form->TrialFESpace()),
     testFes(form->TestFESpace()),
     elem_restrict_trial(NULL),
     elem_restrict_test(NULL)
{
   Update();
}

void PAMixedBilinearFormExtension::Assemble()
{
   Array<BilinearFormIntegrator*> &integrators = *a->GetDBFI();
   const int integratorCount = integrators.Size();
   for (int i = 0; i < integratorCount; ++i)
   {
      integrators[i]->AssemblePA(*trialFes, *testFes);
   }
}

void PAMixedBilinearFormExtension::Update()
{
   trialFes = a->TrialFESpace();
   testFes  = a->TestFESpace();
   height = testFes->GetVSize();
   width = trialFes->GetVSize();
   elem_restrict_trial = trialFes->GetElementRestriction(
                            ElementDofOrdering::LEXICOGRAPHIC);
   elem_restrict_test  =  testFes->GetElementRestriction(
                             ElementDofOrdering::LEXICOGRAPHIC);
   if (elem_restrict_trial)
   {
      localTrial.UseDevice(true);
      localTrial.SetSize(elem_restrict_trial->Height(),
                         Device::GetMemoryType());

   }
   if (elem_restrict_test)
   {
      localTest.UseDevice(true); // ensure 'localY = 0.0' is done on device
      localTest.SetSize(elem_restrict_test->Height(), Device::GetMemoryType());
   }
}

void PAMixedBilinearFormExtension::FormRectangularSystemOperator(
   const Array<int> &trial_tdof_list,
   const Array<int> &test_tdof_list,
   OperatorHandle &A)
{
   Operator * oper;
   Operator::FormRectangularSystemOperator(trial_tdof_list, test_tdof_list,
                                           oper);
   A.Reset(oper); // A will own oper
}

void PAMixedBilinearFormExtension::FormRectangularLinearSystem(
   const Array<int> &trial_tdof_list,
   const Array<int> &test_tdof_list,
   Vector &x, Vector &b,
   OperatorHandle &A,
   Vector &X, Vector &B)
{
   Operator *oper;
   Operator::FormRectangularLinearSystem(trial_tdof_list, test_tdof_list, x, b,
                                         oper, X, B);
   A.Reset(oper); // A will own oper
}

void PAMixedBilinearFormExtension::SetupMultInputs(
   const Operator *elem_restrict_x,
   const Vector &x,
   Vector &localX,
   const Operator *elem_restrict_y,
   Vector &y,
   Vector &localY,
   const double c) const
{
   // * G operation: localX = c*local(x)
   if (elem_restrict_x)
   {
      elem_restrict_x->Mult(x, localX);
      if (c != 1.0)
      {
         localX *= c;
      }
   }
   else
   {
      if (c == 1.0)
      {
         localX.SyncAliasMemory(x);
      }
      else
      {
         localX.Set(c, x);
      }
   }
   if (elem_restrict_y)
   {
      localY = 0.0;
   }
   else
   {
      y.UseDevice(true);
      localY.SyncAliasMemory(y);
   }
}

void PAMixedBilinearFormExtension::Mult(const Vector &x, Vector &y) const
{
   y = 0.0;
   AddMult(x, y);
}

void PAMixedBilinearFormExtension::AddMult(const Vector &x, Vector &y,
                                           const double c) const
{
   Array<BilinearFormIntegrator*> &integrators = *a->GetDBFI();
   const int iSz = integrators.Size();

   // * G operation
   SetupMultInputs(elem_restrict_trial, x, localTrial,
                   elem_restrict_test, y, localTest, c);

   // * B^TDB operation
   for (int i = 0; i < iSz; ++i)
   {
      integrators[i]->AddMultPA(localTrial, localTest);
   }

   // * G^T operation
   if (elem_restrict_test)
   {
      tempY.SetSize(y.Size());
      elem_restrict_test->MultTranspose(localTest, tempY);
      y += tempY;
   }
}

void PAMixedBilinearFormExtension::MultTranspose(const Vector &x,
                                                 Vector &y) const
{
   y = 0.0;
   AddMultTranspose(x, y);
}

void PAMixedBilinearFormExtension::AddMultTranspose(const Vector &x, Vector &y,
                                                    const double c) const
{
   Array<BilinearFormIntegrator*> &integrators = *a->GetDBFI();
   const int iSz = integrators.Size();

   // * G operation
   SetupMultInputs(elem_restrict_test, x, localTest,
                   elem_restrict_trial, y, localTrial, c);

   // * B^TD^TB operation
   for (int i = 0; i < iSz; ++i)
   {
      integrators[i]->AddMultTransposePA(localTest, localTrial);
   }

   // * G^T operation
   if (elem_restrict_trial)
   {
      tempY.SetSize(y.Size());
      elem_restrict_trial->MultTranspose(localTrial, tempY);
      y += tempY;
   }
}

void PAMixedBilinearFormExtension::AssembleDiagonal_ADAt(const Vector &D,
                                                         Vector &diag) const
{
   Array<BilinearFormIntegrator*> &integrators = *a->GetDBFI();

   const int iSz = integrators.Size();

   if (elem_restrict_trial)
   {
      const ElementRestriction* H1elem_restrict_trial =
         dynamic_cast<const ElementRestriction*>(elem_restrict_trial);
      if (H1elem_restrict_trial)
      {
         H1elem_restrict_trial->MultUnsigned(D, localTrial);
      }
      else
      {
         elem_restrict_trial->Mult(D, localTrial);
      }
   }

   if (elem_restrict_test)
   {
      localTest = 0.0;
      for (int i = 0; i < iSz; ++i)
      {
         if (elem_restrict_trial)
         {
            integrators[i]->AssembleDiagonalPA_ADAt(localTrial, localTest);
         }
         else
         {
            integrators[i]->AssembleDiagonalPA_ADAt(D, localTest);
         }
      }
      const ElementRestriction* H1elem_restrict_test =
         dynamic_cast<const ElementRestriction*>(elem_restrict_test);
      if (H1elem_restrict_test)
      {
         H1elem_restrict_test->MultTransposeUnsigned(localTest, diag);
      }
      else
      {
         elem_restrict_test->MultTranspose(localTest, diag);
      }
   }
   else
   {
      diag.UseDevice(true); // typically this is a large vector, so store on device
      diag = 0.0;
      for (int i = 0; i < iSz; ++i)
      {
         if (elem_restrict_trial)
         {
            integrators[i]->AssembleDiagonalPA_ADAt(localTrial, diag);
         }
         else
         {
            integrators[i]->AssembleDiagonalPA_ADAt(D, diag);
         }
      }
   }
}

} // namespace mfem<|MERGE_RESOLUTION|>--- conflicted
+++ resolved
@@ -683,19 +683,11 @@
                                       face_mat.GetMemoryData().GetMemoryType());
       }
       // 2. Fill J and Data
-<<<<<<< HEAD
-      //  2.1 Fill J and Data with Elem ea_data
-      restE->FillJAndData(ea_data, mat);
-      //  2.2 Fill J and Data with Face ea_data_ext
-      if (restF) { restF->FillJAndData(ea_data_ext, mat, face_mat); }
-      //  2.3 Shift indirections in I back to original
-=======
       // 2.1 Fill J and Data with Elem ea_data
       restE->FillJAndData(ea_data, mat);
       // 2.2 Fill J and Data with Face ea_data_ext
       if (restF) { restF->FillJAndData(ea_data_ext, mat, face_mat); }
       // 2.3 Shift indirections in I back to original
->>>>>>> 40e633b3
       auto I = mat.HostReadWriteI();
       for (int i = ndofs; i > 0; i--)
       {
@@ -712,11 +704,7 @@
          I_face[0] = 0;
       }
    }
-<<<<<<< HEAD
-   else // CG case
-=======
    else // continuous Galerkin case
->>>>>>> 40e633b3
    {
       const ElementRestriction &rest =
          static_cast<const ElementRestriction&>(*elem_restrict);
