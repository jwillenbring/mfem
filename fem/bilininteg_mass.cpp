--- conflicted
+++ resolved
@@ -114,10 +114,7 @@
    }
 }
 
-<<<<<<< HEAD
-=======
-
->>>>>>> 248debb3
+
 template<int T_D1D = 0, int T_Q1D = 0>
 static void PAMassAssembleDiagonal2D(const int NE,
                                      const Array<double> &b,
@@ -428,10 +425,7 @@
    PAMassAssembleDiagonal(dim, dofs1D, quad1D, ne, maps->B, pa_data, diag);
 }
 
-<<<<<<< HEAD
-=======
-
->>>>>>> 248debb3
+
 #ifdef MFEM_USE_OCCA
 // OCCA PA Mass Apply 2D kernel
 static void OccaPAMassApply2D(const int D1D,
